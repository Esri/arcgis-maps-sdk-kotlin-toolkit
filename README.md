--- conflicted
+++ resolved
@@ -17,11 +17,7 @@
   * **[Callout](toolkit/geoview-compose#display-a-callout)** - Draws a callout on the GeoView to display Composable content.
   * **[OverviewMap](toolkit/geoview-compose#display-an-overviewmap)** - Displays the visible extent of a GeoView in a small "inset" map.
 * **[Legend](toolkit/legend)** - Displays a legend for a map or a scene.  
-<<<<<<< HEAD
-* **[OfflineMapAreas](toolkit/offline)** - Allows you to take a web map offline by downloading map areas.
-=======
 * **[OfflineMapAreas](toolkit/offline)** - Allows you to take a web map offline by downloading map areas ahead-of-time or on-demand.
->>>>>>> d01c576c
 * **[Popup](toolkit/popup)** - View field values of features in a layer using the Popup API.
 * **[Scalebar](toolkit/scalebar)** - Displays current scale reference.
 * **[UtilityNetworkTrace](toolkit/utilitynetworks)** - Configure, run, and visualize UtilityNetworkTraces on a composable MapView.
