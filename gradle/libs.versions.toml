[versions]
activityCompose = "1.8.2"
androidGradlePlugin = "8.3.2"
androidXBrowser = "1.8.0"
coilBOM = "2.5.0"
<<<<<<< HEAD
composeBOM = "2024.04.01"
=======
composeBOM = "2024.10.00"
androidxCamera = "1.4.0-rc02"
>>>>>>> e5535615
androidxCore = "1.13.0"
androidxEspresso = "3.5.1"
androidxHiltNavigationCompose = "1.2.0"
androidxLifecycle = "2.7.0"
androidxMaterialIcons = "1.6.6"
androidxTestExt = "1.1.5"
androidxWindow = "1.2.0"
binaryCompatibilityValidator = "0.14.0"
compileSdk = "34"
<<<<<<< HEAD
compose-navigation = "2.8.0"
=======
compose-navigation = "2.7.7"
commonMark = "0.22.0"
>>>>>>> e5535615
dokka = "1.9.20"
hilt = "2.49"
hiltExt = "1.2.0"
junit = "4.13.2"
<<<<<<< HEAD
kotlin = "2.0.0"
ksp = "2.0.0-1.0.24"
=======
kotlin = "2.0.20"
ksp = "2.0.20-1.0.24"
>>>>>>> e5535615
media3Exoplayer = "1.3.1"
minSdk = "26"
mlkitBarcodeScanning = "17.3.0"
kotlinxCoroutinesTest = "1.8.0"
kotlinxSerializationJson = "1.6.3"
mockkAndroid = "1.13.10"
room = "2.6.1"
truth = "1.4.2"
uiautomator = "2.3.0"

[libraries]
androidx-activity-compose = { group = "androidx.activity", name = "activity-compose", version.ref = "activityCompose"}
androidx-browser = { group = "androidx.browser", name = "browser", version.ref = "androidXBrowser"}
androidx-camera-core = { group = "androidx.camera", name = "camera-core", version.ref = "androidxCamera" }
androidx-camera-camera2 = { group = "androidx.camera", name = "camera-camera2", version.ref = "androidxCamera" }
androidx-camera-lifecycle = { group = "androidx.camera", name = "camera-lifecycle", version.ref = "androidxCamera" }
androidx-camera-view = { group = "androidx.camera", name = "camera-view", version.ref = "androidxCamera" }
androidx-core-ktx = { group = "androidx.core", name = "core-ktx", version.ref = "androidxCore" }
androidx-compose-bom = { group = "androidx.compose", name = "compose-bom", version.ref = "composeBOM" }
androidx-compose-foundation = { group = "androidx.compose.foundation", name = "foundation" }
androidx-compose-ui = { group = "androidx.compose.ui", name = "ui"}
androidx-compose-material3 = { module = "androidx.compose.material3:material3"}
androidx-compose-navigation = { group = "androidx.navigation", name = "navigation-compose", version.ref = "compose-navigation" }
androidx-compose-ui-graphics = { group = "androidx.compose.ui", name = "ui-graphics"}
androidx-compose-ui-test = { group = "androidx.compose.ui", name = "ui-test-junit4"}
androidx-compose-ui-tooling = { group = "androidx.compose.ui", name = "ui-tooling"}
androidx-compose-ui-tooling-preview = { group = "androidx.compose.ui", name = "ui-tooling-preview"}
androidx-compose-ui-test-manifest = { group = "androidx.compose.ui", name = "ui-test-manifest"}
androidx-compose-ui-util = { group = "androidx.compose.ui", name = "ui-util"}
androidx-hilt-navigation-compose = { group = "androidx.hilt", name = "hilt-navigation-compose", version.ref = "androidxHiltNavigationCompose" }
androidx-lifecycle-runtime-ktx = { group = "androidx.lifecycle", name = "lifecycle-runtime-ktx", version.ref = "androidxLifecycle" }
androidx-lifecycle-viewmodel-compose = { group = "androidx.lifecycle", name = "lifecycle-viewmodel-compose"}
androidx-lifecycle-runtime-compose = { group = "androidx.lifecycle", name = "lifecycle-runtime-compose"}
androidx-material-icons = { group = "androidx.compose.material", name = "material-icons-extended", version.ref = "androidxMaterialIcons"}
androidx-media3-exoplayer = { module = "androidx.media3:media3-exoplayer", version.ref = "media3Exoplayer" }
androidx-media3-ui = { module = "androidx.media3:media3-ui", version.ref = "media3Exoplayer" }
androidx-media3-exoplayer-dash = { module = "androidx.media3:media3-exoplayer-dash", version.ref = "media3Exoplayer" }
androidx-test-ext = { group = "androidx.test.ext", name = "junit-ktx", version.ref = "androidxTestExt" }
androidx-test-espresso-core = { group = "androidx.test.espresso", name = "espresso-core", version.ref = "androidxEspresso" }
androidx-uiautomator = { module = "androidx.test.uiautomator:uiautomator", version.ref = "uiautomator" }
androidx-window = { group = "androidx.window", name = "window", version.ref = "androidxWindow" }
androidx-window-core = { group = "androidx.window", name = "window-core", version.ref = "androidxWindow" }
mlkit-barcode-scanning = { module = "com.google.mlkit:barcode-scanning", version.ref = "mlkitBarcodeScanning" }
coil-bom = { group = "io.coil-kt", name = "coil-bom", version.ref = "coilBOM" }
coil = { group = "io.coil-kt", name = "coil" }
coil-base = { group = "io.coil-kt", name = "coil-base" }
coil-compose = { group = "io.coil-kt", name = "coil-compose" }
commonmark = { group = "org.commonmark", name = "commonmark", version.ref="commonMark" }
commonmark-strikethrough = { group = "org.commonmark", name = "commonmark-ext-gfm-strikethrough", version.ref="commonMark" }
hilt-android-core = { group = "com.google.dagger", name = "hilt-android", version.ref = "hilt" }
hilt-compiler = { group = "com.google.dagger", name = "hilt-android-compiler", version.ref = "hilt" }
hilt-ext-compiler = { group = "androidx.hilt", name = "hilt-compiler", version.ref = "hiltExt" }
hilt-ext-work = { group = "androidx.hilt", name = "hilt-work", version.ref = "hiltExt" }
junit = { group = "junit", name = "junit", version.ref = "junit" }
kotlin-reflect = { group = "org.jetbrains.kotlin", name = "kotlin-reflect", version.ref = "kotlin"}
kotlinx-serialization-core = { group = "org.jetbrains.kotlinx", name = "kotlinx-serialization-core", version.ref = "kotlinxSerializationJson" }
kotlinx-serialization-json = { group = "org.jetbrains.kotlinx", name = "kotlinx-serialization-json", version.ref = "kotlinxSerializationJson" }
kotlinx-coroutines-test = { group = "org.jetbrains.kotlinx", name = "kotlinx-coroutines-test", version.ref = "kotlinxCoroutinesTest" }
mockk-android = { module = "io.mockk:mockk-android", version.ref = "mockkAndroid" }
room-runtime = { group = "androidx.room", name = "room-runtime", version.ref = "room" }
room-compiler = { group = "androidx.room", name = "room-compiler", version.ref = "room" }
room-ext = { group = "androidx.room", name = "room-ktx", version.ref = "room" }
truth = { group = "com.google.truth", name = "truth", version.ref = "truth" }
dokka-versioning = { group = "org.jetbrains.dokka", name = "versioning-plugin", version.ref = "dokka" }

[plugins]
android-application = { id = "com.android.application", version.ref = "androidGradlePlugin" }
android-library = { id = "com.android.library", version.ref = "androidGradlePlugin" }
binary-compatibility-validator = { id = "org.jetbrains.kotlinx.binary-compatibility-validator", version.ref = "binaryCompatibilityValidator"}
dokka = { id = "org.jetbrains.dokka", version.ref = "dokka" }
hilt = { id = "com.google.dagger.hilt.android", version.ref = "hilt" }
kotlin-android = { id = "org.jetbrains.kotlin.android", version.ref = "kotlin" }
ksp = { id = "com.google.devtools.ksp", version.ref = "ksp" }
gradle-secrets = { id = "com.google.android.libraries.mapsplatform.secrets-gradle-plugin", version = "2.0.1"}
kotlin-serialization = { id = "org.jetbrains.kotlin.plugin.serialization", version.ref = "kotlin" }
compose-compiler = { id = "org.jetbrains.kotlin.plugin.compose", version.ref = "kotlin" }
gmazzo-test-aggregation = { id = "io.github.gmazzo.test.aggregation.results", version = "2.2.0" }

[bundles]
camerax = [
    "androidx-camera-core",
    "androidx-camera-camera2",
    "androidx-camera-lifecycle",
    "androidx-camera-view"
]

core = [
    "androidx-core-ktx"
]

commonmark = [
    "commonmark",
    "commonmark-strikethrough"
]

composeCore = [
    "androidx-compose-material3",
    "androidx-compose-ui",
    "androidx-compose-ui-graphics",
    "androidx-compose-ui-tooling-preview",
    "androidx-lifecycle-viewmodel-compose"
]

composeTest = [
    "androidx-test-ext",
    "androidx-test-espresso-core",
    "androidx-compose-ui-test",
    "truth"
]

debug = [
    "androidx-compose-ui-tooling",
    "androidx-compose-ui-test-manifest"
]

unitTest = [
    "junit",
    "kotlinx-coroutines-test",
    "truth"
]<|MERGE_RESOLUTION|>--- conflicted
+++ resolved
@@ -3,12 +3,9 @@
 androidGradlePlugin = "8.3.2"
 androidXBrowser = "1.8.0"
 coilBOM = "2.5.0"
-<<<<<<< HEAD
-composeBOM = "2024.04.01"
-=======
 composeBOM = "2024.10.00"
 androidxCamera = "1.4.0-rc02"
->>>>>>> e5535615
+androidxComposeCompiler = "1.5.12"
 androidxCore = "1.13.0"
 androidxEspresso = "3.5.1"
 androidxHiltNavigationCompose = "1.2.0"
@@ -18,23 +15,14 @@
 androidxWindow = "1.2.0"
 binaryCompatibilityValidator = "0.14.0"
 compileSdk = "34"
-<<<<<<< HEAD
-compose-navigation = "2.8.0"
-=======
 compose-navigation = "2.7.7"
 commonMark = "0.22.0"
->>>>>>> e5535615
 dokka = "1.9.20"
 hilt = "2.49"
 hiltExt = "1.2.0"
 junit = "4.13.2"
-<<<<<<< HEAD
-kotlin = "2.0.0"
-ksp = "2.0.0-1.0.24"
-=======
 kotlin = "2.0.20"
 ksp = "2.0.20-1.0.24"
->>>>>>> e5535615
 media3Exoplayer = "1.3.1"
 minSdk = "26"
 mlkitBarcodeScanning = "17.3.0"
