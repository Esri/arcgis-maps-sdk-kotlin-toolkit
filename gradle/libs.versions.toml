[versions]
<<<<<<< HEAD
androidGradlePlugin = "8.3.1"
androidXBrowser = "1.8.0"
coilBOM = "2.5.0"
composeBOM = "2024.04.00"
androidxComposeCompiler = "1.5.6"
androidxCore = "1.12.0"
androidxEspresso = "3.5.1"
androidxHiltNavigationCompose = "1.2.0"
androidxLifecycle = "2.7.0"
androidxMaterialIcons = "1.6.5"
=======
androidGradlePlugin = "8.3.2"
androidXBrowser = "1.8.0"
coilBOM = "2.5.0"
composeBOM = "2024.04.01"
androidxComposeCompiler = "1.5.12"
androidxCore = "1.13.0"
androidxEspresso = "3.5.1"
androidxHiltNavigationCompose = "1.2.0"
androidxLifecycle = "2.7.0"
androidxMaterialIcons = "1.6.6"
>>>>>>> d3b354c2
androidxTestExt = "1.1.5"
androidxWindow = "1.2.0"
binaryCompatibilityValidator = "0.14.0"
compileSdk = "34"
compose-navigation = "2.7.7"
<<<<<<< HEAD
dokka = "1.9.10"
=======
dokka = "1.9.20"
>>>>>>> d3b354c2
hilt = "2.49"
hiltExt = "1.2.0"
junit = "4.13.2"
kotlin = "1.9.23"
ksp = "1.9.23-1.0.20"
minSdk = "26"
<<<<<<< HEAD
kotlinxCoroutinesTest = "1.7.3"
kotlinxSerializationJson = "1.6.2"
room = "2.6.1"
truth = "1.1.5"
=======
kotlinxCoroutinesTest = "1.8.0"
kotlinxSerializationJson = "1.6.3"
room = "2.6.1"
truth = "1.4.2"
>>>>>>> d3b354c2

[libraries]
androidx-activity-compose = { group = "androidx.activity", name = "activity-compose"}
androidx-browser = { group = "androidx.browser", name = "browser", version.ref = "androidXBrowser"}
androidx-core-ktx = { group = "androidx.core", name = "core-ktx", version.ref = "androidxCore" }
androidx-compose-bom = { group = "androidx.compose", name = "compose-bom", version.ref = "composeBOM" }
androidx-compose-foundation = { group = "androidx.compose.foundation", name = "foundation" }
androidx-compose-ui = { group = "androidx.compose.ui", name = "ui"}
androidx-compose-runtime = { group = "androidx.compose.runtime", name = "runtime"}
androidx-compose-material3 = { module = "androidx.compose.material3:material3"}
androidx-compose-navigation = { group = "androidx.navigation", name = "navigation-compose", version.ref = "compose-navigation" }
androidx-compose-ui-graphics = { group = "androidx.compose.ui", name = "ui-graphics"}
androidx-compose-ui-test = { group = "androidx.compose.ui", name = "ui-test-junit4"}
androidx-compose-ui-tooling = { group = "androidx.compose.ui", name = "ui-tooling"}
androidx-compose-ui-tooling-preview = { group = "androidx.compose.ui", name = "ui-tooling-preview"}
androidx-compose-ui-test-manifest = { group = "androidx.compose.ui", name = "ui-test-manifest"}
androidx-compose-ui-util = { group = "androidx.compose.ui", name = "ui-util"}
androidx-hilt-navigation-compose = { group = "androidx.hilt", name = "hilt-navigation-compose", version.ref = "androidxHiltNavigationCompose" }
androidx-lifecycle-runtime-ktx = { group = "androidx.lifecycle", name = "lifecycle-runtime-ktx", version.ref = "androidxLifecycle" }
androidx-lifecycle-viewmodel-compose = { group = "androidx.lifecycle", name = "lifecycle-viewmodel-compose"}
androidx-lifecycle-runtime-compose = { group = "androidx.lifecycle", name = "lifecycle-runtime-compose"}
androidx-material-icons = { group = "androidx.compose.material", name = "material-icons-extended", version.ref = "androidxMaterialIcons"}
androidx-test-ext = { group = "androidx.test.ext", name = "junit-ktx", version.ref = "androidxTestExt" }
androidx-test-espresso-core = { group = "androidx.test.espresso", name = "espresso-core", version.ref = "androidxEspresso" }
androidx-window = { group = "androidx.window", name = "window", version.ref = "androidxWindow" }
androidx-window-core = { group = "androidx.window", name = "window-core", version.ref = "androidxWindow" }
coil-bom = { group = "io.coil-kt", name = "coil-bom", version.ref = "coilBOM" }
coil = { group = "io.coil-kt", name = "coil" }
coil-base = { group = "io.coil-kt", name = "coil-base" }
coil-compose = { group = "io.coil-kt", name = "coil-compose" }
hilt-android-core = { group = "com.google.dagger", name = "hilt-android", version.ref = "hilt" }
hilt-compiler = { group = "com.google.dagger", name = "hilt-android-compiler", version.ref = "hilt" }
hilt-ext-compiler = { group = "androidx.hilt", name = "hilt-compiler", version.ref = "hiltExt" }
hilt-ext-work = { group = "androidx.hilt", name = "hilt-work", version.ref = "hiltExt" }
junit = { group = "junit", name = "junit", version.ref = "junit" }
kotlin-reflect = { group = "org.jetbrains.kotlin", name = "kotlin-reflect", version.ref = "kotlin"}
kotlinx-serialization-core = { group = "org.jetbrains.kotlinx", name = "kotlinx-serialization-core", version.ref = "kotlinxSerializationJson" }
kotlinx-serialization-json = { group = "org.jetbrains.kotlinx", name = "kotlinx-serialization-json", version.ref = "kotlinxSerializationJson" }
kotlinx-coroutines-test = { group = "org.jetbrains.kotlinx", name = "kotlinx-coroutines-test", version.ref = "kotlinxCoroutinesTest" }
room-runtime = { group = "androidx.room", name = "room-runtime", version.ref = "room" }
room-compiler = { group = "androidx.room", name = "room-compiler", version.ref = "room" }
room-ext = { group = "androidx.room", name = "room-ktx", version.ref = "room" }
truth = { group = "com.google.truth", name = "truth", version.ref = "truth" }
dokka-versioning = { group = "org.jetbrains.dokka", name = "versioning-plugin", version.ref = "dokka" }

[plugins]
android-application = { id = "com.android.application", version.ref = "androidGradlePlugin" }
android-library = { id = "com.android.library", version.ref = "androidGradlePlugin" }
binary-compatibility-validator = { id = "org.jetbrains.kotlinx.binary-compatibility-validator", version.ref = "binaryCompatibilityValidator"}
dokka = { id = "org.jetbrains.dokka", version.ref = "dokka" }
hilt = { id = "com.google.dagger.hilt.android", version.ref = "hilt" }
kotlin-android = { id = "org.jetbrains.kotlin.android", version.ref = "kotlin" }
ksp = { id = "com.google.devtools.ksp", version.ref = "ksp" }
gradle-secrets = { id = "com.google.android.libraries.mapsplatform.secrets-gradle-plugin", version = "2.0.1"}
kotlin-serialization = { id = "org.jetbrains.kotlin.plugin.serialization", version.ref = "kotlin" }

[bundles]
core = [
    "androidx-core-ktx"
]

composeCore = [
    "androidx-compose-material3",
    "androidx-compose-ui",
    "androidx-compose-ui-graphics",
    "androidx-compose-ui-tooling-preview",
    "androidx-lifecycle-viewmodel-compose"
]

composeTest = [
    "androidx-test-ext",
    "androidx-test-espresso-core",
    "androidx-compose-ui-test"
]

debug = [
    "androidx-compose-ui-tooling",
    "androidx-compose-ui-test-manifest"
]

serialization = [
    "kotlinx-serialization-core",
    "kotlinx-serialization-json",
    "kotlin-reflect"
]

unitTest = [
    "junit",
    "kotlinx-coroutines-test",
    "truth"
]<|MERGE_RESOLUTION|>--- conflicted
+++ resolved
@@ -1,16 +1,4 @@
 [versions]
-<<<<<<< HEAD
-androidGradlePlugin = "8.3.1"
-androidXBrowser = "1.8.0"
-coilBOM = "2.5.0"
-composeBOM = "2024.04.00"
-androidxComposeCompiler = "1.5.6"
-androidxCore = "1.12.0"
-androidxEspresso = "3.5.1"
-androidxHiltNavigationCompose = "1.2.0"
-androidxLifecycle = "2.7.0"
-androidxMaterialIcons = "1.6.5"
-=======
 androidGradlePlugin = "8.3.2"
 androidXBrowser = "1.8.0"
 coilBOM = "2.5.0"
@@ -21,34 +9,22 @@
 androidxHiltNavigationCompose = "1.2.0"
 androidxLifecycle = "2.7.0"
 androidxMaterialIcons = "1.6.6"
->>>>>>> d3b354c2
 androidxTestExt = "1.1.5"
 androidxWindow = "1.2.0"
 binaryCompatibilityValidator = "0.14.0"
 compileSdk = "34"
 compose-navigation = "2.7.7"
-<<<<<<< HEAD
-dokka = "1.9.10"
-=======
 dokka = "1.9.20"
->>>>>>> d3b354c2
 hilt = "2.49"
 hiltExt = "1.2.0"
 junit = "4.13.2"
 kotlin = "1.9.23"
 ksp = "1.9.23-1.0.20"
 minSdk = "26"
-<<<<<<< HEAD
-kotlinxCoroutinesTest = "1.7.3"
-kotlinxSerializationJson = "1.6.2"
-room = "2.6.1"
-truth = "1.1.5"
-=======
 kotlinxCoroutinesTest = "1.8.0"
 kotlinxSerializationJson = "1.6.3"
 room = "2.6.1"
 truth = "1.4.2"
->>>>>>> d3b354c2
 
 [libraries]
 androidx-activity-compose = { group = "androidx.activity", name = "activity-compose"}
