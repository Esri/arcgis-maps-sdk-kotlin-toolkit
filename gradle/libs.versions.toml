--- conflicted
+++ resolved
@@ -13,14 +13,12 @@
 androidxViewmodelCompose = "2.6.1"
 compileSdk = "33"
 compose-material3 = "1.1.0"
-coroutines-test = "1.7.1"
-google-truth = "1.1.4"
 junit = "4.13.2"
 kotlin = "1.8.20"
 minSdk = "26"
 kotlinxCoroutinesTest = "1.6.3"
 kotlinxSerializationJson = "1.5.0"
-truth = "1.1.3"
+truth = "1.1.4"
 
 [libraries]
 android-gradlePlugin = { group = "com.android.tools.build", name = "gradle", version.ref = "androidGradlePlugin" }
@@ -40,19 +38,12 @@
 androidx-lifecycle-runtime-compose = { group = "androidx.lifecycle", name = "lifecycle-runtime-compose", version.ref = "androidxLifecycleRuntimeCompose"}
 androidx-test-ext = { group = "androidx.test.ext", name = "junit-ktx", version.ref = "androidxTestExt" }
 androidx-test-espresso-core = { group = "androidx.test.espresso", name = "espresso-core", version.ref = "androidxEspresso" }
-<<<<<<< HEAD
-arcgis = { group = "com.esri", name = "arcgis-maps-kotlin", version.ref = "arcGIS" }
-truth = { group = "com.google.truth", name = "truth", version.ref = "truth" }
 junit = { group = "junit", name = "junit", version.ref = "junit" }
 kotlin-reflect = { group = "org.jetbrains.kotlin", name = "kotlin-reflect", version.ref = "kotlin"}
 kotlinx-serialization-core = { group = "org.jetbrains.kotlinx", name = "kotlinx-serialization-core", version.ref = "kotlinxSerializationJson" }
 kotlinx-serialization-json = { group = "org.jetbrains.kotlinx", name = "kotlinx-serialization-json", version.ref = "kotlinxSerializationJson" }
 kotlinx-coroutines-test = { group = "org.jetbrains.kotlinx", name = "kotlinx-coroutines-test", version.ref = "kotlinxCoroutinesTest" }
-=======
-google-truth = { group = "com.google.truth", name = "truth", version.ref = "google-truth" }
-junit = { group = "junit", name = "junit", version.ref = "junit" }
-kotlinx-coroutines-test = { group = "org.jetbrains.kotlinx", name = "kotlinx-coroutines-test", version.ref = "coroutines-test" }
->>>>>>> 7a37549e
+truth = { group = "com.google.truth", name = "truth", version.ref = "truth" }
 
 [plugins]
 android-application = { id = "com.android.application", version.ref = "androidGradlePlugin" }
@@ -93,11 +84,7 @@
 
 unitTest = [
     "junit",
-<<<<<<< HEAD
     "kotlinx-coroutines-test",
     "truth"
-=======
-    "google-truth"
->>>>>>> 7a37549e
 ]
 
