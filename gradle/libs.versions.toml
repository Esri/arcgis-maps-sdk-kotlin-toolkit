--- conflicted
+++ resolved
@@ -1,7 +1,6 @@
 [versions]
 androidGradlePlugin = "8.2.0"
 androidXBrowser = "1.7.0"
-<<<<<<< HEAD
 coilBOM = "2.5.0"
 composeBOM = "2023.10.01"
 androidxComposeCompiler = "1.5.6"
@@ -24,21 +23,6 @@
 kotlinxCoroutinesTest = "1.7.3"
 kotlinxSerializationJson = "1.5.1"
 room = "2.6.0"
-=======
-composeBOM = "2023.10.01"
-dokka = "1.9.10"
-androidxComposeCompiler = "1.5.6"
-androidxCore = "1.12.0"
-androidxEspresso = "3.5.1"
-androidxLifecycle = "2.6.2"
-androidxTestExt = "1.1.5"
-compileSdk = "34"
-junit = "4.13.2"
-kotlin = "1.9.21"
-minSdk = "26"
-kotlinxCoroutinesTest = "1.7.3"
-kotlinxSerializationJson = "1.5.1"
->>>>>>> 4bf0d584
 truth = "1.1.4"
 
 [libraries]
@@ -46,34 +30,22 @@
 androidx-browser = { group = "androidx.browser", name = "browser", version.ref = "androidXBrowser"}
 androidx-core-ktx = { group = "androidx.core", name = "core-ktx", version.ref = "androidxCore" }
 androidx-compose-bom = { group = "androidx.compose", name = "compose-bom", version.ref = "composeBOM" }
-<<<<<<< HEAD
 androidx-compose-foundation = { group = "androidx.compose.foundation", name = "foundation" }
 androidx-compose-ui = { group = "androidx.compose.ui", name = "ui"}
 androidx-compose-runtime = { group = "androidx.compose.runtime", name = "runtime"}
 androidx-compose-material3 = { module = "androidx.compose.material3:material3"}
 androidx-compose-navigation = { group = "androidx.navigation", name = "navigation-compose", version.ref = "compose-navigation" }
-=======
-androidx-compose-ui = { group = "androidx.compose.ui", name = "ui"}
-androidx-compose-runtime = { group = "androidx.compose.runtime", name = "runtime"}
-androidx-compose-material3 = { module = "androidx.compose.material3:material3"}
->>>>>>> 4bf0d584
 androidx-compose-ui-graphics = { group = "androidx.compose.ui", name = "ui-graphics"}
 androidx-compose-ui-test = { group = "androidx.compose.ui", name = "ui-test-junit4"}
 androidx-compose-ui-tooling = { group = "androidx.compose.ui", name = "ui-tooling"}
 androidx-compose-ui-tooling-preview = { group = "androidx.compose.ui", name = "ui-tooling-preview"}
 androidx-compose-ui-test-manifest = { group = "androidx.compose.ui", name = "ui-test-manifest"}
-<<<<<<< HEAD
 androidx-compose-ui-util = { group = "androidx.compose.ui", name = "ui-util"}
 androidx-hilt-navigation-compose = { group = "androidx.hilt", name = "hilt-navigation-compose", version.ref = "androidxHiltNavigationCompose" }
 androidx-lifecycle-runtime-ktx = { group = "androidx.lifecycle", name = "lifecycle-runtime-ktx", version.ref = "androidxLifecycle" }
 androidx-lifecycle-viewmodel-compose = { group = "androidx.lifecycle", name = "lifecycle-viewmodel-compose"}
 androidx-lifecycle-runtime-compose = { group = "androidx.lifecycle", name = "lifecycle-runtime-compose"}
 androidx-material-icons = { group = "androidx.compose.material", name = "material-icons-extended", version.ref = "androidxMaterialIcons"}
-=======
-androidx-lifecycle-runtime-ktx = { group = "androidx.lifecycle", name = "lifecycle-runtime-ktx", version.ref = "androidxLifecycle" }
-androidx-lifecycle-viewmodel-compose = { group = "androidx.lifecycle", name = "lifecycle-viewmodel-compose"}
-androidx-lifecycle-runtime-compose = { group = "androidx.lifecycle", name = "lifecycle-runtime-compose"}
->>>>>>> 4bf0d584
 androidx-test-ext = { group = "androidx.test.ext", name = "junit-ktx", version.ref = "androidxTestExt" }
 androidx-test-espresso-core = { group = "androidx.test.espresso", name = "espresso-core", version.ref = "androidxEspresso" }
 androidx-window = { group = "androidx.window", name = "window", version.ref = "androidxWindow" }
@@ -101,11 +73,8 @@
 android-application = { id = "com.android.application", version.ref = "androidGradlePlugin" }
 android-library = { id = "com.android.library", version.ref = "androidGradlePlugin" }
 dokka = { id = "org.jetbrains.dokka", version.ref = "dokka" }
-<<<<<<< HEAD
 hilt = { id = "com.google.dagger.hilt.android", version.ref = "hilt" }
 kapt = { id = "org.jetbrains.kotlin.kapt", version.ref = "kotlin" }
-=======
->>>>>>> 4bf0d584
 kotlin-android = { id = "org.jetbrains.kotlin.android", version.ref = "kotlin" }
 ksp = { id = "com.google.devtools.ksp", version.ref = "ksp" }
 gradle-secrets = { id = "com.google.android.libraries.mapsplatform.secrets-gradle-plugin", version = "2.0.1"}
@@ -145,4 +114,5 @@
     "junit",
     "kotlinx-coroutines-test",
     "truth"
-]+]
+
