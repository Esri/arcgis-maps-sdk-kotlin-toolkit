--- conflicted
+++ resolved
@@ -24,11 +24,7 @@
 hiltExt = "1.2.0"
 junit = "4.13.2"
 kotlin = "2.1.0"
-<<<<<<< HEAD
-ksp = "2.0.20-1.0.24"
-=======
 ksp = "2.1.0-1.0.29"
->>>>>>> 4debaa81
 media3Exoplayer = "1.5.0"
 minSdk = "26"
 mlkitBarcodeScanning = "17.3.0"
