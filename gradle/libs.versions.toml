--- conflicted
+++ resolved
@@ -3,28 +3,12 @@
 androidGradlePlugin = "8.7.3"
 androidXBrowser = "1.8.0"
 coilBOM = "2.5.0"
-<<<<<<< HEAD
-composeBOM = "2024.10.00"
-androidxCamera = "1.4.0-rc02"
-=======
 composeBOM = "2024.11.00"
 androidxCamera = "1.4.0"
->>>>>>> e41a9e1b
 androidxComposeCompiler = "1.5.12"
 androidxCore = "1.15.0"
 androidxEspresso = "3.6.1"
 androidxHiltNavigationCompose = "1.2.0"
-<<<<<<< HEAD
-androidxLifecycle = "2.7.0"
-androidxMaterialIcons = "1.6.6"
-androidxTestExt = "1.1.5"
-androidXTestRunner = "1.6.2"
-androidXTestRules = "1.6.1"
-androidxWindow = "1.2.0"
-binaryCompatibilityValidator = "0.14.0"
-compileSdk = "34"
-compose-navigation = "2.7.7"
-=======
 androidxLifecycle = "2.8.7"
 androidxMaterialIcons = "1.7.5"
 androidxTestExt = "1.2.1"
@@ -34,7 +18,6 @@
 binaryCompatibilityValidator = "0.14.0"
 compileSdk = "35"
 compose-navigation = "2.8.4"
->>>>>>> e41a9e1b
 commonMark = "0.22.0"
 dokka = "1.9.20"
 hilt = "2.49"
@@ -42,11 +25,7 @@
 junit = "4.13.2"
 kotlin = "2.0.20"
 ksp = "2.0.20-1.0.24"
-<<<<<<< HEAD
-media3Exoplayer = "1.3.1"
-=======
 media3Exoplayer = "1.5.0"
->>>>>>> e41a9e1b
 minSdk = "26"
 mlkitBarcodeScanning = "17.3.0"
 kotlinxCoroutinesTest = "1.8.0"
@@ -55,11 +34,7 @@
 room = "2.6.1"
 truth = "1.4.4"
 uiautomator = "2.3.0"
-<<<<<<< HEAD
-arcore = "1.45.0"
-=======
 arcore = "1.46.0"
->>>>>>> e41a9e1b
 
 [libraries]
 androidx-activity-compose = { group = "androidx.activity", name = "activity-compose", version.ref = "activityCompose"}
