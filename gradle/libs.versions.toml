[versions]
androidGradlePlugin = "8.2.0"
androidXBrowser = "1.7.0"
composeBOM = "2023.10.01"
<<<<<<< HEAD
dokka = "1.9.10"
=======
>>>>>>> 1d0cdc67
androidxComposeCompiler = "1.5.6"
androidxCore = "1.12.0"
androidxEspresso = "3.5.1"
androidxLifecycle = "2.6.2"
androidxTestExt = "1.1.5"
compileSdk = "34"
<<<<<<< HEAD
=======
dokka = "1.9.10"
>>>>>>> 1d0cdc67
junit = "4.13.2"
kotlin = "1.9.21"
minSdk = "26"
kotlinxCoroutinesTest = "1.7.3"
kotlinxSerializationJson = "1.5.1"
truth = "1.1.4"

[libraries]
androidx-activity-compose = { group = "androidx.activity", name = "activity-compose"}
androidx-browser = { group = "androidx.browser", name = "browser", version.ref = "androidXBrowser"}
androidx-core-ktx = { group = "androidx.core", name = "core-ktx", version.ref = "androidxCore" }
androidx-compose-bom = { group = "androidx.compose", name = "compose-bom", version.ref = "composeBOM" }
androidx-compose-ui = { group = "androidx.compose.ui", name = "ui"}
androidx-compose-runtime = { group = "androidx.compose.runtime", name = "runtime"}
androidx-compose-material3 = { module = "androidx.compose.material3:material3"}
androidx-compose-ui-graphics = { group = "androidx.compose.ui", name = "ui-graphics"}
androidx-compose-ui-test = { group = "androidx.compose.ui", name = "ui-test-junit4"}
androidx-compose-ui-tooling = { group = "androidx.compose.ui", name = "ui-tooling"}
androidx-compose-ui-tooling-preview = { group = "androidx.compose.ui", name = "ui-tooling-preview"}
androidx-compose-ui-test-manifest = { group = "androidx.compose.ui", name = "ui-test-manifest"}
androidx-lifecycle-runtime-ktx = { group = "androidx.lifecycle", name = "lifecycle-runtime-ktx", version.ref = "androidxLifecycle" }
androidx-lifecycle-viewmodel-compose = { group = "androidx.lifecycle", name = "lifecycle-viewmodel-compose"}
androidx-lifecycle-runtime-compose = { group = "androidx.lifecycle", name = "lifecycle-runtime-compose"}
androidx-test-ext = { group = "androidx.test.ext", name = "junit-ktx", version.ref = "androidxTestExt" }
androidx-test-espresso-core = { group = "androidx.test.espresso", name = "espresso-core", version.ref = "androidxEspresso" }
junit = { group = "junit", name = "junit", version.ref = "junit" }
kotlin-reflect = { group = "org.jetbrains.kotlin", name = "kotlin-reflect", version.ref = "kotlin"}
kotlinx-serialization-core = { group = "org.jetbrains.kotlinx", name = "kotlinx-serialization-core", version.ref = "kotlinxSerializationJson" }
kotlinx-serialization-json = { group = "org.jetbrains.kotlinx", name = "kotlinx-serialization-json", version.ref = "kotlinxSerializationJson" }
kotlinx-coroutines-test = { group = "org.jetbrains.kotlinx", name = "kotlinx-coroutines-test", version.ref = "kotlinxCoroutinesTest" }
truth = { group = "com.google.truth", name = "truth", version.ref = "truth" }
dokka-versioning = { group = "org.jetbrains.dokka", name = "versioning-plugin", version.ref = "dokka" }

[plugins]
android-application = { id = "com.android.application", version.ref = "androidGradlePlugin" }
android-library = { id = "com.android.library", version.ref = "androidGradlePlugin" }
dokka = { id = "org.jetbrains.dokka", version.ref = "dokka" }
kotlin-android = { id = "org.jetbrains.kotlin.android", version.ref = "kotlin" }
gradle-secrets = { id = "com.google.android.libraries.mapsplatform.secrets-gradle-plugin", version = "2.0.1"}
kotlin-serialization = { id = "org.jetbrains.kotlin.plugin.serialization", version.ref = "kotlin" }

[bundles]
core = [
    "androidx-core-ktx"
]

composeCore = [
    "androidx-compose-material3",
    "androidx-compose-ui",
    "androidx-compose-ui-graphics",
    "androidx-compose-ui-tooling-preview",
    "androidx-lifecycle-viewmodel-compose"
]

composeTest = [
    "androidx-test-ext",
    "androidx-test-espresso-core",
    "androidx-compose-ui-test"
]

debug = [
    "androidx-compose-ui-tooling",
    "androidx-compose-ui-test-manifest"
]

serialization = [
    "kotlinx-serialization-core",
    "kotlinx-serialization-json",
    "kotlin-reflect"
]

unitTest = [
    "junit",
    "kotlinx-coroutines-test",
    "truth"
]

<|MERGE_RESOLUTION|>--- conflicted
+++ resolved
@@ -2,20 +2,13 @@
 androidGradlePlugin = "8.2.0"
 androidXBrowser = "1.7.0"
 composeBOM = "2023.10.01"
-<<<<<<< HEAD
 dokka = "1.9.10"
-=======
->>>>>>> 1d0cdc67
 androidxComposeCompiler = "1.5.6"
 androidxCore = "1.12.0"
 androidxEspresso = "3.5.1"
 androidxLifecycle = "2.6.2"
 androidxTestExt = "1.1.5"
 compileSdk = "34"
-<<<<<<< HEAD
-=======
-dokka = "1.9.10"
->>>>>>> 1d0cdc67
 junit = "4.13.2"
 kotlin = "1.9.21"
 minSdk = "26"
