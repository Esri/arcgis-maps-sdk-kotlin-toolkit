[versions]
activityCompose = "1.10.1"
androidGradlePlugin = "8.9.2"
androidXBrowser = "1.8.0"
coilBOM = "2.5.0"
composeBOM = "2025.04.01"
androidxCamera = "1.4.2"
androidxComposeCompiler = "1.5.12"
androidxCore = "1.16.0"
androidxEspresso = "3.6.1"
androidxHiltNavigationCompose = "1.2.0"
androidxLifecycle = "2.8.7"
androidxMaterialIcons = "1.7.8"
androidxTestExt = "1.2.1"
androidXTestRunner = "1.6.2"
androidXTestRules = "1.6.1"
androidxWindow = "1.3.0"
binaryCompatibilityValidator = "0.17.0"
compileSdk = "35"
compose-navigation = "2.8.9"
commonMark = "0.22.0"
dokka = "2.0.0"
hilt = "2.55"
hiltExt = "1.2.0"
junit = "4.13.2"
<<<<<<< HEAD
kotlin = "2.1.0"
ksp = "2.1.0-1.0.29"
media3Exoplayer = "1.5.0"
=======
kotlin = "2.1.20"
ksp = "2.1.20-1.0.32"
media3Exoplayer = "1.6.1"
>>>>>>> 910e63a6
minSdk = "28"
mlkitBarcodeScanning = "17.3.0"
kotlinxCoroutinesTest = "1.8.0"
kotlinxSerializationJson = "1.8.0"
mockkAndroid = "1.14.0"
room = "2.7.0"
truth = "1.4.4"
uiautomator = "2.3.0"
arcore = "1.48.0"
playServicesLocation = "21.3.0"
gmazzo = "2.4.4"
gradleSecrets = "2.0.1"

[libraries]
androidx-activity-compose = { group = "androidx.activity", name = "activity-compose", version.ref = "activityCompose"}
androidx-browser = { group = "androidx.browser", name = "browser", version.ref = "androidXBrowser"}
androidx-camera-core = { group = "androidx.camera", name = "camera-core", version.ref = "androidxCamera" }
androidx-camera-camera2 = { group = "androidx.camera", name = "camera-camera2", version.ref = "androidxCamera" }
androidx-camera-lifecycle = { group = "androidx.camera", name = "camera-lifecycle", version.ref = "androidxCamera" }
androidx-camera-view = { group = "androidx.camera", name = "camera-view", version.ref = "androidxCamera" }
androidx-core-ktx = { group = "androidx.core", name = "core-ktx", version.ref = "androidxCore" }
androidx-compose-bom = { group = "androidx.compose", name = "compose-bom", version.ref = "composeBOM" }
androidx-compose-foundation = { group = "androidx.compose.foundation", name = "foundation" }
androidx-compose-ui = { group = "androidx.compose.ui", name = "ui"}
androidx-compose-material3 = { module = "androidx.compose.material3:material3"}
androidx-compose-navigation = { group = "androidx.navigation", name = "navigation-compose", version.ref = "compose-navigation" }
androidx-compose-ui-graphics = { group = "androidx.compose.ui", name = "ui-graphics"}
androidx-compose-ui-test = { group = "androidx.compose.ui", name = "ui-test-junit4"}
androidx-compose-ui-tooling = { group = "androidx.compose.ui", name = "ui-tooling"}
androidx-compose-ui-tooling-preview = { group = "androidx.compose.ui", name = "ui-tooling-preview"}
androidx-compose-ui-test-manifest = { group = "androidx.compose.ui", name = "ui-test-manifest"}
androidx-compose-ui-util = { group = "androidx.compose.ui", name = "ui-util"}
androidx-hilt-navigation-compose = { group = "androidx.hilt", name = "hilt-navigation-compose", version.ref = "androidxHiltNavigationCompose" }
androidx-lifecycle-runtime-ktx = { group = "androidx.lifecycle", name = "lifecycle-runtime-ktx", version.ref = "androidxLifecycle" }
androidx-lifecycle-viewmodel-compose = { group = "androidx.lifecycle", name = "lifecycle-viewmodel-compose"}
androidx-lifecycle-runtime-compose = { group = "androidx.lifecycle", name = "lifecycle-runtime-compose"}
androidx-material-icons = { group = "androidx.compose.material", name = "material-icons-extended", version.ref = "androidxMaterialIcons"}
androidx-media3-exoplayer = { module = "androidx.media3:media3-exoplayer", version.ref = "media3Exoplayer" }
androidx-media3-ui = { module = "androidx.media3:media3-ui", version.ref = "media3Exoplayer" }
androidx-media3-exoplayer-dash = { module = "androidx.media3:media3-exoplayer-dash", version.ref = "media3Exoplayer" }
androidx-test-ext = { group = "androidx.test.ext", name = "junit-ktx", version.ref = "androidxTestExt" }
androidx-test-espresso-core = { group = "androidx.test.espresso", name = "espresso-core", version.ref = "androidxEspresso" }
androidx-test-runner = { group = "androidx.test", name = "runner", version.ref = "androidXTestRunner" }
androidx-test-rules = { group = "androidx.test", name = "rules", version.ref = "androidXTestRules" }
androidx-uiautomator = { module = "androidx.test.uiautomator:uiautomator", version.ref = "uiautomator" }
androidx-window = { group = "androidx.window", name = "window", version.ref = "androidxWindow" }
androidx-window-core = { group = "androidx.window", name = "window-core", version.ref = "androidxWindow" }
mlkit-barcode-scanning = { module = "com.google.mlkit:barcode-scanning", version.ref = "mlkitBarcodeScanning" }
coil-bom = { group = "io.coil-kt", name = "coil-bom", version.ref = "coilBOM" }
coil = { group = "io.coil-kt", name = "coil" }
coil-base = { group = "io.coil-kt", name = "coil-base" }
coil-compose = { group = "io.coil-kt", name = "coil-compose" }
commonmark = { group = "org.commonmark", name = "commonmark", version.ref="commonMark" }
commonmark-strikethrough = { group = "org.commonmark", name = "commonmark-ext-gfm-strikethrough", version.ref="commonMark" }
hilt-android-core = { group = "com.google.dagger", name = "hilt-android", version.ref = "hilt" }
hilt-compiler = { group = "com.google.dagger", name = "hilt-android-compiler", version.ref = "hilt" }
hilt-ext-compiler = { group = "androidx.hilt", name = "hilt-compiler", version.ref = "hiltExt" }
hilt-ext-work = { group = "androidx.hilt", name = "hilt-work", version.ref = "hiltExt" }
junit = { group = "junit", name = "junit", version.ref = "junit" }
kotlin-reflect = { group = "org.jetbrains.kotlin", name = "kotlin-reflect", version.ref = "kotlin"}
kotlinx-serialization-core = { group = "org.jetbrains.kotlinx", name = "kotlinx-serialization-core", version.ref = "kotlinxSerializationJson" }
kotlinx-serialization-json = { group = "org.jetbrains.kotlinx", name = "kotlinx-serialization-json", version.ref = "kotlinxSerializationJson" }
kotlinx-coroutines-test = { group = "org.jetbrains.kotlinx", name = "kotlinx-coroutines-test", version.ref = "kotlinxCoroutinesTest" }
mockk-android = { module = "io.mockk:mockk-android", version.ref = "mockkAndroid" }
room-runtime = { group = "androidx.room", name = "room-runtime", version.ref = "room" }
room-compiler = { group = "androidx.room", name = "room-compiler", version.ref = "room" }
room-ext = { group = "androidx.room", name = "room-ktx", version.ref = "room" }
truth = { group = "com.google.truth", name = "truth", version.ref = "truth" }
dokka-versioning = { group = "org.jetbrains.dokka", name = "versioning-plugin", version.ref = "dokka" }
arcore = { group = "com.google.ar", name = "core", version.ref = "arcore" }
play-services-location = { group = "com.google.android.gms", name = "play-services-location", version.ref = "playServicesLocation" }

[plugins]
android-application = { id = "com.android.application", version.ref = "androidGradlePlugin" }
android-library = { id = "com.android.library", version.ref = "androidGradlePlugin" }
binary-compatibility-validator = { id = "org.jetbrains.kotlinx.binary-compatibility-validator", version.ref = "binaryCompatibilityValidator"}
dokka = { id = "org.jetbrains.dokka", version.ref = "dokka" }
hilt = { id = "com.google.dagger.hilt.android", version.ref = "hilt" }
kotlin-android = { id = "org.jetbrains.kotlin.android", version.ref = "kotlin" }
ksp = { id = "com.google.devtools.ksp", version.ref = "ksp" }
gradle-secrets = { id = "com.google.android.libraries.mapsplatform.secrets-gradle-plugin", version.ref = "gradleSecrets"}
kotlin-serialization = { id = "org.jetbrains.kotlin.plugin.serialization", version.ref = "kotlin" }
compose-compiler = { id = "org.jetbrains.kotlin.plugin.compose", version.ref = "kotlin" }
gmazzo-test-aggregation = { id = "io.github.gmazzo.test.aggregation.results", version.ref = "gmazzo" }

[bundles]
camerax = [
    "androidx-camera-core",
    "androidx-camera-camera2",
    "androidx-camera-lifecycle",
    "androidx-camera-view"
]

core = [
    "androidx-core-ktx"
]

commonmark = [
    "commonmark",
    "commonmark-strikethrough"
]

composeCore = [
    "androidx-compose-material3",
    "androidx-compose-ui",
    "androidx-compose-ui-graphics",
    "androidx-compose-ui-tooling-preview",
    "androidx-lifecycle-viewmodel-compose"
]

composeTest = [
    "androidx-test-ext",
    "androidx-test-espresso-core",
    "androidx-compose-ui-test",
    "truth"
]

debug = [
    "androidx-compose-ui-tooling",
    "androidx-compose-ui-test-manifest"
]

unitTest = [
    "junit",
    "kotlinx-coroutines-test",
    "truth"
]

androidXTest = [
    "androidx-test-runner",
    "androidx-test-rules"
]<|MERGE_RESOLUTION|>--- conflicted
+++ resolved
@@ -23,15 +23,9 @@
 hilt = "2.55"
 hiltExt = "1.2.0"
 junit = "4.13.2"
-<<<<<<< HEAD
-kotlin = "2.1.0"
-ksp = "2.1.0-1.0.29"
-media3Exoplayer = "1.5.0"
-=======
 kotlin = "2.1.20"
 ksp = "2.1.20-1.0.32"
 media3Exoplayer = "1.6.1"
->>>>>>> 910e63a6
 minSdk = "28"
 mlkitBarcodeScanning = "17.3.0"
 kotlinxCoroutinesTest = "1.8.0"
