--- conflicted
+++ resolved
@@ -19,20 +19,12 @@
 compileSdk = "35"
 compose-navigation = "2.8.4"
 commonMark = "0.22.0"
-<<<<<<< HEAD
-dokka = "1.9.20"
-=======
 dokka = "2.0.0"
->>>>>>> 8d1802f4
 hilt = "2.55"
 hiltExt = "1.2.0"
 junit = "4.13.2"
 kotlin = "2.1.0"
-<<<<<<< HEAD
-ksp = "2.0.20-1.0.24"
-=======
 ksp = "2.1.0-1.0.29"
->>>>>>> 8d1802f4
 media3Exoplayer = "1.5.0"
 minSdk = "26"
 mlkitBarcodeScanning = "17.3.0"
