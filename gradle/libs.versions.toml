--- conflicted
+++ resolved
@@ -1,20 +1,4 @@
 [versions]
-<<<<<<< HEAD
-androidGradlePlugin = "8.1.1"
-androidxActivity = "1.5.1"
-androidXBrowser = "1.5.0"
-composeBOM = "2023.10.01"
-androidxComposeCompiler = "1.4.6"
-androidxCore = "1.9.0"
-androidxCoreTesting = "2.1.0"
-androidxEspresso = "3.4.0"
-androidxLifecycle = "2.3.1"
-androidxLifecycleRuntimeCompose = "2.6.0-beta01"
-androidxTestExt = "1.1.2"
-androidxViewmodelCompose = "2.6.1"
-compileSdk = "34"
-compose-material3 = "1.1.0"
-=======
 androidGradlePlugin = "8.2.0"
 androidXBrowser = "1.7.0"
 composeBOM = "2023.10.01"
@@ -24,7 +8,6 @@
 androidxLifecycle = "2.6.2"
 androidxTestExt = "1.1.5"
 compileSdk = "34"
->>>>>>> ba833e18
 junit = "4.13.2"
 kotlin = "1.9.21"
 minSdk = "26"
@@ -37,16 +20,6 @@
 androidx-browser = { group = "androidx.browser", name = "browser", version.ref = "androidXBrowser"}
 androidx-core-ktx = { group = "androidx.core", name = "core-ktx", version.ref = "androidxCore" }
 androidx-compose-bom = { group = "androidx.compose", name = "compose-bom", version.ref = "composeBOM" }
-<<<<<<< HEAD
-androidx-compose-ui = { group = "androidx.compose.ui", name = "ui" }
-androidx-compose-runtime = { group = "androidx.compose.runtime", name = "runtime" }
-androidx-compose-material3 = { group = "androidx.compose.material3", name = "material3" }
-androidx-compose-ui-graphics = { group = "androidx.compose.ui", name = "ui-graphics" }
-androidx-compose-ui-test = { group = "androidx.compose.ui", name = "ui-test-junit4" }
-androidx-compose-ui-tooling = { group = "androidx.compose.ui", name = "ui-tooling" }
-androidx-compose-ui-tooling-preview = { group = "androidx.compose.ui", name = "ui-tooling-preview" }
-androidx-compose-ui-test-manifest = { group = "androidx.compose.ui", name = "ui-test-manifest" }
-=======
 androidx-compose-ui = { group = "androidx.compose.ui", name = "ui"}
 androidx-compose-runtime = { group = "androidx.compose.runtime", name = "runtime"}
 androidx-compose-material3 = { module = "androidx.compose.material3:material3"}
@@ -55,7 +28,6 @@
 androidx-compose-ui-tooling = { group = "androidx.compose.ui", name = "ui-tooling"}
 androidx-compose-ui-tooling-preview = { group = "androidx.compose.ui", name = "ui-tooling-preview"}
 androidx-compose-ui-test-manifest = { group = "androidx.compose.ui", name = "ui-test-manifest"}
->>>>>>> ba833e18
 androidx-lifecycle-runtime-ktx = { group = "androidx.lifecycle", name = "lifecycle-runtime-ktx", version.ref = "androidxLifecycle" }
 androidx-lifecycle-viewmodel-compose = { group = "androidx.lifecycle", name = "lifecycle-viewmodel-compose"}
 androidx-lifecycle-runtime-compose = { group = "androidx.lifecycle", name = "lifecycle-runtime-compose"}
