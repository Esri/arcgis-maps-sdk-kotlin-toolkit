--- conflicted
+++ resolved
@@ -51,9 +51,5 @@
 # these versions define the dependency of the ArcGIS Maps SDK for Kotlin dependency
 # and are generally not overridden at the command line unless a special build is requested.
 sdkVersionNumber=200.2.0
-<<<<<<< HEAD
-sdkBuildNumber=3932
-=======
 sdkBuildNumber=3944
->>>>>>> 3cff53ac
 
