#
#
#  Copyright 2023 Esri
#
#  Licensed under the Apache License, Version 2.0 (the "License");
#  you may not use this file except in compliance with the License.
#  You may obtain a copy of the License at
#
#     http://www.apache.org/licenses/LICENSE-2.0
#
#  Unless required by applicable law or agreed to in writing, software
#  distributed under the License is distributed on an "AS IS" BASIS,
#  WITHOUT WARRANTIES OR CONDITIONS OF ANY KIND, either express or implied.
#  See the License for the specific language governing permissions and
#  limitations under the License.
#
#

# Project-wide Gradle settings.
# IDE (e.g. Android Studio) users:
# Gradle settings configured through the IDE *will override*
# any settings specified in this file.
# For more details on how to configure your build environment visit
# http://www.gradle.org/docs/current/userguide/build_environment.html
# Specifies the JVM arguments used for the daemon process.
# The setting is particularly useful for tweaking memory settings.
org.gradle.jvmargs=-Xmx2048m -Dfile.encoding=UTF-8
# When configured, Gradle will run in incubating parallel mode.
# This option should only be used with decoupled projects. More details, visit
# http://www.gradle.org/docs/current/userguide/multi_project_builds.html#sec:decoupled_projects
# org.gradle.parallel=true
# AndroidX package structure to make it clearer which packages are bundled with the
# Android operating system, and which are packaged with your app's APK
# https://developer.android.com/topic/libraries/support-library/androidx-rn
android.useAndroidX=true
# Kotlin code style for this project: "official" or "obsolete":
kotlin.code.style=official
# Enables namespacing of each library's R class so that its R class includes only the
# resources declared in the library itself and none from the library's dependencies,
# thereby reducing the size of the R class for that library
android.nonTransitiveRClass=true
#android.enableBuildConfigAsBytecode=true
artifactoryUrl=https://olympus.esri.com/artifactory/arcgisruntime-snapshot-local
artifactoryGroupId=com.esri
artifactoryArtifactBaseId=arcgis-maps-kotlin-toolkit
artifactoryUsername=""
artifactoryPassword=""
# these numbers will define the artifact version on artifactory
# and are overridden by the jenkins command line in the daily build
versionNumber=200.3.0
buildNumber=0000-snapshot
#set this flag to `true` to ignore the build number when publishing. This
# will publish an artifact with a build number like "..:200.2.0" as opposed to "...:200.2.0-3963
ignoreBuildNumber=false
# these versions define the dependency of the ArcGIS Maps SDK for Kotlin dependency
# and are generally not overridden at the command line unless a special build is requested.
sdkVersionNumber=200.3.0
<<<<<<< HEAD
sdkBuildNumber=3989
=======
sdkBuildNumber=9999
>>>>>>> ed53847a
<|MERGE_RESOLUTION|>--- conflicted
+++ resolved
@@ -55,8 +55,4 @@
 # these versions define the dependency of the ArcGIS Maps SDK for Kotlin dependency
 # and are generally not overridden at the command line unless a special build is requested.
 sdkVersionNumber=200.3.0
-<<<<<<< HEAD
-sdkBuildNumber=3989
-=======
-sdkBuildNumber=9999
->>>>>>> ed53847a
+sdkBuildNumber=3989