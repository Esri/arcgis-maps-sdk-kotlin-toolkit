#
#
#  Copyright 2023 Esri
#
#  Licensed under the Apache License, Version 2.0 (the "License");
#  you may not use this file except in compliance with the License.
#  You may obtain a copy of the License at
#
#     http://www.apache.org/licenses/LICENSE-2.0
#
#  Unless required by applicable law or agreed to in writing, software
#  distributed under the License is distributed on an "AS IS" BASIS,
#  WITHOUT WARRANTIES OR CONDITIONS OF ANY KIND, either express or implied.
#  See the License for the specific language governing permissions and
#  limitations under the License.
#
#

# Project-wide Gradle settings.
# IDE (e.g. Android Studio) users:
# Gradle settings configured through the IDE *will override*
# any settings specified in this file.
# For more details on how to configure your build environment visit
# http://www.gradle.org/docs/current/userguide/build_environment.html
# Specifies the JVM arguments used for the daemon process.
# The setting is particularly useful for tweaking memory settings.
org.gradle.jvmargs=-Xmx2048m -Dfile.encoding=UTF-8
# When configured, Gradle will run in incubating parallel mode.
# This option should only be used with decoupled projects. More details, visit
# http://www.gradle.org/docs/current/userguide/multi_project_builds.html#sec:decoupled_projects
# org.gradle.parallel=true
# AndroidX package structure to make it clearer which packages are bundled with the
# Android operating system, and which are packaged with your app's APK
# https://developer.android.com/topic/libraries/support-library/androidx-rn
android.useAndroidX=true
# Kotlin code style for this project: "official" or "obsolete":
kotlin.code.style=official
# Enables namespacing of each library's R class so that its R class includes only the
# resources declared in the library itself and none from the library's dependencies,
# thereby reducing the size of the R class for that library
android.nonTransitiveRClass=true
artifactoryUrl=https://olympus.esri.com/artifactory/arcgisruntime-snapshot-local
artifactoryGroupId=com.esri
artifactoryArtifactBaseId=arcgis-maps-kotlin-toolkit
artifactoryUsername=""
artifactoryPassword=""
# these numbers will define the artifact version on artifactory
# and are overridden by the jenkins command line in the daily build
versionNumber=200.4.0
buildNumber=0000-snapshot
#set this flag to `true` to ignore the build number when publishing. This
# will publish an artifact with a build number like "..:200.2.0" as opposed to "...:200.2.0-3963
ignoreBuildNumber=false
# these versions define the dependency of the ArcGIS Maps SDK for Kotlin dependency
# and are generally not overridden at the command line unless a special build is requested.
<<<<<<< HEAD
sdkVersionNumber=200.3.0
sdkBuildNumber=4038
=======
sdkVersionNumber=200.4.0
sdkBuildNumber=4085
>>>>>>> ba833e18

<|MERGE_RESOLUTION|>--- conflicted
+++ resolved
@@ -53,11 +53,6 @@
 ignoreBuildNumber=false
 # these versions define the dependency of the ArcGIS Maps SDK for Kotlin dependency
 # and are generally not overridden at the command line unless a special build is requested.
-<<<<<<< HEAD
-sdkVersionNumber=200.3.0
-sdkBuildNumber=4038
-=======
 sdkVersionNumber=200.4.0
 sdkBuildNumber=4085
->>>>>>> ba833e18
 
