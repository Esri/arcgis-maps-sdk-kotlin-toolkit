#
#
#  Copyright 2023 Esri
#
#  Licensed under the Apache License, Version 2.0 (the "License");
#  you may not use this file except in compliance with the License.
#  You may obtain a copy of the License at
#
#     http://www.apache.org/licenses/LICENSE-2.0
#
#  Unless required by applicable law or agreed to in writing, software
#  distributed under the License is distributed on an "AS IS" BASIS,
#  WITHOUT WARRANTIES OR CONDITIONS OF ANY KIND, either express or implied.
#  See the License for the specific language governing permissions and
#  limitations under the License.
#
#

# Project-wide Gradle settings.
# IDE (e.g. Android Studio) users:
# Gradle settings configured through the IDE *will override*
# any settings specified in this file.
# For more details on how to configure your build environment visit
# http://www.gradle.org/docs/current/userguide/build_environment.html
# Specifies the JVM arguments used for the daemon process.
# The setting is particularly useful for tweaking memory settings.
org.gradle.jvmargs=-Xmx6g -XX:MaxMetaspaceSize=1g -Dfile.encoding=UTF-8
# When configured, Gradle will run in incubating parallel mode.
# This option should only be used with decoupled projects. More details, visit
# http://www.gradle.org/docs/current/userguide/multi_project_builds.html#sec:decoupled_projects
# org.gradle.parallel=true
# AndroidX package structure to make it clearer which packages are bundled with the
# Android operating system, and which are packaged with your app's APK
# https://developer.android.com/topic/libraries/support-library/androidx-rn
android.useAndroidX=true
# Kotlin code style for this project: "official" or "obsolete":
kotlin.code.style=official
# Enables namespacing of each library's R class so that its R class includes only the
# resources declared in the library itself and none from the library's dependencies,
# thereby reducing the size of the R class for that library
android.nonTransitiveRClass=true
artifactoryUrl=https://olympus.esri.com/artifactory/arcgisruntime-snapshot-local
artifactoryGroupId=com.esri
artifactoryArtifactBaseId=arcgis-maps-kotlin-toolkit
artifactoryUsername=""
artifactoryPassword=""
<<<<<<< HEAD
# these numbers will define the artifact version on artifactory
# and are overridden by the jenkins command line in the daily build
versionNumber=200.5.0
buildNumber=0000-snapshot
#set this flag to `true` to ignore the build number when publishing. This
# will publish an artifact with a build number like "..:200.2.0" as opposed to "...:200.2.0-3963
ignoreBuildNumber=false
# these versions define the dependency of the ArcGIS Maps SDK for Kotlin dependency
# and are generally not overridden at the command line unless a special build is requested.
sdkVersionNumber=200.5.0
sdkBuildNumber=4308
=======

# These versions define the dependency of the ArcGIS Maps SDK for Kotlin dependency
# when building the toolkit locally, typically from Android Studio. When building the toolkit
# with CI, these versions are obtained from command line provided properties, see sdkVersionNumber
# in settings.gradle.kts.
sdkVersionNumber=200.6.0
sdkBuildNumber=4399
>>>>>>> 1fbab130
<|MERGE_RESOLUTION|>--- conflicted
+++ resolved
@@ -44,24 +44,10 @@
 artifactoryArtifactBaseId=arcgis-maps-kotlin-toolkit
 artifactoryUsername=""
 artifactoryPassword=""
-<<<<<<< HEAD
-# these numbers will define the artifact version on artifactory
-# and are overridden by the jenkins command line in the daily build
-versionNumber=200.5.0
-buildNumber=0000-snapshot
-#set this flag to `true` to ignore the build number when publishing. This
-# will publish an artifact with a build number like "..:200.2.0" as opposed to "...:200.2.0-3963
-ignoreBuildNumber=false
-# these versions define the dependency of the ArcGIS Maps SDK for Kotlin dependency
-# and are generally not overridden at the command line unless a special build is requested.
-sdkVersionNumber=200.5.0
-sdkBuildNumber=4308
-=======
 
 # These versions define the dependency of the ArcGIS Maps SDK for Kotlin dependency
 # when building the toolkit locally, typically from Android Studio. When building the toolkit
 # with CI, these versions are obtained from command line provided properties, see sdkVersionNumber
 # in settings.gradle.kts.
 sdkVersionNumber=200.6.0
-sdkBuildNumber=4399
->>>>>>> 1fbab130
+sdkBuildNumber=4399