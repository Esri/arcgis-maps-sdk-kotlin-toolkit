#
#
#  Copyright 2023 Esri
#
#  Licensed under the Apache License, Version 2.0 (the "License");
#  you may not use this file except in compliance with the License.
#  You may obtain a copy of the License at
#
#     http://www.apache.org/licenses/LICENSE-2.0
#
#  Unless required by applicable law or agreed to in writing, software
#  distributed under the License is distributed on an "AS IS" BASIS,
#  WITHOUT WARRANTIES OR CONDITIONS OF ANY KIND, either express or implied.
#  See the License for the specific language governing permissions and
#  limitations under the License.
#
#

# Project-wide Gradle settings.
# IDE (e.g. Android Studio) users:
# Gradle settings configured through the IDE *will override*
# any settings specified in this file.
# For more details on how to configure your build environment visit
# http://www.gradle.org/docs/current/userguide/build_environment.html
# Specifies the JVM arguments used for the daemon process.
# The setting is particularly useful for tweaking memory settings.
org.gradle.jvmargs=-Xmx2048m -Dfile.encoding=UTF-8
# When configured, Gradle will run in incubating parallel mode.
# This option should only be used with decoupled projects. More details, visit
# http://www.gradle.org/docs/current/userguide/multi_project_builds.html#sec:decoupled_projects
# org.gradle.parallel=true
# AndroidX package structure to make it clearer which packages are bundled with the
# Android operating system, and which are packaged with your app's APK
# https://developer.android.com/topic/libraries/support-library/androidx-rn
android.useAndroidX=true
# Kotlin code style for this project: "official" or "obsolete":
kotlin.code.style=official
# Enables namespacing of each library's R class so that its R class includes only the
# resources declared in the library itself and none from the library's dependencies,
# thereby reducing the size of the R class for that library
android.nonTransitiveRClass=true
#android.enableBuildConfigAsBytecode=true
artifactoryUrl=https://olympus.esri.com/artifactory/arcgisruntime-snapshot-local
artifactoryGroupId=com.esri
artifactoryArtifactBaseId=arcgis-maps-kotlin-toolkit
artifactoryUsername=""
artifactoryPassword=""
# these numbers will define the artifact version on artifactory
# and are overridden by the jenkins command line in the daily build
versionNumber=200.3.0
buildNumber=0000-snapshot
#set this flag to `true` to ignore the build number when publishing. This
# will publish an artifact with a build number like "..:200.2.0" as opposed to "...:200.2.0-3963
ignoreBuildNumber=false
# these versions define the dependency of the ArcGIS Maps SDK for Kotlin dependency
# and are generally not overridden at the command line unless a special build is requested.
<<<<<<< HEAD
sdkVersionNumber=200.3.0
sdkBuildNumber=9999
=======
sdkVersionNumber=200.2.0
sdkBuildNumber=

>>>>>>> 5955f89b
<|MERGE_RESOLUTION|>--- conflicted
+++ resolved
@@ -54,11 +54,5 @@
 ignoreBuildNumber=false
 # these versions define the dependency of the ArcGIS Maps SDK for Kotlin dependency
 # and are generally not overridden at the command line unless a special build is requested.
-<<<<<<< HEAD
 sdkVersionNumber=200.3.0
-sdkBuildNumber=9999
-=======
-sdkVersionNumber=200.2.0
-sdkBuildNumber=
-
->>>>>>> 5955f89b
+sdkBuildNumber=9999