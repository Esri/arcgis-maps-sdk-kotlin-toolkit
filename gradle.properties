--- conflicted
+++ resolved
@@ -49,8 +49,4 @@
 # A final build before release is such a special build, in which case these SDK version numbers
 # are overridden via command line, see sdkVersionNumber in settings.gradle.kts.
 sdkVersionNumber=200.6.0
-<<<<<<< HEAD
-sdkBuildNumber=4330
-=======
-sdkBuildNumber=4399
->>>>>>> e5535615
+sdkBuildNumber=4399