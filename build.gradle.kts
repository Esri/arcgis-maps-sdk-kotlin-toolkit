--- conflicted
+++ resolved
@@ -22,10 +22,11 @@
     alias(libs.plugins.android.library) apply false
     alias(libs.plugins.kotlin.android) apply false
     alias(libs.plugins.gradle.secrets) apply false
-<<<<<<< HEAD
     alias(libs.plugins.kapt) apply false
     alias(libs.plugins.ksp) apply false
     alias(libs.plugins.hilt) apply false
+    alias(libs.plugins.kotlin.serialization) apply false
+    alias(libs.plugins.dokka) apply false
 }
 
 allprojects{
@@ -36,8 +37,4 @@
             jvmTarget = JavaVersion.VERSION_1_8.toString()
         }
     }
-=======
-    alias(libs.plugins.kotlin.serialization) apply false
-    alias(libs.plugins.dokka) apply false
->>>>>>> 8ae7be93
 }