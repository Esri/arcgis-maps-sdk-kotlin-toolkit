/*
 *
 *  Copyright 2023 Esri
 *
 *  Licensed under the Apache License, Version 2.0 (the "License");
 *  you may not use this file except in compliance with the License.
 *  You may obtain a copy of the License at
 *
 *     http://www.apache.org/licenses/LICENSE-2.0
 *
 *  Unless required by applicable law or agreed to in writing, software
 *  distributed under the License is distributed on an "AS IS" BASIS,
 *  WITHOUT WARRANTIES OR CONDITIONS OF ANY KIND, either express or implied.
 *  See the License for the specific language governing permissions and
 *  limitations under the License.
 *
 */

// Top-level build file where you can add configuration options common to all sub-projects/modules.
plugins {
    alias(libs.plugins.android.application) apply false
    alias(libs.plugins.android.library) apply false
    alias(libs.plugins.binary.compatibility.validator) apply false
    alias(libs.plugins.kotlin.android) apply false
    alias(libs.plugins.gradle.secrets) apply false
    alias(libs.plugins.ksp) apply false
    alias(libs.plugins.hilt) apply false
    alias(libs.plugins.kotlin.serialization) apply false
    alias(libs.plugins.dokka) apply false
    alias(libs.plugins.gmazzo.test.aggregation)
    alias(libs.plugins.compose.compiler) apply false
}

buildscript {
    dependencies {
        // there doesn't appear to be a better way to provide this to subprojects.
        // this is what lets us put the version number dropdown list in the generated dokka.
        // it is a "dokka plugin" which is not a gradle plugin, it needs to be on the classpath
        // before any dependent subproject uses its symbols to configure a dokka task.
        classpath(libs.dokka.versioning)
    }
    val finalBuild: Boolean = (project.properties["finalBuild"] ?: "false")
        .run { this == "true" }

    if (finalBuild) {
        check(project.hasProperty("versionNumber"))
        project.logger.info("release candidate build requested version ${project.properties["versionNumber"]}")
    } else if (!project.hasProperty("versionNumber") && !project.hasProperty("buildNum")) {
        // both version number and build number must be set
        java.util.Properties().run {
            try {
                File(project.projectDir, "../buildnum/buildnum.txt")
                    .reader()
                    .use {
                        load(it)
                    }
                this["BUILDVER"]?.let {
                    project.extra.set("versionNumber", it)
                }
                this["BUILDNUM"]?.let {
                    project.extra.set("buildNumber", it)
                }
                check(project.hasProperty("versionNumber"))
                check(project.hasProperty("buildNumber"))
                project.logger.info("version and build number set from buildnum.txt to ${project.properties["versionNumber"]}-${project.properties["buildNumber"]}")
            } catch (t: Throwable) {
                // The buildnum file is not there. ignore it and log a warning.
                project.logger.warn("the buildnum.txt file is missing or not readable")
                project.extra.set("versionNumber", "0.0.0")
                project.extra.set("buildNumber", "SNAPSHOT")
            }
        }
    }
}

// Path to the centralized folder in root directory where test reports for connected tests end up
val connectedTestReportsPath by extra("${rootDir}/connectedTestReports")

/**
 * Configures the [gmazzo test aggregation plugin](https://github.com/gmazzo/gradle-android-test-aggregation-plugin)
 * with all local tests to be aggregated into a single test report.
 * Note: This works only for local tests, not for connected tests.
 * To run aggregated local tests, run the following at the root folder of the project:
 * ```
 * ./gradlew testAggregatedReport --continue
 * ```
 * Test report to be found under `arcgis-maps-sdk-kotlin-toolkit/build/reports`.
 */
testAggregation {
    getModulesExcept(
        "bom",
        "kdoc",
        "template",
<<<<<<< HEAD
        "template-app",
        "utility-network-trace-app",
        "composable-map").forEach {
=======
        "microapps-lib",
        "composable-map"
    ).forEach {
>>>>>>> e41a9e1b
        this.modules.include(project(":$it"))
    }
}

/**
 * Returns all modules in this project, except the ones specified by [modulesToExclude].
 */
fun getModulesExcept(vararg modulesToExclude: String): List<String> =
    with(File("$rootDir/settings.gradle.kts")) {
        readLines()
            .filter { it.startsWith("include") }
            .map {
                it.removePrefix("include(\":").removeSuffix("\")")
            }
            .filter { !modulesToExclude.contains(it) } // exclude specified modules
    }
<|MERGE_RESOLUTION|>--- conflicted
+++ resolved
@@ -91,15 +91,9 @@
         "bom",
         "kdoc",
         "template",
-<<<<<<< HEAD
-        "template-app",
-        "utility-network-trace-app",
-        "composable-map").forEach {
-=======
         "microapps-lib",
         "composable-map"
     ).forEach {
->>>>>>> e41a9e1b
         this.modules.include(project(":$it"))
     }
 }
