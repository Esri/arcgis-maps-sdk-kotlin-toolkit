--- conflicted
+++ resolved
@@ -24,8 +24,6 @@
     alias(libs.plugins.gradle.secrets) apply false
     alias(libs.plugins.kotlin.serialization) apply false
     alias(libs.plugins.dokka) apply false
-<<<<<<< HEAD
-=======
 }
 
 buildscript {
@@ -36,5 +34,4 @@
         // before any dependent subproject uses its symbols to configure a dokka task.
         classpath(libs.dokka.versioning)
     }
->>>>>>> 1d0cdc67
 }