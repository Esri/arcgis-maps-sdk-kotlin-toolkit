--- conflicted
+++ resolved
@@ -80,13 +80,10 @@
 
     lint {
         targetSdk = libs.versions.compileSdk.get().toInt()
-<<<<<<< HEAD
-        baseline = file("lint-baseline.xml")
-=======
         // remove these disables when strings.xml lint is fixed via localization
         disable += "MissingTranslation"
         disable += "MissingQuantity"
->>>>>>> 55681ba8
+        baseline = file("lint-baseline.xml")
     }
 }
 
