plugins {
    id("com.android.library")
    id("org.jetbrains.kotlin.android")
<<<<<<< HEAD
    id("maven-publish")
    id("kotlinx-serialization")
=======
    id("artifact-deploy")
>>>>>>> 7a37549e
}

android {
    namespace = "com.arcgismaps.toolkit.featureforms"
    compileSdk = libs.versions.compileSdk.get().toInt()
    
    defaultConfig {
        minSdk = libs.versions.minSdk.get().toInt()
        
        testInstrumentationRunner = "androidx.test.runner.AndroidJUnitRunner"
        consumerProguardFiles("consumer-rules.pro")
    }
    
    buildTypes {
        release {
            isMinifyEnabled = false
        }
    }
    compileOptions {
        sourceCompatibility = JavaVersion.VERSION_1_8
        targetCompatibility = JavaVersion.VERSION_1_8
    }
    kotlinOptions {
        jvmTarget = "1.8"
    }
    @Suppress("UnstableApiUsage")
    buildFeatures {
        compose = true
    }
    composeOptions {
        kotlinCompilerExtensionVersion = libs.versions.androidxComposeCompiler.get()
    }
    // If this were not an android project, we would just write `explicitApi()` in the Kotlin scope.
    // but as an android project could write `freeCompilerArgs = listOf("-Xexplicit-api=strict")`
    // in the kotlinOptions above, but that would enforce api rules on the test code, which we don't want.
    tasks.withType<org.jetbrains.kotlin.gradle.tasks.KotlinCompile> {
        if ("Test" !in name) {
            kotlinOptions.freeCompilerArgs += "-Xexplicit-api=strict"
        }
    }
}

dependencies {
    api(arcgis.mapsSdk)
    implementation(libs.bundles.composeCore)
    implementation(libs.bundles.core)
    implementation(libs.androidx.lifecycle.runtime.ktx)
    implementation(libs.androidx.activity.compose)
    // TODO: remove this, only for serialization before core has support
    implementation(libs.bundles.serialization)
    testImplementation(libs.bundles.unitTest)
    androidTestImplementation(libs.bundles.composeTest)
    debugImplementation(libs.bundles.debug)
}<|MERGE_RESOLUTION|>--- conflicted
+++ resolved
@@ -1,12 +1,8 @@
 plugins {
     id("com.android.library")
     id("org.jetbrains.kotlin.android")
-<<<<<<< HEAD
-    id("maven-publish")
+    id("artifact-deploy")
     id("kotlinx-serialization")
-=======
-    id("artifact-deploy")
->>>>>>> 7a37549e
 }
 
 android {
