/*
 *
 *  Copyright 2023 Esri
 *
 *  Licensed under the Apache License, Version 2.0 (the "License");
 *  you may not use this file except in compliance with the License.
 *  You may obtain a copy of the License at
 *
 *     http://www.apache.org/licenses/LICENSE-2.0
 *
 *  Unless required by applicable law or agreed to in writing, software
 *  distributed under the License is distributed on an "AS IS" BASIS,
 *  WITHOUT WARRANTIES OR CONDITIONS OF ANY KIND, either express or implied.
 *  See the License for the specific language governing permissions and
 *  limitations under the License.
 *
 */

package com.arcgismaps.toolkit.featureforms.components.datetime.picker

import androidx.compose.foundation.layout.Arrangement
import androidx.compose.foundation.layout.Column
import androidx.compose.foundation.layout.ColumnScope
import androidx.compose.foundation.layout.Row
import androidx.compose.foundation.layout.Spacer
import androidx.compose.foundation.layout.fillMaxWidth
import androidx.compose.foundation.layout.height
import androidx.compose.foundation.layout.heightIn
import androidx.compose.foundation.layout.padding
import androidx.compose.foundation.layout.requiredWidth
import androidx.compose.foundation.layout.wrapContentHeight
import androidx.compose.material.icons.Icons
import androidx.compose.material.icons.rounded.AccessTime
import androidx.compose.material.icons.rounded.CalendarMonth
import androidx.compose.material3.AlertDialog
import androidx.compose.material3.DatePicker
import androidx.compose.material3.DatePickerDefaults
import androidx.compose.material3.DatePickerState
import androidx.compose.material3.DisplayMode
import androidx.compose.material3.ExperimentalMaterial3Api
import androidx.compose.material3.Icon
import androidx.compose.material3.IconButton
import androidx.compose.material3.MaterialTheme
import androidx.compose.material3.Surface
import androidx.compose.material3.Text
import androidx.compose.material3.TextButton
import androidx.compose.material3.TimePicker
import androidx.compose.material3.TimePickerState
import androidx.compose.runtime.Composable
import androidx.compose.runtime.derivedStateOf
import androidx.compose.runtime.getValue
import androidx.compose.runtime.remember
import androidx.compose.runtime.saveable.rememberSaveable
import androidx.compose.ui.Alignment
import androidx.compose.ui.Modifier
import androidx.compose.ui.graphics.Shape
import androidx.compose.ui.graphics.vector.ImageVector
import androidx.compose.ui.res.stringResource
import androidx.compose.ui.tooling.preview.Preview
import androidx.compose.ui.unit.Dp
import androidx.compose.ui.unit.dp
import androidx.compose.ui.window.DialogProperties
import com.arcgismaps.toolkit.featureforms.R
import com.arcgismaps.toolkit.featureforms.components.datetime.toZonedDateTime
import java.time.Instant

/**
 * Defines the style of [DateTimePicker].
 */
internal enum class DateTimePickerStyle {
    /**
     * Date only picker style.
     */
    Date,

    /**
     * Time only picker style.
     */
    Time,

    /**
     * Date and Time picker style.
     */
    DateTime
}

/**
 * Input type for the [DateTimePicker].
 */
internal enum class DateTimePickerInput {
    Date,
    Time
}

/**
 * A material3 date and time picker presented as an [AlertDialog].
 *
 * @param state a state of the DateTimePicker. see [DateTimePickerState].
 * @param onDismissRequest Dismiss the dialog when the user clicks outside the dialog or on the back button.
 *
 */
@OptIn(ExperimentalMaterial3Api::class)
@Composable
internal fun DateTimePicker(
    state: DateTimePickerState,
    onDismissRequest: () -> Unit,
    onCancelled: () -> Unit,
    onConfirmed: () -> Unit
) {
    // calculate the date ranges from the state
    val datePickerRange = IntRange(
        start = state.minDateTime?.toZonedDateTime()?.year
            ?: DatePickerDefaults.YearRange.first,
        endInclusive = state.maxDateTime?.toZonedDateTime()?.year
            ?: DatePickerDefaults.YearRange.last
    )
    // DateTime from the state's value
    val dateTime by state.dateTime
    // create and remember a DatePickerState that resets when dateTime changes
    val datePickerState = rememberSaveable(dateTime, saver = DatePickerState.Saver()) {
        DatePickerState(
<<<<<<< HEAD
            initialSelectedDateMillis = dateTime.date?.plus(state.timeZoneOffset),
            initialDisplayedMonthMillis = dateTime.date ?: (state.minDateTime ?: state.maxDateTime),
=======
            initialSelectedDateMillis = dateTime.dateTime?.plus(state.timeZoneOffset),
            initialDisplayedMonthMillis = dateTime.dateTime?.plus(state.timeZoneOffset)
                ?: (state.minDateTime ?: state.maxDateTime),
>>>>>>> f8a9f064
            datePickerRange,
            DisplayMode.Picker
        )
    }
    // create and remember a TimePickerState that resets when dateTime changes
    val timePickerState = rememberSaveable(dateTime, saver = TimePickerState.Saver()) {
        TimePickerState(
            initialHour = dateTime.hour,
            initialMinute = dateTime.minute,
            is24Hour = false,
        )
    }
    // confirm button is only active when a date has been selected
    val confirmEnabled by remember(dateTime) {
        derivedStateOf { datePickerState.selectedDateMillis != null }
    }
    // create a DateTimePickerDialog
    DateTimePickerDialog(
        onDismissRequest = onDismissRequest
    ) {
        PickerContent(
            label = state.label,
            description = state.description,
            state = state,
            datePickerState = datePickerState,
            timePickerState = timePickerState,
            style = state.pickerStyle,
            picker = state.activePickerInput.value,
        ) {
            state.togglePickerInput()
        }
        PickerFooter(
            state = state,
            confirmEnabled = confirmEnabled,
            onToday = {
                state.today()
            },
            onNow = {
                state.now()
            },
            onCancelled = onCancelled,
            onConfirmed = {
                // remove time zone offset before setting value
                state.setDateTime(
                    date = datePickerState.selectedDateMillis?.minus(state.timeZoneOffset),
                    hour = timePickerState.hour,
                    minute = timePickerState.minute
                )
                onConfirmed()
            }
        )
    }
}

@OptIn(ExperimentalMaterial3Api::class)
@Composable
private fun (ColumnScope).PickerContent(
    label: String,
    description: String,
    state: DateTimePickerState,
    datePickerState: DatePickerState,
    timePickerState: TimePickerState,
    style: DateTimePickerStyle,
    picker: DateTimePickerInput,
    onPickerToggle: () -> Unit
) {
    val title: @Composable (ImageVector?) -> Unit = {
        PickerTitle(
            label = label,
            description = description,
            icon = it,
            onIconTap = onPickerToggle
        )
    }
    if (picker == DateTimePickerInput.Time) {
        title(if (style == DateTimePickerStyle.Time) null else Icons.Rounded.CalendarMonth)
        Spacer(modifier = Modifier.height(10.dp))
        TimePicker(state = timePickerState, modifier = Modifier.weight(1f, fill = false))
    } else {
        DatePicker(
            state = datePickerState,
            modifier = Modifier.weight(1f, fill = false),
            dateValidator = { timeStamp ->
                // validate selectable dates if a range is provided
                state.dateTimeValidator(timeStamp)
            },
            title = { title(if (style == DateTimePickerStyle.Date) null else Icons.Rounded.AccessTime) }
        )
    }
}

@Composable
private fun PickerTitle(
    label: String,
    description: String,
    icon: ImageVector?,
    onIconTap: () -> Unit = {}
) {
    Row(
        Modifier
            .padding(start = 25.dp, top = 25.dp, end = 15.dp, bottom = 15.dp)
            .fillMaxWidth(),
        horizontalArrangement = Arrangement.End,
        verticalAlignment = Alignment.CenterVertically
    ) {
        Column(Modifier.weight(1f)) {
            Text(text = label, style = MaterialTheme.typography.titleMedium)
            Spacer(modifier = Modifier.height(5.dp))
            Text(text = description, style = MaterialTheme.typography.bodySmall)
        }
        icon?.let {
            IconButton(onClick = onIconTap) {
                Icon(
                    imageVector = it,
                    contentDescription = "Set Time"
                )
            }
        }
    }
}

@Composable
private fun PickerFooter(
    state: DateTimePickerState,
    confirmEnabled: Boolean,
    onToday: () -> Unit = {},
    onNow: () -> Unit = {},
    onCancelled: () -> Unit = {},
    onConfirmed: () -> Unit = {}
) {
    Row(
        Modifier
            .wrapContentHeight()
            .padding(10.dp)
            .fillMaxWidth()
    ) {
        if (state.activePickerInput.value == DateTimePickerInput.Date) {
            TextButton(
                onClick = onToday,
                // only enable Today button if today is within the range if provided
                enabled = state.dateTimeValidator(Instant.now().toEpochMilli())
            ) {
                Text(stringResource(R.string.today))
            }
        } else {
            TextButton(onClick = onNow) {
                Text(stringResource(R.string.now))
            }
        }
        Spacer(modifier = Modifier.weight(1f))
        TextButton(onClick = onCancelled) {
            Text(stringResource(R.string.cancel))
        }
        TextButton(onClick = onConfirmed, enabled = confirmEnabled) {
            Text(stringResource(R.string.ok))
        }
    }
}

@OptIn(ExperimentalMaterial3Api::class)
@Composable
private fun DateTimePickerDialog(
    onDismissRequest: () -> Unit,
    modifier: Modifier = Modifier,
    shape: Shape = DatePickerDefaults.shape,
    tonalElevation: Dp = DatePickerDefaults.TonalElevation,
    properties: DialogProperties = DialogProperties(usePlatformDefaultWidth = false),
    content: @Composable ColumnScope.() -> Unit
) {
    AlertDialog(
        onDismissRequest = onDismissRequest,
        modifier = modifier.wrapContentHeight(),
        properties = properties
    ) {
        Surface(
            modifier = Modifier
                .requiredWidth(DateTimePickerDialogTokens.containerWidth)
                .heightIn(DateTimePickerDialogTokens.containerHeight),
            shape = shape,
            color = MaterialTheme.colorScheme.surface,
            tonalElevation = tonalElevation,
        ) {
            Column(
                verticalArrangement = Arrangement.SpaceBetween,
                horizontalAlignment = Alignment.CenterHorizontally
            ) {
                content()
            }
        }
    }
}

/**
 * Properties for the [DateTimePickerDialog].
 */
private object DateTimePickerDialogTokens {
    val containerHeight = 568.0.dp
    val containerWidth = 360.0.dp
}

@Preview
@Composable
private fun DateTimePickerPreview() {
    val state = DateTimePickerState(
        style = DateTimePickerStyle.DateTime,
        label = "Next Inspection Date",
        description = "Enter a date in the next six months"
    )
    DateTimePicker(state = state, {}, {}, {})
}<|MERGE_RESOLUTION|>--- conflicted
+++ resolved
@@ -119,14 +119,9 @@
     // create and remember a DatePickerState that resets when dateTime changes
     val datePickerState = rememberSaveable(dateTime, saver = DatePickerState.Saver()) {
         DatePickerState(
-<<<<<<< HEAD
-            initialSelectedDateMillis = dateTime.date?.plus(state.timeZoneOffset),
-            initialDisplayedMonthMillis = dateTime.date ?: (state.minDateTime ?: state.maxDateTime),
-=======
             initialSelectedDateMillis = dateTime.dateTime?.plus(state.timeZoneOffset),
             initialDisplayedMonthMillis = dateTime.dateTime?.plus(state.timeZoneOffset)
                 ?: (state.minDateTime ?: state.maxDateTime),
->>>>>>> f8a9f064
             datePickerRange,
             DisplayMode.Picker
         )
