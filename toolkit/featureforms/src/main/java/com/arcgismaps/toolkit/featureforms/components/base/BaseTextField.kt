/*
 * Copyright 2023 Esri
 *
 * Licensed under the Apache License, Version 2.0 (the "License");
 * you may not use this file except in compliance with the License.
 * You may obtain a copy of the License at
 *
 * http://www.apache.org/licenses/LICENSE-2.0
 *
 * Unless required by applicable law or agreed to in writing, software
 * distributed under the License is distributed on an "AS IS" BASIS,
 * WITHOUT WARRANTIES OR CONDITIONS OF ANY KIND, either express or implied.
 * See the License for the specific language governing permissions and
 * limitations under the License.
 */

package com.arcgismaps.toolkit.featureforms.components.base

import androidx.compose.foundation.clickable
import androidx.compose.foundation.focusable
import androidx.compose.foundation.gestures.detectTapGestures
import androidx.compose.foundation.interaction.MutableInteractionSource
import androidx.compose.foundation.layout.Column
import androidx.compose.foundation.layout.ColumnScope
import androidx.compose.foundation.layout.fillMaxWidth
import androidx.compose.foundation.layout.padding
import androidx.compose.foundation.text.KeyboardActions
import androidx.compose.foundation.text.KeyboardOptions
import androidx.compose.material.icons.Icons
import androidx.compose.material.icons.rounded.CheckCircle
import androidx.compose.material.icons.rounded.Clear
import androidx.compose.material.icons.rounded.TextFields
import androidx.compose.material3.Icon
import androidx.compose.material3.IconButton
import androidx.compose.material3.MaterialTheme
import androidx.compose.material3.OutlinedTextField
import androidx.compose.material3.OutlinedTextFieldDefaults
import androidx.compose.material3.Text
import androidx.compose.runtime.Composable
import androidx.compose.runtime.getValue
import androidx.compose.runtime.mutableStateOf
import androidx.compose.runtime.remember
import androidx.compose.runtime.setValue
import androidx.compose.ui.Modifier
import androidx.compose.ui.focus.onFocusChanged
import androidx.compose.ui.graphics.Color
import androidx.compose.ui.graphics.vector.ImageVector
import androidx.compose.ui.input.pointer.pointerInput
import androidx.compose.ui.semantics.contentDescription
import androidx.compose.ui.semantics.semantics
import androidx.compose.ui.text.input.ImeAction
import androidx.compose.ui.text.input.KeyboardType
import androidx.compose.ui.text.input.VisualTransformation
import androidx.compose.ui.text.style.TextOverflow
import androidx.compose.ui.tooling.preview.Preview
import androidx.compose.ui.unit.dp
import com.arcgismaps.toolkit.featureforms.utils.ClearFocus
import com.arcgismaps.toolkit.featureforms.utils.PlaceholderTransformation

@Composable
private fun trailingIcon(
    text: String,
    isEditable: Boolean,
    singleLine: Boolean,
    isFocused: Boolean,
    trailingIcon: ImageVector?,
    onValueChange: (String) -> Unit,
    onDone: () -> Unit
): (@Composable () -> Unit)? {
    // single line field and is editable
    return if (singleLine && isEditable && text.isEmpty() && trailingIcon != null) {
        {
            // show a trailing icon if provided when the field is empty
            Icon(imageVector = trailingIcon, contentDescription = "field icon")
        }
    } else if (singleLine && isEditable && text.isNotEmpty()) {
        {
            // show a clear icon instead if the field is not empty
            IconButton(onClick = { onValueChange("") }, modifier = Modifier.semantics {
                contentDescription = "Clear text button"
            }) {
                Icon(
                    imageVector = Icons.Rounded.Clear, contentDescription = "Clear Text"
                )
            }
        }
    } else if (singleLine && trailingIcon != null) {
        // single line field but not editable
        {
            // show a trailing icon to indicate field type
            Icon(imageVector = trailingIcon, contentDescription = "field icon")
        }
    } else if (!singleLine && isEditable && isFocused) {
        // multiline editable field
        {
            // show a done button only when focused
            IconButton(onClick =  { onDone() }, modifier = Modifier.semantics {
                contentDescription = "Save local edit button"
            }) {
                Icon(
                    imageVector = Icons.Rounded.CheckCircle, contentDescription = "Done"
                )
            }
        }
        
    } else if (!singleLine && isEditable && text.isNotEmpty()) {
        {
            // show a clear icon instead if the multiline field is not empty
            IconButton(onClick = { onValueChange("") }, modifier = Modifier.semantics {
                contentDescription = "Clear text button"
            }) {
                Icon(
                    imageVector = Icons.Rounded.Clear, contentDescription = "Clear Text"
                )
            }
        }
    } else {
        null
    }
}

/**
 * A base text field component built on top of an [OutlinedTextField] that provides a standard for
 * visual and behavioral properties. This can be used to build more customized composite components.
 *
 * The BaseTextField also takes care of clearing focus when the keyboard is dismissed or tapped
 * outside the input area.
 *
 * @param text the input text to be shown in the text field.
 * @param onValueChange the callback that is triggered when the input service updates the text. An
 * updated text comes as a parameter of the callback.
 * @param modifier a [Modifier] for this text field.
 * @param readOnly controls the editable state of the text field. When true, the text field cannot
 * be modified. However, a user can focus it and copy text from it. Read-only text fields are
 * usually used to display pre-filled forms that a user cannot edit.
 * @param isEditable controls if the text field can be edited. When false, this component will
 * not respond to user input, and it will appear visually disabled.
 * @param label the title to be displayed for the text field.
 * @param placeholder the text to be displayed when the text field input text is empty.
 * @param singleLine when set to true, this text field becomes a single horizontally scrolling
 * text field instead of wrapping onto multiple lines.
 * @param keyboardType the keyboard type to use depending on the FormFieldElement input type.
 * @param trailingIcon the icon to be displayed at the end of the text field container.
 * @param supportingText supporting text to be displayed below the text field.
 * @param onFocusChange callback that is triggered when the focus state for this text field changes.
 * @param interactionSource the MutableInteractionSource representing the stream of Interactions
 * for this text field.
 */
@Composable
internal fun BaseTextField(
    text: String,
    onValueChange: (String) -> Unit,
    modifier: Modifier = Modifier,
    readOnly: Boolean,
    isEditable: Boolean,
    label: String,
    placeholder: String,
    singleLine: Boolean,
    keyboardType: KeyboardType = KeyboardType.Ascii,
    trailingIcon: ImageVector? = null,
    suffix: (@Composable () -> Unit)? = null,
    supportingText: @Composable (ColumnScope.() -> Unit)? = null,
    onFocusChange: ((Boolean) -> Unit)? = null,
    interactionSource: MutableInteractionSource = remember { MutableInteractionSource() }
) {
    var clearFocus by remember { mutableStateOf(false) }
    var isFocused by remember { mutableStateOf(false) }

    // if the keyboard is gone clear focus from the field as a side-effect
    ClearFocus(clearFocus) { clearFocus = false }

    Column(modifier = modifier
        .onFocusChanged {
            isFocused = it.hasFocus
            onFocusChange?.invoke(it.hasFocus)
        }
        .pointerInput(Unit) {
            // any tap on a blank space will also dismiss the keyboard and clear focus
            detectTapGestures { clearFocus = true }
        }
        .padding(start = 15.dp, end = 15.dp, top = 10.dp, bottom = 10.dp)
    ) {
        OutlinedTextField(
            value = text,
            onValueChange = onValueChange,
            modifier = Modifier
                .fillMaxWidth()
                .focusable(isEditable, interactionSource)
                .semantics { contentDescription = "outlined text field" },
            readOnly = readOnly,
            enabled = isEditable,
            label = {
                Text(
                    text = label,
<<<<<<< HEAD
                    modifier = Modifier.semantics { contentDescription = "label" }
                )
            },
            suffix = suffix,
            trailingIcon = if (suffix == null) {
                trailingIcon(
                    text,
                    isEditable,
                    singleLine,
                    isFocused,
                    trailingIcon,
                    onValueChange = onValueChange,
                    onDone = { clearFocus = true }
                )
            } else {
                null
=======
                    modifier = Modifier.semantics { contentDescription = "label" },
                    overflow = TextOverflow.Ellipsis,
                    maxLines = 1
                )
            },
            trailingIcon = {
                // single line field and is editable
                if (singleLine && isEditable) {
                    // show a trailing icon if provided when the field is empty
                    if (text.isEmpty() && trailingIcon != null) {
                        Icon(imageVector = trailingIcon, contentDescription = "field icon")
                    } else if (text.isNotEmpty()) {
                        // show a clear icon instead if the field is not empty
                        IconButton(
                            onClick = { onValueChange("") },
                            modifier = Modifier.semantics {
                                contentDescription = "Clear text button"
                            }
                        ) {
                            Icon(
                                imageVector = Icons.Rounded.Clear,
                                contentDescription = "Clear Text"
                            )
                        }
                    }
                    // single line field but not editable
                } else if (singleLine && trailingIcon != null) {
                    // show a trailing icon to indicate field type
                    Icon(imageVector = trailingIcon, contentDescription = "field icon")
                    // multiline editable field
                } else if (!singleLine && isEditable) {
                    if (isFocused) {
                        // show a done button only when focused
                        IconButton(
                            onClick = { clearFocus = true },
                            modifier = Modifier.semantics {
                                contentDescription = "Save local edit button"
                            }
                        ) {
                            Icon(
                                imageVector = Icons.Rounded.CheckCircle,
                                contentDescription = "Done"
                            )
                        }
                    } else if (text.isNotEmpty()) {
                        // show a clear icon instead if the multiline field is not empty
                        IconButton(
                            onClick = { onValueChange("") },
                            modifier = Modifier.semantics {
                                contentDescription = "Clear text button"
                            }
                        ) {
                            Icon(
                                imageVector = Icons.Rounded.Clear,
                                contentDescription = "Clear Text"
                            )
                        }
                    }
                }
>>>>>>> 6aa6300f
            },
            supportingText = {
                Column(
                    modifier = Modifier.clickable {
                        clearFocus = true
                    }
                ) {
                    supportingText?.invoke(this)
                }
            },
            visualTransformation = if (text.isEmpty())
                PlaceholderTransformation(placeholder.ifEmpty { " " })
            else VisualTransformation.None,
            keyboardActions = KeyboardActions(
                onDone = { clearFocus = true }
            ),
            keyboardOptions = KeyboardOptions.Default.copy(
                imeAction = if (singleLine) ImeAction.Done else ImeAction.None,
                keyboardType = keyboardType
            ),
            singleLine = singleLine,
            interactionSource = interactionSource,
            colors = if (text.isEmpty() && placeholder.isNotEmpty())
                OutlinedTextFieldDefaults.colors(
                    unfocusedTextColor = Color.Gray,
                    focusedTextColor = Color.Gray
                )
            else
                OutlinedTextFieldDefaults.colors()
        )
    }
}

@Preview(showBackground = true, backgroundColor = 0xFFFFFFFF)
@Composable
private fun BaseTextFieldPreview() {
    MaterialTheme {
        BaseTextField(
            text = "",
            onValueChange = {},
            readOnly = false,
            isEditable = true,
            label = "Title",
            placeholder = "Enter Value",
            singleLine = true,
            trailingIcon = Icons.Rounded.TextFields,
            supportingText = {
                Text(text = "A Description")
            }
        )
    }
}<|MERGE_RESOLUTION|>--- conflicted
+++ resolved
@@ -192,8 +192,9 @@
             label = {
                 Text(
                     text = label,
-<<<<<<< HEAD
-                    modifier = Modifier.semantics { contentDescription = "label" }
+                    modifier = Modifier.semantics { contentDescription = "label" },
+                    overflow = TextOverflow.Ellipsis,
+                    maxLines = 1		    
                 )
             },
             suffix = suffix,
@@ -209,67 +210,6 @@
                 )
             } else {
                 null
-=======
-                    modifier = Modifier.semantics { contentDescription = "label" },
-                    overflow = TextOverflow.Ellipsis,
-                    maxLines = 1
-                )
-            },
-            trailingIcon = {
-                // single line field and is editable
-                if (singleLine && isEditable) {
-                    // show a trailing icon if provided when the field is empty
-                    if (text.isEmpty() && trailingIcon != null) {
-                        Icon(imageVector = trailingIcon, contentDescription = "field icon")
-                    } else if (text.isNotEmpty()) {
-                        // show a clear icon instead if the field is not empty
-                        IconButton(
-                            onClick = { onValueChange("") },
-                            modifier = Modifier.semantics {
-                                contentDescription = "Clear text button"
-                            }
-                        ) {
-                            Icon(
-                                imageVector = Icons.Rounded.Clear,
-                                contentDescription = "Clear Text"
-                            )
-                        }
-                    }
-                    // single line field but not editable
-                } else if (singleLine && trailingIcon != null) {
-                    // show a trailing icon to indicate field type
-                    Icon(imageVector = trailingIcon, contentDescription = "field icon")
-                    // multiline editable field
-                } else if (!singleLine && isEditable) {
-                    if (isFocused) {
-                        // show a done button only when focused
-                        IconButton(
-                            onClick = { clearFocus = true },
-                            modifier = Modifier.semantics {
-                                contentDescription = "Save local edit button"
-                            }
-                        ) {
-                            Icon(
-                                imageVector = Icons.Rounded.CheckCircle,
-                                contentDescription = "Done"
-                            )
-                        }
-                    } else if (text.isNotEmpty()) {
-                        // show a clear icon instead if the multiline field is not empty
-                        IconButton(
-                            onClick = { onValueChange("") },
-                            modifier = Modifier.semantics {
-                                contentDescription = "Clear text button"
-                            }
-                        ) {
-                            Icon(
-                                imageVector = Icons.Rounded.Clear,
-                                contentDescription = "Clear Text"
-                            )
-                        }
-                    }
-                }
->>>>>>> 6aa6300f
             },
             supportingText = {
                 Column(
