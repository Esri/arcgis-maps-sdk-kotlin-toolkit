/*
 * Copyright 2025 Esri
 *
 * Licensed under the Apache License, Version 2.0 (the "License");
 * you may not use this file except in compliance with the License.
 * You may obtain a copy of the License at
 *
 * http://www.apache.org/licenses/LICENSE-2.0
 *
 * Unless required by applicable law or agreed to in writing, software
 * distributed under the License is distributed on an "AS IS" BASIS,
 * WITHOUT WARRANTIES OR CONDITIONS OF ANY KIND, either express or implied.
 * See the License for the specific language governing permissions and
 * limitations under the License.
 */

package com.arcgismaps.toolkit.featureforms.internal.navigation

import androidx.compose.animation.fadeIn
import androidx.compose.animation.fadeOut
import androidx.compose.animation.slideInHorizontally
import androidx.compose.animation.slideOutHorizontally
import androidx.compose.foundation.layout.fillMaxSize
import androidx.compose.runtime.Composable
import androidx.compose.runtime.LaunchedEffect
import androidx.compose.runtime.remember
import androidx.compose.ui.Modifier
import androidx.lifecycle.Lifecycle
import androidx.navigation.NavBackStackEntry
import androidx.navigation.NavHostController
import androidx.navigation.compose.NavHost
import androidx.navigation.compose.composable
import androidx.navigation.toRoute
import com.arcgismaps.mapping.featureforms.FeatureForm
import com.arcgismaps.mapping.featureforms.FieldFormElement
import com.arcgismaps.toolkit.featureforms.FeatureFormState
import com.arcgismaps.toolkit.featureforms.ValidationErrorVisibility
import com.arcgismaps.toolkit.featureforms.internal.components.utilitynetwork.UtilityAssociationDetails
import com.arcgismaps.toolkit.featureforms.internal.components.utilitynetwork.UtilityAssociationsElementState
import com.arcgismaps.toolkit.featureforms.internal.screens.FeatureFormScreen
import com.arcgismaps.toolkit.featureforms.internal.screens.UNAssociationsFilterScreen
import com.arcgismaps.toolkit.featureforms.internal.screens.UNAssociationsScreen

@Composable
internal fun FeatureFormNavHost(
    navController: NavHostController,
    state: FeatureFormState,
<<<<<<< HEAD
    validationErrorVisibility: ValidationErrorVisibility,
=======
    isNavigationEnabled: Boolean,
>>>>>>> 1f0400de
    onSaveForm: suspend (FeatureForm, Boolean) -> Result<Unit>,
    onDiscardForm: suspend (Boolean) -> Unit,
    onBarcodeButtonClick: ((FieldFormElement) -> Unit)?,
    modifier: Modifier = Modifier,
) {
    NavHost(
        navController,
        startDestination = NavigationRoute.FormView,
        modifier = modifier,
        enterTransition = { slideInHorizontally { h -> h } },
        exitTransition = { fadeOut() },
        popEnterTransition = { fadeIn() },
        popExitTransition = { slideOutHorizontally { h -> h } }
    ) {
        composable<NavigationRoute.FormView> { backStackEntry ->
            val formData = remember(backStackEntry) { state.getActiveFormStateData() }
            FeatureFormScreen(
                formStateData = formData,
                onBarcodeButtonClick = onBarcodeButtonClick,
                onUtilityFilterSelected = { state ->
                    val newRoute = NavigationRoute.UNFilterView(stateId = state.id)
                    // Navigate to the filter view
                    navController.navigateSafely(backStackEntry, newRoute)
                }
            )
            LaunchedEffect(formData) {
                // Update the active feature form if we navigate back to this screen from another form.
                state.updateActiveFeatureForm()
            }
            // launch a new side effect in a launched effect when validationErrorVisibility changes
            // for a given form
            LaunchedEffect(validationErrorVisibility, formData) {
                // if it set to always show errors validate all fields
                if (validationErrorVisibility == ValidationErrorVisibility.Visible) {
                    state.validateAllFields()
                }
            }
        }

        composable<NavigationRoute.UNFilterView> { backStackEntry ->
            val route = backStackEntry.toRoute<NavigationRoute.UNFilterView>()
            val formData = remember(backStackEntry) { state.getActiveFormStateData() }
            UNAssociationsFilterScreen(
                formStateData = formData,
                route = route,
                onGroupSelected = { stateId ->
                    val newRoute = NavigationRoute.UNAssociationsView(stateId = stateId)
                    navController.navigateSafely(backStackEntry, newRoute)
                },
                modifier = Modifier.fillMaxSize()
            )
        }

        composable<NavigationRoute.UNAssociationsView> { backStackEntry ->
            val route = backStackEntry.toRoute<NavigationRoute.UNAssociationsView>()
            val formData = remember(backStackEntry) { state.getActiveFormStateData() }
            UNAssociationsScreen(
                formStateData = formData,
                route = route,
                isNavigationEnabled = isNavigationEnabled,
                onSave = onSaveForm,
                onDiscard = onDiscardForm,
                onNavigateToFeature = { feature ->
                    // Request the state to navigate to the feature.
                    state.navigateTo(backStackEntry, feature)
                },
                onNavigateToAssociation = { stateId ->
                    val route = NavigationRoute.UNAssociationDetailView(stateId = stateId)
                    // Request the state to navigate to the association.
                    navController.navigateSafely(backStackEntry, route)
                },
                modifier = Modifier.fillMaxSize()
            )
            LaunchedEffect(formData) {
                // Update the active feature form when we navigate back to this screen from another
                // form.
                state.updateActiveFeatureForm()
            }
        }

        composable<NavigationRoute.UNAssociationDetailView> { backStackEntry ->
            val route = backStackEntry.toRoute<NavigationRoute.UNAssociationDetailView>()
            val formData = remember(backStackEntry) { state.getActiveFormStateData() }
            // Get the selected UtilityAssociationsElementState from the state collection
            val utilityAssociationsElementState = formData.stateCollection[route.stateId]
                // guard against null value
                as? UtilityAssociationsElementState ?: return@composable
            // Display the association details
            UtilityAssociationDetails(
                state = utilityAssociationsElementState,
                modifier = Modifier.fillMaxSize()
            )
        }
    }
}

/**
 * If the lifecycle is not resumed it means this NavBackStackEntry already processed a nav event.
 *
 * This is used to de-duplicate navigation events.
 */
internal fun NavBackStackEntry.lifecycleIsResumed() =
    this.lifecycle.currentState == Lifecycle.State.RESUMED

/**
 * Navigate to the given route only if the lifecycle of the [backStackEntry] is resumed.
 */
internal fun <T : Any> NavHostController.navigateSafely(
    backStackEntry: NavBackStackEntry,
    route: T
): Boolean {
    return if (backStackEntry.lifecycleIsResumed()) {
        this.navigate(route)
        true
    } else false
}<|MERGE_RESOLUTION|>--- conflicted
+++ resolved
@@ -45,11 +45,8 @@
 internal fun FeatureFormNavHost(
     navController: NavHostController,
     state: FeatureFormState,
-<<<<<<< HEAD
+    isNavigationEnabled: Boolean,
     validationErrorVisibility: ValidationErrorVisibility,
-=======
-    isNavigationEnabled: Boolean,
->>>>>>> 1f0400de
     onSaveForm: suspend (FeatureForm, Boolean) -> Result<Unit>,
     onDiscardForm: suspend (Boolean) -> Unit,
     onBarcodeButtonClick: ((FieldFormElement) -> Unit)?,
