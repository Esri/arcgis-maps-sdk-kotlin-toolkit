/*
 * Copyright 2023 Esri
 *
 * Licensed under the Apache License, Version 2.0 (the "License");
 * you may not use this file except in compliance with the License.
 * You may obtain a copy of the License at
 *
 * http://www.apache.org/licenses/LICENSE-2.0
 *
 * Unless required by applicable law or agreed to in writing, software
 * distributed under the License is distributed on an "AS IS" BASIS,
 * WITHOUT WARRANTIES OR CONDITIONS OF ANY KIND, either express or implied.
 * See the License for the specific language governing permissions and
 * limitations under the License.
 */

package com.arcgismaps.toolkit.featureforms.internal.utils

import android.content.Context
import android.net.Uri
import android.provider.OpenableColumns
import android.webkit.MimeTypeMap
import android.widget.Toast
import androidx.activity.result.contract.ActivityResultContracts
import androidx.compose.runtime.Composable
import androidx.compose.runtime.Immutable
import androidx.compose.runtime.collectAsState
import androidx.compose.runtime.getValue
import androidx.compose.runtime.remember
import androidx.compose.runtime.rememberCoroutineScope
import androidx.compose.runtime.staticCompositionLocalOf
import androidx.compose.ui.platform.LocalContext
import androidx.compose.ui.platform.LocalFocusManager
import androidx.compose.ui.res.stringResource
import androidx.compose.ui.text.input.KeyboardType
import androidx.core.database.getLongOrNull
import androidx.core.database.getStringOrNull
import androidx.window.core.layout.WindowSizeClass
import androidx.window.layout.WindowMetricsCalculator
import com.arcgismaps.mapping.featureforms.FormAttachment
import com.arcgismaps.toolkit.featureforms.R
import com.arcgismaps.toolkit.featureforms.internal.components.attachment.AttachmentElementState
import com.arcgismaps.toolkit.featureforms.internal.components.attachment.AttachmentErrorDialog
import com.arcgismaps.toolkit.featureforms.internal.components.attachment.DeleteAttachmentDialog
import com.arcgismaps.toolkit.featureforms.internal.components.attachment.FilePicker
import com.arcgismaps.toolkit.featureforms.internal.components.attachment.GalleryPicker
import com.arcgismaps.toolkit.featureforms.internal.components.attachment.ImageCapture
import com.arcgismaps.toolkit.featureforms.internal.components.attachment.RenameAttachmentDialog
import com.arcgismaps.toolkit.featureforms.internal.components.attachment.getNewAttachmentNameForContentType
import com.arcgismaps.toolkit.featureforms.internal.components.barcode.BarcodeScanner
import com.arcgismaps.toolkit.featureforms.internal.components.barcode.BarcodeTextFieldState
import com.arcgismaps.toolkit.featureforms.internal.components.base.FormStateCollection
import com.arcgismaps.toolkit.featureforms.internal.components.codedvalue.CodedValueFieldState
import com.arcgismaps.toolkit.featureforms.internal.components.codedvalue.ComboBoxDialog
import com.arcgismaps.toolkit.featureforms.internal.components.datetime.DateTimeFieldState
import com.arcgismaps.toolkit.featureforms.internal.components.datetime.picker.DateTimePicker
import com.arcgismaps.toolkit.featureforms.internal.components.datetime.picker.DateTimePickerInput
import com.arcgismaps.toolkit.featureforms.internal.components.datetime.picker.DateTimePickerStyle
import com.arcgismaps.toolkit.featureforms.internal.components.datetime.picker.rememberDateTimePickerState
import com.arcgismaps.toolkit.featureforms.internal.components.dialogs.ErrorDialog
<<<<<<< HEAD
=======
import com.arcgismaps.toolkit.featureforms.internal.components.dialogs.SaveEditsDialog
>>>>>>> 627ba883
import kotlinx.coroutines.Dispatchers
import kotlinx.coroutines.flow.MutableStateFlow
import kotlinx.coroutines.flow.StateFlow
import kotlinx.coroutines.flow.asStateFlow
import kotlinx.coroutines.launch
import kotlinx.coroutines.withContext
import java.io.FileNotFoundException
import java.time.Instant

/**
 * Local containing the default [DialogRequester] for providing the same instance in the
 * compose hierarchy.
 */
internal val LocalDialogRequester = staticCompositionLocalOf { DialogRequester() }

/**
 * A handler that handles dialog requests during the lifetime of a FeatureForm.
 */
@Immutable
internal class DialogRequester {

    private val _requestFlow: MutableStateFlow<DialogType?> = MutableStateFlow(null)

    /**
     * Observe this state flow to receive dialog requests.
     */
    val requestFlow: StateFlow<DialogType?> = _requestFlow.asStateFlow()

    /**
     * Request a dialog with the specified [dialogType].
     */
    fun requestDialog(dialogType: DialogType) {
        _requestFlow.value = dialogType
    }

    /**
     * Dismiss any active dialog.
     */
    fun dismissDialog() {
        _requestFlow.value = null
    }
}

/**
 * Specifies the type of dialog to use for a [FeatureFormDialog].
 */
internal sealed class DialogType {
    /**
     * Indicates a [ComboBoxDialog].
     *
     * @param stateId The id of the [CodedValueFieldState] that requested the dialog.
     */
    data class ComboBoxDialog(val stateId: Int) : DialogType()

    /**
     * Indicates a [DateTimePicker].
     *
     * @param stateId The id of the [DateTimeFieldState] that requested the dialog.
     */
    data class DateTimeDialog(val stateId: Int) : DialogType()

    /**
     * Indicates an image capture dialog.
     *
     * @param stateId The id of the [AttachmentElementState] that requested the dialog.
     */
    data class ImageCaptureDialog(
        val stateId: Int
    ) : DialogType()

    /**
     * Indicates an gallery picker dialog.
     *
     * @param stateId The id of the [AttachmentElementState] that requested the dialog.
     * @param type The content type of the file to pick.
     */
    data class GalleryPickerDialog(
        val stateId: Int,
        val type: ActivityResultContracts.PickVisualMedia.VisualMediaType
    ) : DialogType()

    /**
     * Indicates a file picker dialog.
     *
     * @param stateId The id of the [AttachmentElementState] that requested the dialog.
     * @param allowedTypes The allowed mime types for the file picker.
     */
    data class FilePickerDialog(
        val stateId: Int,
        val allowedTypes: List<String>
    ) : DialogType()

    /**
     * Indicates a dialog to rename an attachment.
     *
     * @param stateId The id of the [AttachmentElementState] that requested the dialog.
     * @param name The current name of the attachment.
     */
    data class RenameAttachmentDialog(
        val stateId: Int,
        val formAttachment: FormAttachment,
        val name: String,
    ) : DialogType()

    data class DeleteAttachmentDialog(
        val stateId: Int,
        val formAttachment: FormAttachment,
    ) : DialogType()

    data class AttachmentErrorDialog(
        val title: String,
        val description: String,
    ) : DialogType()

    data class BarcodeScanner(val stateId: Int) : DialogType()

<<<<<<< HEAD
=======
    data class SaveFeatureDialog(
        val onSave: suspend () -> Unit,
        val onDiscard: () -> Unit
    ) : DialogType()

>>>>>>> 627ba883
    data class ValidationErrorsDialog(
        val onDismiss: () -> Unit,
        val title: String,
        val body: String
    ) : DialogType()
}

/**
 * Shows the appropriate dialogs as requested by the [LocalDialogRequester].
 */
@Composable
internal fun FeatureFormDialog(states: FormStateCollection) {
    val focusManager = LocalFocusManager.current
    val dialogRequester = LocalDialogRequester.current
    val dialogType by dialogRequester.requestFlow.collectAsState()
    val context = LocalContext.current
    val scope = rememberCoroutineScope()
    when (dialogType) {
        is DialogType.ComboBoxDialog -> {
            val stateId = (dialogType as DialogType.ComboBoxDialog).stateId
            val state = states[stateId] as? CodedValueFieldState
            if (state == null) {
                dialogRequester.dismissDialog()
                return
            }
            ComboBoxDialog(
                initialValue = state.value.value.data,
                values = state.codedValues,
                label = state.label,
                isRequired = state.isRequired.collectAsState().value,
                noValueOption = state.showNoValueOption,
                keyboardType = if (state.fieldType.isNumeric) {
                    KeyboardType.Number
                } else {
                    KeyboardType.Ascii
                },
                noValueLabel = state.noValueLabel.ifEmpty { stringResource(R.string.no_value) },
                onValueChange = { code ->
                    state.onValueChanged(code)
                },
                onDismissRequest = { dialogRequester.dismissDialog() }
            )
        }

        is DialogType.DateTimeDialog -> {
            val stateId = (dialogType as DialogType.DateTimeDialog).stateId
            val state = states[stateId] as? DateTimeFieldState
            if (state == null) {
                dialogRequester.dismissDialog()
                return
            }
            val shouldShowTime = remember {
                state.shouldShowTime
            }
            val pickerStyle = if (shouldShowTime) {
                DateTimePickerStyle.DateTime
            } else {
                DateTimePickerStyle.Date
            }
            val pickerState = rememberDateTimePickerState(
                pickerStyle,
                state.minEpochMillis,
                state.maxEpochMillis,
                state.value.value.data,
                state.value.value.error,
                state.label,
                state.description,
                DateTimePickerInput.Date
            )
            // the picker dialog
            DateTimePicker(
                state = pickerState,
                onDismissRequest = { dialogRequester.dismissDialog() },
                onCancelled = { dialogRequester.dismissDialog() },
                onConfirmed = {
                    state.onValueChanged(pickerState.selectedDateTimeMillis?.let {
                        Instant.ofEpochMilli(it)
                    })
                    dialogRequester.dismissDialog()
                }
            )
        }

        is DialogType.ImageCaptureDialog -> {
            val stateId = (dialogType as DialogType.ImageCaptureDialog).stateId
            val state = states[stateId] as? AttachmentElementState
            if (state == null) {
                dialogRequester.dismissDialog()
                return
            }
            ImageCapture(
                onDismissRequest = dialogRequester::dismissDialog
            ) { uri ->
                scope.launch {
                    state.addAttachmentFromUri(uri, context, false).onFailure {
                        showError(
                            context,
                            it.message ?: context.getString(R.string.attachment_error)
                        )
                    }
                    dialogRequester.dismissDialog()
                }
            }
        }

        is DialogType.GalleryPickerDialog -> {
            val stateId = (dialogType as DialogType.GalleryPickerDialog).stateId
            val type = (dialogType as DialogType.GalleryPickerDialog).type
            val state = states[stateId] as? AttachmentElementState
            if (state == null) {
                dialogRequester.dismissDialog()
                return
            }
            GalleryPicker(
                type = type,
                onDismissRequest = dialogRequester::dismissDialog
            ) { uri ->
                scope.launch {
                    state.addAttachmentFromUri(uri, context, false).onFailure {
                        showError(
                            context,
                            it.message ?: context.getString(R.string.attachment_error)
                        )
                    }
                    dialogRequester.dismissDialog()
                }
            }
        }

        is DialogType.FilePickerDialog -> {
            val stateId = (dialogType as DialogType.FilePickerDialog).stateId
            val allowedMimeTypes = (dialogType as DialogType.FilePickerDialog).allowedTypes
            val state = states[stateId] as? AttachmentElementState
            if (state == null) {
                dialogRequester.dismissDialog()
                return
            }
            FilePicker(
                allowedMimeTypes = allowedMimeTypes,
                onDismissRequest = dialogRequester::dismissDialog
            ) { uri ->
                scope.launch {
                    state.addAttachmentFromUri(uri, context, true).onFailure {
                        showError(
                            context,
                            it.message ?: context.getString(R.string.attachment_error)
                        )
                    }
                    dialogRequester.dismissDialog()
                }
            }
        }

        is DialogType.RenameAttachmentDialog -> {
            val stateId = (dialogType as DialogType.RenameAttachmentDialog).stateId
            val name = (dialogType as DialogType.RenameAttachmentDialog).name
            val formAttachment = (dialogType as DialogType.RenameAttachmentDialog).formAttachment
            val state = states[stateId] as? AttachmentElementState
            if (state == null) {
                dialogRequester.dismissDialog()
                return
            }
            RenameAttachmentDialog(
                name = name,
                onRename = { newName ->
                    state.renameAttachment(formAttachment, newName)
                    dialogRequester.dismissDialog()
                }
            ) {
                dialogRequester.dismissDialog()
            }
        }

        is DialogType.DeleteAttachmentDialog -> {
            val stateId = (dialogType as DialogType.DeleteAttachmentDialog).stateId
            val formAttachment = (dialogType as DialogType.DeleteAttachmentDialog).formAttachment
            val state = states[stateId] as? AttachmentElementState
            if (state == null) {
                dialogRequester.dismissDialog()
                return
            }
            DeleteAttachmentDialog(
                attachmentName = formAttachment.name,
                onDelete = {
                    state.deleteAttachment(formAttachment)
                    dialogRequester.dismissDialog()
                },
                onDismissRequest = {
                    dialogRequester.dismissDialog()
                }
            )
        }

        is DialogType.AttachmentErrorDialog -> {
            val title = (dialogType as DialogType.AttachmentErrorDialog).title
            val description = (dialogType as DialogType.AttachmentErrorDialog).description
            AttachmentErrorDialog(
                errorTitle = title,
                errorMessage = description,
                onDismissRequest = {
                    dialogRequester.dismissDialog()
                }
            )
        }

        is DialogType.BarcodeScanner -> {
            val stateId = (dialogType as DialogType.BarcodeScanner).stateId
            val state = states[stateId] as? BarcodeTextFieldState
            if (state == null) {
                dialogRequester.dismissDialog()
                return
            }
            BarcodeScanner(
                onScan = {
                    state.onValueChanged(it)
                    dialogRequester.dismissDialog()
                },
                onDismiss = {
                    dialogRequester.dismissDialog()
                }
            )
        }

<<<<<<< HEAD
=======
        is DialogType.SaveFeatureDialog -> {
            val onSave = (dialogType as DialogType.SaveFeatureDialog).onSave
            val onDiscard = (dialogType as DialogType.SaveFeatureDialog).onDiscard
            SaveEditsDialog(
                onDismissRequest = {
                    dialogRequester.dismissDialog()
                },
                onSave = {
                    dialogRequester.dismissDialog()
                    scope.launch {
                        onSave()
                    }
                },
                onDiscard = {
                    dialogRequester.dismissDialog()
                    onDiscard()
                }
            )
        }

>>>>>>> 627ba883
        is DialogType.ValidationErrorsDialog -> {
            val onDismiss = (dialogType as DialogType.ValidationErrorsDialog).onDismiss
            val title = (dialogType as DialogType.ValidationErrorsDialog).title
            val body = (dialogType as DialogType.ValidationErrorsDialog).body
            ErrorDialog(
                onDismissRequest = {
                    dialogRequester.dismissDialog()
                    onDismiss()
                },
                title = title,
                body = body
            )
        }

        else -> {
            // clear focus from the originating tapped field
            if (dialogType == null) {
                focusManager.clearFocus()
            }
        }
    }
}

internal suspend fun Context.readBytes(uri: Uri): Result<ByteArray> = withContext(Dispatchers.IO) {
    return@withContext try {
        val bytes = contentResolver.openInputStream(uri)?.use { it.buffered().readBytes() }
        if (bytes == null) {
            Result.failure(Exception("Failed to read data from file: $uri"))
        } else {
            Result.success(bytes)
        }
    } catch (e: FileNotFoundException) {
        Result.failure(Exception("File not found: $uri"))
    } catch (e: OutOfMemoryError) {
        Result.failure(Exception("File too large: $uri"))
    }
}

/**
 * Computes the [WindowSizeClass] of the device.
 */
internal fun computeWindowSizeClasses(context: Context): WindowSizeClass {
    val metrics = WindowMetricsCalculator.getOrCreate().computeCurrentWindowMetrics(context)
    val width = metrics.bounds.width()
    val height = metrics.bounds.height()
    val density = context.resources.displayMetrics.density
    try {
        val windowSizeClass = WindowSizeClass.compute(width / density, height / density)
        return windowSizeClass
    } catch (ex: IllegalArgumentException) {
        // if the calculation has thrown an exception due to width or height being negative (like
        // in a preview), then use a default size of 400x900dp which indicates a compact size
        // representing 99.96% of phones in portrait
        return WindowSizeClass.compute(400F, 900F)
    }
}

internal fun showError(context: Context, message: String) {
    Toast.makeText(context, message, Toast.LENGTH_LONG).show()
}

/**
 * Adds an attachment to the [AttachmentElementState] from the specified [uri]. Since the data from
 * the uri is read into memory, there is a limit of 50 MB for the size of the attachment.
 *
 * @param uri The uri of the attachment.
 * @param context The context.
 * @param useDefaultName Whether to use the default name from the uri. If false, a new name will be generated
 * based on the content type of the attachment.
 */
private suspend fun AttachmentElementState.addAttachmentFromUri(
    uri: Uri,
    context: Context,
    useDefaultName: Boolean
): Result<Unit> = withContext(Dispatchers.IO) {
    // get the content type of the uri
    val contentType = context.contentResolver.getType(uri) ?: run {
        return@withContext Result.failure(Exception(context.getString(R.string.attachment_error)))
    }
    // get the file extension from the content type
    val extension = MimeTypeMap.getSingleton().getExtensionFromMimeType(contentType) ?: run {
        return@withContext Result.failure(Exception(context.getString(R.string.attachment_error)))
    }
    // generate a name for the attachment
    var name = getNewAttachmentNameForContentType(contentType, extension)
    // size of the attachment
    var size = 0L
    // get the name and size of the attachment
    context.contentResolver.query(uri, null, null, null, null)?.use { cursor ->
        cursor.moveToFirst()
        val nameIndex =
            cursor.getColumnIndex(OpenableColumns.DISPLAY_NAME)
        val sizeIndex = cursor.getColumnIndex(OpenableColumns.SIZE)
        // use the default file name from the uri if available
        if (useDefaultName) {
            cursor.getStringOrNull(nameIndex)?.let {
                name = it
            }
        }
        // update the size
        cursor.getLongOrNull(sizeIndex)?.let {
            size = it
        }
    }
    // check if the size is within the limit of 50 MB
    return@withContext if (size == 0L) {
        Result.failure(Exception(context.getString(R.string.attachment_is_empty)))
    } else if (size > 50_000_000) {
        Result.failure(Exception(context.getString(R.string.attachment_too_large)))
    } else {
        var result = Result.success(Unit)
        context.readBytes(uri).onFailure {
            result = Result.failure(it)
        }.onSuccess { data ->
            result = addAttachment(name, contentType, data)
        }
        result
    }
}<|MERGE_RESOLUTION|>--- conflicted
+++ resolved
@@ -58,10 +58,7 @@
 import com.arcgismaps.toolkit.featureforms.internal.components.datetime.picker.DateTimePickerStyle
 import com.arcgismaps.toolkit.featureforms.internal.components.datetime.picker.rememberDateTimePickerState
 import com.arcgismaps.toolkit.featureforms.internal.components.dialogs.ErrorDialog
-<<<<<<< HEAD
-=======
 import com.arcgismaps.toolkit.featureforms.internal.components.dialogs.SaveEditsDialog
->>>>>>> 627ba883
 import kotlinx.coroutines.Dispatchers
 import kotlinx.coroutines.flow.MutableStateFlow
 import kotlinx.coroutines.flow.StateFlow
@@ -178,14 +175,6 @@
 
     data class BarcodeScanner(val stateId: Int) : DialogType()
 
-<<<<<<< HEAD
-=======
-    data class SaveFeatureDialog(
-        val onSave: suspend () -> Unit,
-        val onDiscard: () -> Unit
-    ) : DialogType()
-
->>>>>>> 627ba883
     data class ValidationErrorsDialog(
         val onDismiss: () -> Unit,
         val title: String,
@@ -409,29 +398,6 @@
             )
         }
 
-<<<<<<< HEAD
-=======
-        is DialogType.SaveFeatureDialog -> {
-            val onSave = (dialogType as DialogType.SaveFeatureDialog).onSave
-            val onDiscard = (dialogType as DialogType.SaveFeatureDialog).onDiscard
-            SaveEditsDialog(
-                onDismissRequest = {
-                    dialogRequester.dismissDialog()
-                },
-                onSave = {
-                    dialogRequester.dismissDialog()
-                    scope.launch {
-                        onSave()
-                    }
-                },
-                onDiscard = {
-                    dialogRequester.dismissDialog()
-                    onDiscard()
-                }
-            )
-        }
-
->>>>>>> 627ba883
         is DialogType.ValidationErrorsDialog -> {
             val onDismiss = (dialogType as DialogType.ValidationErrorsDialog).onDismiss
             val title = (dialogType as DialogType.ValidationErrorsDialog).title
