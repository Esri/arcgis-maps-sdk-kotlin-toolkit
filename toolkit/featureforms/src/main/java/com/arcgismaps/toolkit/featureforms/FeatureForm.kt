/*
 *
 *  Copyright 2024 Esri
 *
 *  Licensed under the Apache License, Version 2.0 (the "License");
 *  you may not use this file except in compliance with the License.
 *  You may obtain a copy of the License at
 *
 *     http://www.apache.org/licenses/LICENSE-2.0
 *
 *  Unless required by applicable law or agreed to in writing, software
 *  distributed under the License is distributed on an "AS IS" BASIS,
 *  WITHOUT WARRANTIES OR CONDITIONS OF ANY KIND, either express or implied.
 *  See the License for the specific language governing permissions and
 *  limitations under the License.
 *
 */

package com.arcgismaps.toolkit.featureforms

import android.Manifest
import android.content.Context
<<<<<<< HEAD
import androidx.compose.foundation.layout.Column
import androidx.compose.foundation.layout.ColumnScope
import androidx.compose.foundation.layout.fillMaxSize
import androidx.compose.foundation.layout.fillMaxWidth
import androidx.compose.foundation.layout.padding
import androidx.compose.material3.HorizontalDivider
=======
import androidx.activity.compose.BackHandler
import androidx.compose.animation.AnimatedVisibility
import androidx.compose.animation.core.animateFloatAsState
import androidx.compose.animation.fadeIn
import androidx.compose.animation.fadeOut
import androidx.compose.animation.slideInHorizontally
import androidx.compose.animation.slideOutHorizontally
import androidx.compose.foundation.Canvas
import androidx.compose.foundation.gestures.animateScrollBy
import androidx.compose.foundation.layout.Arrangement
import androidx.compose.foundation.layout.Column
import androidx.compose.foundation.layout.Row
import androidx.compose.foundation.layout.Spacer
import androidx.compose.foundation.layout.fillMaxSize
import androidx.compose.foundation.layout.fillMaxWidth
import androidx.compose.foundation.layout.padding
import androidx.compose.foundation.layout.size
import androidx.compose.foundation.layout.width
import androidx.compose.foundation.layout.wrapContentSize
import androidx.compose.foundation.lazy.LazyColumn
import androidx.compose.foundation.lazy.LazyListState
import androidx.compose.material.icons.Icons
import androidx.compose.material.icons.automirrored.outlined.ArrowBack
import androidx.compose.material.icons.filled.Close
import androidx.compose.material3.Button
import androidx.compose.material3.FilledTonalButton
import androidx.compose.material3.HorizontalDivider
import androidx.compose.material3.Icon
import androidx.compose.material3.IconButton
import androidx.compose.material3.LinearProgressIndicator
>>>>>>> 627ba883
import androidx.compose.material3.MaterialTheme
import androidx.compose.runtime.Composable
import androidx.compose.runtime.DisposableEffect
import androidx.compose.runtime.Immutable
<<<<<<< HEAD
=======
import androidx.compose.runtime.LaunchedEffect
import androidx.compose.runtime.collectAsState
>>>>>>> 627ba883
import androidx.compose.runtime.getValue
import androidx.compose.runtime.remember
import androidx.compose.runtime.rememberCoroutineScope
import androidx.compose.runtime.rememberUpdatedState
import androidx.compose.runtime.saveable.Saver
import androidx.compose.runtime.saveable.rememberSaveable
<<<<<<< HEAD
import androidx.compose.ui.Modifier
import androidx.compose.ui.platform.LocalContext
import androidx.compose.ui.platform.LocalFocusManager
import androidx.compose.ui.unit.dp
import androidx.navigation.NavHostController
import androidx.navigation.compose.ComposeNavigator
import androidx.navigation.compose.DialogNavigator
import androidx.navigation.compose.currentBackStackEntryAsState
import androidx.navigation.compose.rememberNavController
=======
import androidx.compose.ui.Alignment
import androidx.compose.ui.Modifier
import androidx.compose.ui.graphics.Color
import androidx.compose.ui.graphics.graphicsLayer
import androidx.compose.ui.platform.LocalContext
import androidx.compose.ui.platform.LocalDensity
import androidx.compose.ui.platform.LocalFocusManager
import androidx.compose.ui.platform.LocalView
import androidx.compose.ui.res.stringResource
import androidx.compose.ui.semantics.contentDescription
import androidx.compose.ui.semantics.semantics
import androidx.compose.ui.tooling.preview.Preview
import androidx.compose.ui.unit.dp
import androidx.core.view.ViewCompat
import androidx.core.view.WindowInsetsCompat
import androidx.navigation.NavHostController
import androidx.navigation.compose.ComposeNavigator
import androidx.navigation.compose.DialogNavigator
import androidx.navigation.compose.NavHost
import androidx.navigation.compose.composable
import androidx.navigation.compose.rememberNavController
import androidx.navigation.toRoute
>>>>>>> 627ba883
import com.arcgismaps.data.ArcGISFeature
import com.arcgismaps.mapping.featureforms.AttachmentsFormElement
import com.arcgismaps.mapping.featureforms.BarcodeScannerFormInput
import com.arcgismaps.mapping.featureforms.FeatureForm
import com.arcgismaps.mapping.featureforms.FieldFormElement
import com.arcgismaps.mapping.featureforms.FormElement
import com.arcgismaps.mapping.featureforms.FormInput
import com.arcgismaps.mapping.featureforms.GroupFormElement
import com.arcgismaps.mapping.featureforms.TextFormElement
import com.arcgismaps.mapping.featureforms.UtilityAssociationsFormElement
<<<<<<< HEAD
import com.arcgismaps.toolkit.featureforms.internal.components.text.TextFormElement
import com.arcgismaps.toolkit.featureforms.internal.navigation.FeatureFormNavHost
import com.arcgismaps.toolkit.featureforms.internal.screens.ContentAwareTopBar
import com.arcgismaps.toolkit.featureforms.internal.utils.DialogType
=======
import com.arcgismaps.toolkit.featureforms.internal.components.attachment.AttachmentFormElement
import com.arcgismaps.toolkit.featureforms.internal.components.base.BaseFieldState
import com.arcgismaps.toolkit.featureforms.internal.components.base.getState
import com.arcgismaps.toolkit.featureforms.internal.components.formelement.FieldElement
import com.arcgismaps.toolkit.featureforms.internal.components.formelement.GroupElement
import com.arcgismaps.toolkit.featureforms.internal.components.text.TextFormElement
import com.arcgismaps.toolkit.featureforms.internal.components.utilitynetwork.UtilityAssociationFilter
import com.arcgismaps.toolkit.featureforms.internal.components.utilitynetwork.UtilityAssociations
import com.arcgismaps.toolkit.featureforms.internal.components.utilitynetwork.UtilityAssociationsElement
import com.arcgismaps.toolkit.featureforms.internal.components.utilitynetwork.UtilityAssociationsElementState
import com.arcgismaps.toolkit.featureforms.internal.utils.DialogType
import com.arcgismaps.toolkit.featureforms.internal.utils.FeatureFormDialog
>>>>>>> 627ba883
import com.arcgismaps.toolkit.featureforms.internal.utils.LocalDialogRequester
import com.arcgismaps.toolkit.featureforms.theme.FeatureFormColorScheme
import com.arcgismaps.toolkit.featureforms.theme.FeatureFormDefaults
import com.arcgismaps.toolkit.featureforms.theme.FeatureFormTheme
import com.arcgismaps.toolkit.featureforms.theme.FeatureFormTypography
import com.arcgismaps.utilitynetworks.UtilityAssociation
<<<<<<< HEAD
=======
import kotlinx.coroutines.launch
import kotlinx.serialization.Serializable
>>>>>>> 627ba883

/**
 * The "property" determines the behavior of when the validation errors are visible.
 */
@Deprecated(
    message = "Deprecated without replacement. This property has no effect.",
    level = DeprecationLevel.WARNING
)
@Immutable
public sealed class ValidationErrorVisibility {

    /**
     * Indicates that the validation errors are only visible for editable fields that have
     * received focus.
     */
    @Suppress("DEPRECATION")
    public object Automatic : ValidationErrorVisibility()

    /**
     * Indicates the validation is run for all the editable fields regardless of their focus state,
     * and any errors are shown.
     */
    @Suppress("DEPRECATION")
    public object Visible : ValidationErrorVisibility()
}

/**
 * Indicates an event that occurs during the editing of a feature form.
 */
public sealed class FeatureFormEditingEvent {

    /**
     * Indicates that the edits have been discarded on the [featureForm].
     *
     * @param featureForm The [FeatureForm] that was edited.
     * @param willNavigate Indicates if the form will navigate to another screen after discarding the edits.
     */
    public data class DiscardedEdits(val featureForm: FeatureForm, val willNavigate: Boolean) :
        FeatureFormEditingEvent()

    /**
     * Indicates that the edits have been saved successfully on the [featureForm].
     *
     * @param featureForm The [FeatureForm] that was edited.
     * @param willNavigate Indicates if the form will navigate to another screen after saving the edits.
     */
    public data class SavedEdits(val featureForm: FeatureForm, val willNavigate: Boolean) :
        FeatureFormEditingEvent()
}

@Deprecated(
    message = "Maintained for binary compatibility. Use the overload that accepts a colorScheme and typography.",
    level = DeprecationLevel.HIDDEN
)
@Suppress("DEPRECATION")
@Composable
public fun FeatureForm(
    featureForm: FeatureForm,
    modifier: Modifier = Modifier,
    validationErrorVisibility: ValidationErrorVisibility = ValidationErrorVisibility.Automatic
) {
    FeatureForm(
        featureForm = featureForm,
        modifier = modifier,
        validationErrorVisibility = validationErrorVisibility,
        colorScheme = FeatureFormDefaults.colorScheme(),
        typography = FeatureFormDefaults.typography(),
        onBarcodeButtonClick = null
    )
}

@Deprecated(
    message = "Maintained for binary compatibility. Use the overload that provides the barcode accessory tap callback.",
    level = DeprecationLevel.HIDDEN
)
@Composable
@Suppress("DEPRECATION")
public fun FeatureForm(
    featureForm: FeatureForm,
    modifier: Modifier = Modifier,
    validationErrorVisibility: ValidationErrorVisibility = ValidationErrorVisibility.Automatic,
    colorScheme: FeatureFormColorScheme = FeatureFormDefaults.colorScheme(),
    typography: FeatureFormTypography = FeatureFormDefaults.typography(),
) {
    FeatureForm(
        featureForm = featureForm,
        modifier = modifier,
        validationErrorVisibility = validationErrorVisibility,
        colorScheme = colorScheme,
        typography = typography,
        onBarcodeButtonClick = null
    )
}

/**
 * A composable Form toolkit component that enables users to edit field values of features in a
 * layer using a [FeatureForm] that has been configured externally.
 *
 * The [FeatureForm] component supports the following [FormElement] types as part of its configuration.
 * - [AttachmentsFormElement]
 * - [FieldFormElement] with the following [FormInput] types -
 *     * [BarcodeScannerFormInput]
 *     * [ComboBoxFormInput]
 *     * [DateTimePickerFormInput]
 *     * [RadioButtonsFormInput]
 *     * [SwitchFormInput]
 *     * [TextAreaFormInput]
 *     * [TextBoxFormInput]
 * - [GroupFormElement]
 * - [TextFormElement]
 *
 * @param featureForm the [FeatureForm] object to use
 * @param modifier the modifier to apply to this layout.
 * @param validationErrorVisibility This property is deprecated and has no effect.
 * @param onBarcodeButtonClick A callback that is invoked when the barcode accessory is clicked.
 * The callback is invoked with the [FieldFormElement] that has the barcode accessory. If null, the
 * default barcode scanner is used.
 * @param colorScheme The [FeatureFormColorScheme] to use for the FeatureForm.
 * @param typography The [FeatureFormTypography] to use for the FeatureForm.
 *
 * @since 200.4.0
 */
@Deprecated(
    message = "Use the overload that uses the FeatureFormState object. This will become an error" +
        " in a future release.",
    level = DeprecationLevel.WARNING
)
@Composable
@Suppress("DEPRECATION")
public fun FeatureForm(
    featureForm: FeatureForm,
    modifier: Modifier = Modifier,
    validationErrorVisibility: ValidationErrorVisibility = ValidationErrorVisibility.Automatic,
    onBarcodeButtonClick: ((FieldFormElement) -> Unit)? = null,
    colorScheme: FeatureFormColorScheme = FeatureFormDefaults.colorScheme(),
    typography: FeatureFormTypography = FeatureFormDefaults.typography(),
) {
    val scope = rememberCoroutineScope()
<<<<<<< HEAD
    val states = remember(featureForm) {
        createStates(
            form = featureForm,
            elements = featureForm.elements,
=======
    // Hold the list of form elements.
    val formElements: List<FormElement> = remember(featureForm) {
        // Add the default attachments element, if present.
        featureForm.elements + listOfNotNull(featureForm.defaultAttachmentsElement)
    }
    val states = remember(featureForm) {
        createStates(
            form = featureForm,
            elements = formElements,
>>>>>>> 627ba883
            // Ignore the UtilityAssociationsFormElement as it is not supported with this API
            ignoreList = setOf(
                UtilityAssociationsFormElement::class.java
            ),
            scope = scope
        )
    }
    val state = remember(featureForm) {
        FeatureFormState(
            featureForm = featureForm,
            stateCollection = states,
            coroutineScope = scope
        )
    }
    FeatureForm(
        featureFormState = state,
        modifier = modifier,
        // Hide the close and action bar in the form since it is not supported via this API
        showCloseIcon = false,
        showFormActions = false,
        onBarcodeButtonClick = onBarcodeButtonClick,
        colorScheme = colorScheme,
        typography = typography,
    )
}

/**
 * A composable Form toolkit component that enables users to edit field values of features in a
 * layer using a [FeatureForm] that has been configured externally. Forms may be configured in the [Web Map Viewer](https://www.arcgis.com/home/webmap/viewer.html)
 * or [Fields Maps Designer](https://www.arcgis.com/apps/fieldmaps/)) and can be obtained from either
 * an `ArcGISFeature`, `ArcGISFeatureTable`, `FeatureLayer` or `SubtypeSublayer`.
 *
 * The [FeatureForm] component supports the following [FormElement] types as part of its configuration.
 * - [AttachmentsFormElement]
 * - [FieldFormElement] with the following [FormInput] types -
 *     * [BarcodeScannerFormInput]
 *     * [ComboBoxFormInput]
 *     * [DateTimePickerFormInput]
 *     * [RadioButtonsFormInput]
 *     * [SwitchFormInput]
 *     * [TextAreaFormInput]
 *     * [TextBoxFormInput]
 * - [GroupFormElement]
 * - [TextFormElement]
 * - [UtilityAssociationsFormElement]
 *
 * If there are any edits on the current [FeatureForm] as indicated by [FeatureForm.hasEdits] and
 * the [showFormActions] is true, an action bar is displayed at the top of the form with save and
 * discard buttons. The save button will save the edits using [FeatureForm.finishEditing] and the
 * discard button will discard the edits using [FeatureForm.discardEdits]. The save or discard
 * actions will also trigger the [onEditingEvent] callback with the appropriate event type.
 *
<<<<<<< HEAD
 * If you are providing your own save and discard buttons, be sure to use the [FeatureFormState.discardEdits]
 * to discard the edits. This will ensure the data and attachments in the form are updated correctly.
 *
=======
>>>>>>> 627ba883
 * The Form is visible as long as it is part of the composition hierarchy. In order to let the user
 * dismiss the Form, the implementation of [onDismiss] should contain a way to remove the form from
 * the composition hierarchy. If the form has edits when the close icon is clicked, the user will be
 * prompted to save or discard the edits before the callback is invoked. The callback is also not
 * invoked if there are validation errors in the form.
 *
 * For any elements of input type [BarcodeScannerFormInput], a default barcode scanner based on MLKit
 * is provided. The scanner requires the [Manifest.permission.CAMERA] permission to be granted.
 * A callback is also provided via the [onBarcodeButtonClick] parameter, which is invoked with
 * the [FieldFormElement] when its barcode accessory is clicked. This can be used to provide a custom
 * barcode scanning experience. Simply call [FieldFormElement.updateValue] with the scanned barcode
 * value to update the field value.
 *
 * For adding any attachments, camera permissions are required. If the permissions are not granted,
 * then the specific functionality is disabled in the form.
 *
 * Any [AttachmentsFormElement] present in the [FeatureForm.elements] collection are not
 * currently supported. A default attachments editing support is provided using the
 * [FeatureForm.defaultAttachmentsElement] property.
 *
 * If any [UtilityAssociationsFormElement] are present in the [FeatureForm.elements] collection,
 * the Form supports navigation between the associated [ArcGISFeature]s and their [FeatureForm]
 *
 * If any [UtilityAssociationsFormElement] is part of the [FeatureForm.elements] collection, the
 * Form will display [UtilityAssociation]s that are associated with the selected feature and allow
 * the user to navigate to the associated feature on the other end of the association. The Android
 * system's back action can be used to navigate back to the previous [FeatureForm] screen. The
 * [FeatureFormState.activeFeatureForm] will be updated when the user navigates forward or back
 * through the associations. If there are any edits on the current [FeatureForm], the user will be
 * prompted to save or discard the edits before navigating to the next [FeatureForm].
 *
 * The colors and typography for the Form can use customized using [FeatureFormColorScheme] and
 * [FeatureFormTypography]. This customization is built on top of [MaterialTheme].
 * If a custom color is specified in both the color scheme and the typography, the color from the
 * color scheme will take precedence and will be merged with the text style, if one is provided.
 *
 * @param featureFormState the [FeatureFormState] object that contains the state of the form.
 * @param modifier the modifier to apply to this layout.
 * @param showCloseIcon Indicates if the close icon should be displayed. If true, the [onDismiss]
 * callback will be invoked when the close icon is clicked. Default is true.
 * @param showFormActions Indicates if the form actions (save and discard buttons) should be displayed.
 * Default is true.
 * @param onBarcodeButtonClick A callback that is invoked when the barcode accessory is clicked.
 * The callback is invoked with the [FieldFormElement] that has the barcode accessory. If null, the
 * default barcode scanner is used.
 * @param onDismiss A callback that is invoked when the close icon is visible and is clicked.
 * @param onEditingEvent A callback that is invoked when an editing event occurs in the form. This
 * is triggered when the edits are saved or discarded using the save or discard buttons, respectively.
 * If the edit action is triggered by navigating to another form, the `willNavigate` parameter will
 * be true. Note that if the action happens due to the close button, the `willNavigate` parameter
 * will be false.
 * @param colorScheme The [FeatureFormColorScheme] to use for the FeatureForm.
 * @param typography The [FeatureFormTypography] to use for the FeatureForm.
 *
 * @since 200.7.0
 */
@Composable
public fun FeatureForm(
    featureFormState: FeatureFormState,
    modifier: Modifier = Modifier,
    showCloseIcon: Boolean = true,
    showFormActions: Boolean = true,
    onBarcodeButtonClick: ((FieldFormElement) -> Unit)? = null,
<<<<<<< HEAD
    onDismiss: () -> Unit = {},
=======
    onDismiss: (() -> Unit)? = null,
>>>>>>> 627ba883
    onEditingEvent: (FeatureFormEditingEvent) -> Unit = {},
    colorScheme: FeatureFormColorScheme = FeatureFormDefaults.colorScheme(),
    typography: FeatureFormTypography = FeatureFormDefaults.typography(),
) {
    val state by rememberUpdatedState(featureFormState)
    val navController = rememberNavController(state)
<<<<<<< HEAD
    state.setNavigationCallback { route ->
        navController.navigate(route)
    }
    state.setNavigateBack {
        navController.navigateUp()
    }
=======
    state.setNavigationCallback {
        navController.navigate(it)
    }
    state.setNavigateBack {
        navController.popBackStack()
    }
    val scope = rememberCoroutineScope()
>>>>>>> 627ba883
    val context = LocalContext.current
    val dialogRequester = LocalDialogRequester.current
    val focusManager = LocalFocusManager.current

    // A function that provides the action to save edits on the form
    suspend fun saveForm(form: FeatureForm, willNavigate: Boolean): Result<Unit> {
        focusManager.clearFocus()
        // Check for validation errors
        val errorCount = form.validationErrors.value.entries.count()
        return if (errorCount == 0) {
            // Finish editing the form if there are no validation errors
            form.finishEditing().onSuccess {
                // Send a saved edits event
                val event = FeatureFormEditingEvent.SavedEdits(form, willNavigate)
                onEditingEvent(event)
<<<<<<< HEAD
=======
            }
        } else {
            // Show a dialog with the validation errors if they exist
            val errorDialog = DialogType.ValidationErrorsDialog(
                onDismiss = { },
                title = context.getString(R.string.the_form_has_validation_errors),
                body = context.resources.getQuantityString(
                    R.plurals.you_have_errors_that_must_be_fixed_before_saving,
                    errorCount,
                    errorCount
                )
            )
            dialogRequester.requestDialog(errorDialog)
            Result.failure(Exception("Validation errors found"))
        }
    }

    // A function that provides the action to discard edits on the form
    fun discardForm(form: FeatureForm, willNavigate: Boolean) {
        form.discardEdits()
        // run expressions evaluation
        state.evaluateExpressions()
        // Send a discarded edits event
        val event = FeatureFormEditingEvent.DiscardedEdits(form, willNavigate)
        onEditingEvent(event)
    }

    // A function  that provides the action to dismiss the form
    fun dismissForm(form: FeatureForm, onDismiss: (() -> Unit)?) {
        if (form.hasEdits.value) {
            // Show a dialog to save or discard edits before dismissing the form, if there are edits
            val dialog = DialogType.SaveFeatureDialog(
                onSave = {
                    saveForm(form, false).onSuccess {
                        // Dismiss the form after saving the edits
                        onDismiss?.invoke()
                    }
                },
                onDiscard = {
                    discardForm(form, false)
                    // Dismiss the form after discarding the edits
                    onDismiss?.invoke()
                },
            )
            dialogRequester.requestDialog(dialog)
        } else onDismiss?.invoke()
    }

    FeatureFormTheme(
        colorScheme = colorScheme,
        typography = typography
    ) {
        NavHost(
            navController,
            startDestination = NavigationRoute.FormView,
            modifier = modifier,
            enterTransition = { slideInHorizontally { h -> h } },
            exitTransition = { fadeOut() },
            popEnterTransition = { fadeIn() },
            popExitTransition = { slideOutHorizontally { h -> h } }
        ) {
            composable<NavigationRoute.FormView> { backStackEntry ->
                val formData = remember(backStackEntry) { state.getActiveFormStateData() }
                val featureForm = formData.featureForm
                val states = formData.stateCollection
                val hasBackStack = remember(featureForm, navController) {
                    navController.previousBackStackEntry != null
                }
                val hasEdits by featureForm.hasEdits.collectAsState()
                val onBackAction: () -> Unit = {
                    if (hasEdits) {
                        val dialog = DialogType.SaveFeatureDialog(
                            onSave = {
                                saveForm(featureForm, hasBackStack).onSuccess {
                                    if (hasBackStack) {
                                        // Navigate back to the previous form after saving the edits.
                                        state.popBackStack()
                                    }
                                }
                            },
                            onDiscard = {
                                discardForm(featureForm, hasBackStack)
                                if (hasBackStack) {
                                    // Navigate back to the previous form after discarding the edits.
                                    state.popBackStack()
                                }
                            }
                        )
                        dialogRequester.requestDialog(dialog)
                    } else {
                        if (hasBackStack) {
                            // Navigate back to the previous form if there are no edits
                            state.popBackStack()
                        }
                    }
                }

                FeatureFormLayout(
                    title = {
                        val title by featureForm.title.collectAsState()
                        FeatureFormTitle(
                            title = title,
                            subTitle = featureForm.description,
                            hasEdits = if (showFormActions) hasEdits else false,
                            showCloseIcon = showCloseIcon,
                            modifier = Modifier
                                .padding(
                                    vertical = 8.dp,
                                    horizontal = if (hasBackStack) 8.dp else 16.dp
                                )
                                .fillMaxWidth(),
                            onBackPressed = if (hasBackStack) onBackAction else null,
                            onClose = {
                                dismissForm(featureForm, onDismiss)
                            },
                            onSave = {
                                scope.launch { saveForm(featureForm, false) }
                            },
                            onDiscard = { discardForm(featureForm, false) }
                        )
                        InitializingExpressions(modifier = Modifier.fillMaxWidth()) {
                            state.isEvaluatingExpressions
                        }
                    },
                    content = {
                        FormContent(
                            formStateData = formData,
                            onBarcodeButtonClick = onBarcodeButtonClick,
                            onUtilityAssociationFilterClick = { stateId, index ->
                                val route = NavigationRoute.UNFilterView(
                                    stateId = stateId,
                                    selectedFilterIndex = index
                                )
                                // Navigate to the filter view
                                navController.navigate(route)
                            }
                        )
                    }
                )
                // only enable back navigation if there is a previous route
                BackHandler(hasBackStack) {
                    onBackAction()
                }
                FeatureFormDialog(states)
            }

            composable<NavigationRoute.UNFilterView> { backStackEntry ->
                val routeData = backStackEntry.toRoute<NavigationRoute.UNFilterView>()
                val route = backStackEntry.toRoute<NavigationRoute.UNFilterView>()
                val formData = remember(backStackEntry) { state.getActiveFormStateData() }
                val featureForm = formData.featureForm
                val states = formData.stateCollection
                // Get the selected UtilityAssociationsElementState from the state collection
                val utilityAssociationsElementState = states[routeData.stateId]
                    as? UtilityAssociationsElementState ?: return@composable
                // Get the selected filter from the UtilityAssociationsElementState
                val filterResult = remember(utilityAssociationsElementState.filters) {
                    utilityAssociationsElementState.filters.getOrNull(route.selectedFilterIndex)
                }
                val hasEdits by featureForm.hasEdits.collectAsState()
                FeatureFormLayout(
                    title = {
                        val title by featureForm.title.collectAsState()
                        FeatureFormTitle(
                            title = filterResult?.filter?.title
                                ?: stringResource(R.string.none_selected),
                            subTitle = title,
                            hasEdits = if (showFormActions) hasEdits else false,
                            showCloseIcon = showCloseIcon,
                            modifier = Modifier
                                .padding(
                                    vertical = 8.dp,
                                    horizontal = 8.dp
                                )
                                .fillMaxWidth(),
                            onBackPressed = navController::popBackStack,
                            onClose = {
                                dismissForm(featureForm, onDismiss)
                            },
                            onSave = {
                                scope.launch { saveForm(featureForm, false) }
                            },
                            onDiscard = { discardForm(featureForm, false) }
                        )
                    },
                    content = {
                        if (filterResult != null) {
                            UtilityAssociationFilter(
                                groupResults = filterResult.groupResults,
                                onGroupClick = { index ->
                                    val newRoute = NavigationRoute.UNAssociationsView(
                                        stateId = utilityAssociationsElementState.id,
                                        selectedFilterIndex = route.selectedFilterIndex,
                                        selectedGroupIndex = index
                                    )
                                    navController.navigate(newRoute)
                                },
                                onBackPressed = navController::popBackStack,
                                modifier = Modifier
                                    .padding(16.dp)
                                    .wrapContentSize()
                            )
                        }
                    }
                )
            }

            composable<NavigationRoute.UNAssociationsView> { backStackEntry ->
                val routeData = backStackEntry.toRoute<NavigationRoute.UNAssociationsView>()
                val route = backStackEntry.toRoute<NavigationRoute.UNAssociationsView>()
                val formData = remember(backStackEntry) { state.getActiveFormStateData() }
                val featureForm = formData.featureForm
                val states = formData.stateCollection
                // Get the selected UtilityAssociationsElementState from the state collection
                val utilityAssociationsElementState = states[routeData.stateId] as?
                    UtilityAssociationsElementState ?: return@composable
                // Get the selected filter from the UtilityAssociationsElementState
                val filter = remember(utilityAssociationsElementState.filters) {
                    utilityAssociationsElementState.filters.getOrNull(route.selectedFilterIndex)
                }
                // Guard against null filter.
                if (filter == null) return@composable
                // Get the selected group from the filter
                val group = remember(utilityAssociationsElementState.filters) {
                    filter.groupResults.getOrNull(route.selectedGroupIndex)
                }
                val hasEdits by featureForm.hasEdits.collectAsState()
                FeatureFormLayout(
                    title = {
                        FeatureFormTitle(
                            title = group?.name ?: stringResource(R.string.none_selected),
                            subTitle = filter.filter.title,
                            hasEdits = if (showFormActions) hasEdits else false,
                            showCloseIcon = showCloseIcon,
                            modifier = Modifier
                                .padding(
                                    vertical = 8.dp,
                                    horizontal = 8.dp
                                )
                                .fillMaxWidth(),
                            onBackPressed = navController::popBackStack,
                            onClose =  {
                                // Show the close button only if the onDismiss callback is provided
                                dismissForm(featureForm, onDismiss)
                            },
                            onSave = {
                                scope.launch { saveForm(featureForm, false) }
                            },
                            onDiscard = { discardForm(featureForm, false) }
                        )
                    },
                    content = {
                        if (group != null) {
                            UtilityAssociations(
                                groupResult = group,
                                onItemClick = { info ->
                                    if (hasEdits) {
                                        val dialog = DialogType.SaveFeatureDialog(
                                            onSave = {
                                                saveForm(featureForm, true).onSuccess {
                                                    // Navigate to the next form after saving the edits.
                                                    state.navigateTo(info.associatedFeature)
                                                }
                                            },
                                            onDiscard = {
                                                discardForm(featureForm, true)
                                                // Navigate to the next form after discarding the edits.
                                                state.navigateTo(info.associatedFeature)
                                            },
                                        )
                                        dialogRequester.requestDialog(dialog)
                                    } else {
                                        // Navigate to the next form if there are no edits.
                                        state.navigateTo(info.associatedFeature)
                                    }
                                },
                                modifier = Modifier.padding(16.dp)
                            )
                        }
                    }
                )
                FeatureFormDialog(states)
            }
        }
    }
    DisposableEffect(state) {
        onDispose {
            state.setNavigationCallback(null)
            state.setNavigateBack(null)
        }
    }
}

@Composable
private fun FeatureFormLayout(
    title: @Composable () -> Unit,
    content: @Composable () -> Unit,
    modifier: Modifier = Modifier
) {
    Column(
        modifier = modifier.fillMaxSize()
    ) {
        title()
        HorizontalDivider(modifier = Modifier.fillMaxWidth(), thickness = 2.dp)
        content()
    }
}

/**
 * Represents the title bar of the form.
 *
 * @param title The title to display.
 * @param subTitle The subtitle to display.
 * @param hasEdits Indicates if the form has unsaved edits. An unsaved edits indicator is displayed
 * along with the save and discard buttons if this is true.
 * @param onBackPressed The callback to invoke when the back button is clicked. If null, the back
 * button is not displayed.
 * @param onClose The callback to invoke when the close button is clicked. If null, the close button
 * is not displayed.
 * @param onSave The callback to invoke when the save button is clicked.
 * @param onDiscard The callback to invoke when the discard button is clicked.
 * @param modifier The [Modifier] to apply to this layout.
 */
@Composable
private fun FeatureFormTitle(
    title: String,
    subTitle: String,
    hasEdits: Boolean,
    showCloseIcon: Boolean,
    onBackPressed: (() -> Unit)?,
    onClose: () -> Unit,
    onSave: () -> Unit,
    onDiscard: () -> Unit,
    modifier: Modifier = Modifier,
) {
    Column(modifier = modifier) {
        Row(
            verticalAlignment = Alignment.CenterVertically,
            horizontalArrangement = Arrangement.Start,
        ) {
            if (onBackPressed != null) {
                IconButton(onClick = onBackPressed) {
                    Icon(
                        Icons.AutoMirrored.Outlined.ArrowBack,
                        contentDescription = "Navigate back"
                    )
                }
            }
            Column {
                Row(
                    horizontalArrangement = Arrangement.Start,
                    verticalAlignment = Alignment.CenterVertically
                ) {
                    Text(
                        text = title,
                        style = MaterialTheme.typography.titleLarge,
                    )
                    if (hasEdits) {
                        Spacer(Modifier.width(8.dp))
                        Canvas(modifier = Modifier.size(10.dp)) {
                            drawCircle(color = Color(0xFFB3261E))
                        }
                    }
                }
                if (subTitle.isNotEmpty()) {
                    Text(
                        text = subTitle,
                        style = MaterialTheme.typography.bodyMedium,
                    )
                } else if (hasEdits) {
                    Text(
                        text = "Unsaved Changes",
                        style = MaterialTheme.typography.bodyMedium,
                    )
                }
            }
            Spacer(modifier = Modifier.weight(1f))
            if (showCloseIcon) {
                IconButton(onClick = onClose) {
                    Icon(imageVector = Icons.Default.Close, contentDescription = "close form")
                }
            }
        }
        AnimatedVisibility(visible = hasEdits) {
            Row(
                modifier = Modifier.padding(top = 12.dp),
                horizontalArrangement = Arrangement.Start,
                verticalAlignment = Alignment.CenterVertically
            ) {
                Button(onClick = onSave) {
                    Text(
                        text = stringResource(R.string.save),
                        style = MaterialTheme.typography.labelLarge
                    )
                }
                Spacer(Modifier.width(8.dp))
                FilledTonalButton(onClick = onDiscard) {
                    Text(
                        text = stringResource(R.string.discard),
                        style = MaterialTheme.typography.labelLarge
                    )
                }
>>>>>>> 627ba883
            }
        } else {
            // Show a dialog with the validation errors if they exist
            val errorDialog = DialogType.ValidationErrorsDialog(
                onDismiss = { },
                title = context.getString(R.string.the_form_has_validation_errors),
                body = context.resources.getQuantityString(
                    R.plurals.you_have_errors_that_must_be_fixed_before_saving,
                    errorCount,
                    errorCount
                )
            )
            dialogRequester.requestDialog(errorDialog)
            Result.failure(Exception("Validation errors found"))
        }
    }

<<<<<<< HEAD
    // A function that provides the action to discard edits on the form
    suspend fun discardForm(willNavigate: Boolean) {
        state.discardEdits()
        // Send a discarded edits event
        val event = FeatureFormEditingEvent.DiscardedEdits(
            state.getActiveFormStateData().featureForm,
            willNavigate
        )
        onEditingEvent(event)
=======
@Composable
private fun FormContent(
    formStateData: FormStateData,
    modifier: Modifier = Modifier,
    onBarcodeButtonClick: ((FieldFormElement) -> Unit)?,
    onUtilityAssociationFilterClick: (Int, Int) -> Unit,
) {
    val density = LocalDensity.current
    val view = LocalView.current
    val lazyListState = rememberSaveable(
        inputs = arrayOf(formStateData),
        saver = LazyListState.Saver
    ) {
        LazyListState()
    }
    // form content
    LazyColumn(
        modifier = modifier
            .fillMaxSize()
            .semantics { contentDescription = "lazy column" },
        state = lazyListState
    ) {
        formStateData.stateCollection.forEach { entry ->
            item {
                when (entry.formElement) {
                    is FieldFormElement -> {
                        FieldElement(
                            state = entry.getState<BaseFieldState<*>>(),
                            // set the onClick callback for the field element only if provided
                            onClick = handleFieldFormElementTapAction(
                                fieldFormElement = entry.formElement as FieldFormElement,
                                barcodeTapAction = onBarcodeButtonClick
                            ),
                        )
                    }

                    is GroupFormElement -> {
                        GroupElement(
                            state = entry.getState(),
                            modifier = Modifier
                                .fillMaxWidth()
                                .padding(horizontal = 15.dp, vertical = 10.dp),
                            // set the onClick callback for the group element only if provided
                            onFormElementClick = handleFormElementTapAction(
                                barcodeTapAction = onBarcodeButtonClick
                            )
                        )
                    }

                    is TextFormElement -> {
                        TextFormElement(
                            state = entry.getState(),
                            modifier = Modifier
                                .fillMaxWidth()
                                .padding(horizontal = 15.dp, vertical = 10.dp)
                        )
                    }

                    is AttachmentsFormElement -> {
                        AttachmentFormElement(
                            state = entry.getState(),
                            Modifier
                                .fillMaxWidth()
                                .padding(horizontal = 15.dp, vertical = 10.dp)
                        )
                    }

                    is UtilityAssociationsFormElement -> {
                        val state = entry.getState<UtilityAssociationsElementState>()
                        UtilityAssociationsElement(
                            state = state,
                            onItemClick = { index ->
                                onUtilityAssociationFilterClick(state.id, index)
                            },
                            modifier = Modifier
                                .fillMaxWidth()
                                .padding(
                                    start = 15.dp,
                                    end = 15.dp,
                                    top = 10.dp,
                                    bottom = 20.dp
                                )
                        )
                    }

                    else -> {
                        // other form elements are not created
                    }
                }
            }
        }
    }
    LaunchedEffect(Unit) {
        formStateData.featureForm.hasEdits.collect {
            if (it) {
                val insets = ViewCompat.getRootWindowInsets(view) ?: return@collect
                val imeVisible = insets.isVisible(WindowInsetsCompat.Type.ime())
                with(density) {
                    if (imeVisible) {
                        lazyListState.animateScrollBy(60.dp.toPx())
                    }
                }
            }
        }
    }
}

@Composable
internal fun InitializingExpressions(
    modifier: Modifier = Modifier,
    evaluationProvider: () -> Boolean
) {
    val alpha by animateFloatAsState(
        if (evaluationProvider()) 1f else 0f,
        label = "evaluation loading alpha"
    )
    Surface(
        modifier = modifier.graphicsLayer {
            this.alpha = alpha
        }
    ) {
        LinearProgressIndicator(modifier)
    }
}

@Composable
internal fun rememberNavController(vararg inputs: Any): NavHostController {
    val context = LocalContext.current
    rememberNavController()
    return rememberSaveable(inputs = inputs, saver = Saver(
        save = { it.saveState() },
        restore = { createNavController(context).apply { restoreState(it) } }
    )) {
        createNavController(context)
    }
}

/**
 * Navigation routes for the form.
 */
@Serializable
internal sealed class NavigationRoute {

    /**
     * Represents the [FeatureForm] view.
     */
    @Serializable
    data object FormView : NavigationRoute()

    /**
     * Represents a view for the [UtilityAssociationFilter].
     */
    @Serializable
    data class UNFilterView(
        val stateId: Int,
        val selectedFilterIndex: Int,
    ) : NavigationRoute()

    /**
     * Represents a view for the [UtilityAssociation]s.
     */
    @Serializable
    data class UNAssociationsView(
        val stateId: Int,
        val selectedFilterIndex: Int,
        val selectedGroupIndex: Int
    ) : NavigationRoute()
}

private fun createNavController(context: Context): NavHostController {
    return NavHostController(context).apply {
        navigatorProvider.addNavigator(ComposeNavigator())
        navigatorProvider.addNavigator(DialogNavigator())
>>>>>>> 627ba883
    }

    FeatureFormLayout(
        topBar = {
            val backStackEntry by navController.currentBackStackEntryAsState()
            // Track if there is a back stack entry
            val hasBackStack = remember(backStackEntry) {
                navController.previousBackStackEntry != null
            }
            backStackEntry?.let { entry ->
                ContentAwareTopBar(
                    backStackEntry = entry,
                    state = state,
                    onSaveForm = ::saveForm,
                    onDiscardForm = ::discardForm,
                    onDismissRequest = onDismiss,
                    hasBackStack = hasBackStack,
                    showFormActions = showFormActions,
                    showCloseIcon = showCloseIcon,
                    modifier = Modifier
                        .padding(
                            vertical = 8.dp,
                            horizontal = if (hasBackStack) 8.dp else 16.dp
                        )
                        .fillMaxWidth(),
                )
            }
        },
        content = {
            FeatureFormNavHost(
                navController = navController,
                state = state,
                onSaveForm = ::saveForm,
                onDiscardForm = ::discardForm,
                onBarcodeButtonClick = onBarcodeButtonClick,
                modifier = modifier
            )
        },
        modifier = modifier,
        colorScheme = colorScheme,
        typography = typography
    )
    DisposableEffect(state) {
        onDispose {
            state.setNavigationCallback(null)
            state.setNavigateBack(null)
        }
    }
}

@Preview(showBackground = true)
@Composable
<<<<<<< HEAD
internal fun FeatureFormLayout(
    topBar: @Composable ColumnScope.() -> Unit,
    content: @Composable ColumnScope.() -> Unit,
    modifier: Modifier = Modifier,
    colorScheme: FeatureFormColorScheme,
    typography: FeatureFormTypography
) {
    FeatureFormTheme(
        colorScheme = colorScheme,
        typography = typography
    ) {
        Column(
            modifier = modifier.fillMaxSize()
        ) {
            topBar()
            HorizontalDivider(modifier = Modifier.fillMaxWidth(), thickness = 2.dp)
            content()
        }
    }
}

@Composable
internal fun rememberNavController(vararg inputs: Any): NavHostController {
    val context = LocalContext.current
    rememberNavController()
    return rememberSaveable(
        inputs = inputs, saver = Saver(
            save = { it.saveState() },
            restore = { createNavController(context).apply { restoreState(it) } }
        )) {
        createNavController(context)
    }
}

private fun createNavController(context: Context): NavHostController {
    return NavHostController(context).apply {
        navigatorProvider.addNavigator(ComposeNavigator())
        navigatorProvider.addNavigator(DialogNavigator())
    }
=======
private fun FeatureFormTitlePreview() {
    FeatureFormTitle(
        title = "Feature Form",
        subTitle = "Edit feature attributes",
        hasEdits = true,
        showCloseIcon = true,
        onBackPressed = null,
        onClose = {},
        onSave = {},
        onDiscard = {},
        modifier = Modifier.padding(8.dp)
    )
>>>>>>> 627ba883
}<|MERGE_RESOLUTION|>--- conflicted
+++ resolved
@@ -20,94 +20,32 @@
 
 import android.Manifest
 import android.content.Context
-<<<<<<< HEAD
 import androidx.compose.foundation.layout.Column
 import androidx.compose.foundation.layout.ColumnScope
 import androidx.compose.foundation.layout.fillMaxSize
 import androidx.compose.foundation.layout.fillMaxWidth
 import androidx.compose.foundation.layout.padding
 import androidx.compose.material3.HorizontalDivider
-=======
-import androidx.activity.compose.BackHandler
-import androidx.compose.animation.AnimatedVisibility
-import androidx.compose.animation.core.animateFloatAsState
-import androidx.compose.animation.fadeIn
-import androidx.compose.animation.fadeOut
-import androidx.compose.animation.slideInHorizontally
-import androidx.compose.animation.slideOutHorizontally
-import androidx.compose.foundation.Canvas
-import androidx.compose.foundation.gestures.animateScrollBy
-import androidx.compose.foundation.layout.Arrangement
-import androidx.compose.foundation.layout.Column
-import androidx.compose.foundation.layout.Row
-import androidx.compose.foundation.layout.Spacer
-import androidx.compose.foundation.layout.fillMaxSize
-import androidx.compose.foundation.layout.fillMaxWidth
-import androidx.compose.foundation.layout.padding
-import androidx.compose.foundation.layout.size
-import androidx.compose.foundation.layout.width
-import androidx.compose.foundation.layout.wrapContentSize
-import androidx.compose.foundation.lazy.LazyColumn
-import androidx.compose.foundation.lazy.LazyListState
-import androidx.compose.material.icons.Icons
-import androidx.compose.material.icons.automirrored.outlined.ArrowBack
-import androidx.compose.material.icons.filled.Close
-import androidx.compose.material3.Button
-import androidx.compose.material3.FilledTonalButton
-import androidx.compose.material3.HorizontalDivider
-import androidx.compose.material3.Icon
-import androidx.compose.material3.IconButton
-import androidx.compose.material3.LinearProgressIndicator
->>>>>>> 627ba883
 import androidx.compose.material3.MaterialTheme
 import androidx.compose.runtime.Composable
 import androidx.compose.runtime.DisposableEffect
 import androidx.compose.runtime.Immutable
-<<<<<<< HEAD
-=======
-import androidx.compose.runtime.LaunchedEffect
-import androidx.compose.runtime.collectAsState
->>>>>>> 627ba883
 import androidx.compose.runtime.getValue
 import androidx.compose.runtime.remember
 import androidx.compose.runtime.rememberCoroutineScope
 import androidx.compose.runtime.rememberUpdatedState
 import androidx.compose.runtime.saveable.Saver
 import androidx.compose.runtime.saveable.rememberSaveable
-<<<<<<< HEAD
 import androidx.compose.ui.Modifier
 import androidx.compose.ui.platform.LocalContext
 import androidx.compose.ui.platform.LocalFocusManager
+import androidx.compose.ui.tooling.preview.Preview
 import androidx.compose.ui.unit.dp
 import androidx.navigation.NavHostController
 import androidx.navigation.compose.ComposeNavigator
 import androidx.navigation.compose.DialogNavigator
 import androidx.navigation.compose.currentBackStackEntryAsState
 import androidx.navigation.compose.rememberNavController
-=======
-import androidx.compose.ui.Alignment
-import androidx.compose.ui.Modifier
-import androidx.compose.ui.graphics.Color
-import androidx.compose.ui.graphics.graphicsLayer
-import androidx.compose.ui.platform.LocalContext
-import androidx.compose.ui.platform.LocalDensity
-import androidx.compose.ui.platform.LocalFocusManager
-import androidx.compose.ui.platform.LocalView
-import androidx.compose.ui.res.stringResource
-import androidx.compose.ui.semantics.contentDescription
-import androidx.compose.ui.semantics.semantics
-import androidx.compose.ui.tooling.preview.Preview
-import androidx.compose.ui.unit.dp
-import androidx.core.view.ViewCompat
-import androidx.core.view.WindowInsetsCompat
-import androidx.navigation.NavHostController
-import androidx.navigation.compose.ComposeNavigator
-import androidx.navigation.compose.DialogNavigator
-import androidx.navigation.compose.NavHost
-import androidx.navigation.compose.composable
-import androidx.navigation.compose.rememberNavController
-import androidx.navigation.toRoute
->>>>>>> 627ba883
 import com.arcgismaps.data.ArcGISFeature
 import com.arcgismaps.mapping.featureforms.AttachmentsFormElement
 import com.arcgismaps.mapping.featureforms.BarcodeScannerFormInput
@@ -118,36 +56,16 @@
 import com.arcgismaps.mapping.featureforms.GroupFormElement
 import com.arcgismaps.mapping.featureforms.TextFormElement
 import com.arcgismaps.mapping.featureforms.UtilityAssociationsFormElement
-<<<<<<< HEAD
 import com.arcgismaps.toolkit.featureforms.internal.components.text.TextFormElement
 import com.arcgismaps.toolkit.featureforms.internal.navigation.FeatureFormNavHost
 import com.arcgismaps.toolkit.featureforms.internal.screens.ContentAwareTopBar
 import com.arcgismaps.toolkit.featureforms.internal.utils.DialogType
-=======
-import com.arcgismaps.toolkit.featureforms.internal.components.attachment.AttachmentFormElement
-import com.arcgismaps.toolkit.featureforms.internal.components.base.BaseFieldState
-import com.arcgismaps.toolkit.featureforms.internal.components.base.getState
-import com.arcgismaps.toolkit.featureforms.internal.components.formelement.FieldElement
-import com.arcgismaps.toolkit.featureforms.internal.components.formelement.GroupElement
-import com.arcgismaps.toolkit.featureforms.internal.components.text.TextFormElement
-import com.arcgismaps.toolkit.featureforms.internal.components.utilitynetwork.UtilityAssociationFilter
-import com.arcgismaps.toolkit.featureforms.internal.components.utilitynetwork.UtilityAssociations
-import com.arcgismaps.toolkit.featureforms.internal.components.utilitynetwork.UtilityAssociationsElement
-import com.arcgismaps.toolkit.featureforms.internal.components.utilitynetwork.UtilityAssociationsElementState
-import com.arcgismaps.toolkit.featureforms.internal.utils.DialogType
-import com.arcgismaps.toolkit.featureforms.internal.utils.FeatureFormDialog
->>>>>>> 627ba883
 import com.arcgismaps.toolkit.featureforms.internal.utils.LocalDialogRequester
 import com.arcgismaps.toolkit.featureforms.theme.FeatureFormColorScheme
 import com.arcgismaps.toolkit.featureforms.theme.FeatureFormDefaults
 import com.arcgismaps.toolkit.featureforms.theme.FeatureFormTheme
 import com.arcgismaps.toolkit.featureforms.theme.FeatureFormTypography
 import com.arcgismaps.utilitynetworks.UtilityAssociation
-<<<<<<< HEAD
-=======
-import kotlinx.coroutines.launch
-import kotlinx.serialization.Serializable
->>>>>>> 627ba883
 
 /**
  * The "property" determines the behavior of when the validation errors are visible.
@@ -286,12 +204,6 @@
     typography: FeatureFormTypography = FeatureFormDefaults.typography(),
 ) {
     val scope = rememberCoroutineScope()
-<<<<<<< HEAD
-    val states = remember(featureForm) {
-        createStates(
-            form = featureForm,
-            elements = featureForm.elements,
-=======
     // Hold the list of form elements.
     val formElements: List<FormElement> = remember(featureForm) {
         // Add the default attachments element, if present.
@@ -301,7 +213,6 @@
         createStates(
             form = featureForm,
             elements = formElements,
->>>>>>> 627ba883
             // Ignore the UtilityAssociationsFormElement as it is not supported with this API
             ignoreList = setOf(
                 UtilityAssociationsFormElement::class.java
@@ -354,12 +265,9 @@
  * discard button will discard the edits using [FeatureForm.discardEdits]. The save or discard
  * actions will also trigger the [onEditingEvent] callback with the appropriate event type.
  *
-<<<<<<< HEAD
  * If you are providing your own save and discard buttons, be sure to use the [FeatureFormState.discardEdits]
  * to discard the edits. This will ensure the data and attachments in the form are updated correctly.
  *
-=======
->>>>>>> 627ba883
  * The Form is visible as long as it is part of the composition hierarchy. In order to let the user
  * dismiss the Form, the implementation of [onDismiss] should contain a way to remove the form from
  * the composition hierarchy. If the form has edits when the close icon is clicked, the user will be
@@ -414,7 +322,7 @@
  * @param colorScheme The [FeatureFormColorScheme] to use for the FeatureForm.
  * @param typography The [FeatureFormTypography] to use for the FeatureForm.
  *
- * @since 200.7.0
+ * @since 200.8.0
  */
 @Composable
 public fun FeatureForm(
@@ -423,33 +331,19 @@
     showCloseIcon: Boolean = true,
     showFormActions: Boolean = true,
     onBarcodeButtonClick: ((FieldFormElement) -> Unit)? = null,
-<<<<<<< HEAD
     onDismiss: () -> Unit = {},
-=======
-    onDismiss: (() -> Unit)? = null,
->>>>>>> 627ba883
     onEditingEvent: (FeatureFormEditingEvent) -> Unit = {},
     colorScheme: FeatureFormColorScheme = FeatureFormDefaults.colorScheme(),
     typography: FeatureFormTypography = FeatureFormDefaults.typography(),
 ) {
     val state by rememberUpdatedState(featureFormState)
     val navController = rememberNavController(state)
-<<<<<<< HEAD
     state.setNavigationCallback { route ->
         navController.navigate(route)
     }
     state.setNavigateBack {
         navController.navigateUp()
     }
-=======
-    state.setNavigationCallback {
-        navController.navigate(it)
-    }
-    state.setNavigateBack {
-        navController.popBackStack()
-    }
-    val scope = rememberCoroutineScope()
->>>>>>> 627ba883
     val context = LocalContext.current
     val dialogRequester = LocalDialogRequester.current
     val focusManager = LocalFocusManager.current
@@ -465,8 +359,6 @@
                 // Send a saved edits event
                 val event = FeatureFormEditingEvent.SavedEdits(form, willNavigate)
                 onEditingEvent(event)
-<<<<<<< HEAD
-=======
             }
         } else {
             // Show a dialog with the validation errors if they exist
@@ -485,410 +377,6 @@
     }
 
     // A function that provides the action to discard edits on the form
-    fun discardForm(form: FeatureForm, willNavigate: Boolean) {
-        form.discardEdits()
-        // run expressions evaluation
-        state.evaluateExpressions()
-        // Send a discarded edits event
-        val event = FeatureFormEditingEvent.DiscardedEdits(form, willNavigate)
-        onEditingEvent(event)
-    }
-
-    // A function  that provides the action to dismiss the form
-    fun dismissForm(form: FeatureForm, onDismiss: (() -> Unit)?) {
-        if (form.hasEdits.value) {
-            // Show a dialog to save or discard edits before dismissing the form, if there are edits
-            val dialog = DialogType.SaveFeatureDialog(
-                onSave = {
-                    saveForm(form, false).onSuccess {
-                        // Dismiss the form after saving the edits
-                        onDismiss?.invoke()
-                    }
-                },
-                onDiscard = {
-                    discardForm(form, false)
-                    // Dismiss the form after discarding the edits
-                    onDismiss?.invoke()
-                },
-            )
-            dialogRequester.requestDialog(dialog)
-        } else onDismiss?.invoke()
-    }
-
-    FeatureFormTheme(
-        colorScheme = colorScheme,
-        typography = typography
-    ) {
-        NavHost(
-            navController,
-            startDestination = NavigationRoute.FormView,
-            modifier = modifier,
-            enterTransition = { slideInHorizontally { h -> h } },
-            exitTransition = { fadeOut() },
-            popEnterTransition = { fadeIn() },
-            popExitTransition = { slideOutHorizontally { h -> h } }
-        ) {
-            composable<NavigationRoute.FormView> { backStackEntry ->
-                val formData = remember(backStackEntry) { state.getActiveFormStateData() }
-                val featureForm = formData.featureForm
-                val states = formData.stateCollection
-                val hasBackStack = remember(featureForm, navController) {
-                    navController.previousBackStackEntry != null
-                }
-                val hasEdits by featureForm.hasEdits.collectAsState()
-                val onBackAction: () -> Unit = {
-                    if (hasEdits) {
-                        val dialog = DialogType.SaveFeatureDialog(
-                            onSave = {
-                                saveForm(featureForm, hasBackStack).onSuccess {
-                                    if (hasBackStack) {
-                                        // Navigate back to the previous form after saving the edits.
-                                        state.popBackStack()
-                                    }
-                                }
-                            },
-                            onDiscard = {
-                                discardForm(featureForm, hasBackStack)
-                                if (hasBackStack) {
-                                    // Navigate back to the previous form after discarding the edits.
-                                    state.popBackStack()
-                                }
-                            }
-                        )
-                        dialogRequester.requestDialog(dialog)
-                    } else {
-                        if (hasBackStack) {
-                            // Navigate back to the previous form if there are no edits
-                            state.popBackStack()
-                        }
-                    }
-                }
-
-                FeatureFormLayout(
-                    title = {
-                        val title by featureForm.title.collectAsState()
-                        FeatureFormTitle(
-                            title = title,
-                            subTitle = featureForm.description,
-                            hasEdits = if (showFormActions) hasEdits else false,
-                            showCloseIcon = showCloseIcon,
-                            modifier = Modifier
-                                .padding(
-                                    vertical = 8.dp,
-                                    horizontal = if (hasBackStack) 8.dp else 16.dp
-                                )
-                                .fillMaxWidth(),
-                            onBackPressed = if (hasBackStack) onBackAction else null,
-                            onClose = {
-                                dismissForm(featureForm, onDismiss)
-                            },
-                            onSave = {
-                                scope.launch { saveForm(featureForm, false) }
-                            },
-                            onDiscard = { discardForm(featureForm, false) }
-                        )
-                        InitializingExpressions(modifier = Modifier.fillMaxWidth()) {
-                            state.isEvaluatingExpressions
-                        }
-                    },
-                    content = {
-                        FormContent(
-                            formStateData = formData,
-                            onBarcodeButtonClick = onBarcodeButtonClick,
-                            onUtilityAssociationFilterClick = { stateId, index ->
-                                val route = NavigationRoute.UNFilterView(
-                                    stateId = stateId,
-                                    selectedFilterIndex = index
-                                )
-                                // Navigate to the filter view
-                                navController.navigate(route)
-                            }
-                        )
-                    }
-                )
-                // only enable back navigation if there is a previous route
-                BackHandler(hasBackStack) {
-                    onBackAction()
-                }
-                FeatureFormDialog(states)
-            }
-
-            composable<NavigationRoute.UNFilterView> { backStackEntry ->
-                val routeData = backStackEntry.toRoute<NavigationRoute.UNFilterView>()
-                val route = backStackEntry.toRoute<NavigationRoute.UNFilterView>()
-                val formData = remember(backStackEntry) { state.getActiveFormStateData() }
-                val featureForm = formData.featureForm
-                val states = formData.stateCollection
-                // Get the selected UtilityAssociationsElementState from the state collection
-                val utilityAssociationsElementState = states[routeData.stateId]
-                    as? UtilityAssociationsElementState ?: return@composable
-                // Get the selected filter from the UtilityAssociationsElementState
-                val filterResult = remember(utilityAssociationsElementState.filters) {
-                    utilityAssociationsElementState.filters.getOrNull(route.selectedFilterIndex)
-                }
-                val hasEdits by featureForm.hasEdits.collectAsState()
-                FeatureFormLayout(
-                    title = {
-                        val title by featureForm.title.collectAsState()
-                        FeatureFormTitle(
-                            title = filterResult?.filter?.title
-                                ?: stringResource(R.string.none_selected),
-                            subTitle = title,
-                            hasEdits = if (showFormActions) hasEdits else false,
-                            showCloseIcon = showCloseIcon,
-                            modifier = Modifier
-                                .padding(
-                                    vertical = 8.dp,
-                                    horizontal = 8.dp
-                                )
-                                .fillMaxWidth(),
-                            onBackPressed = navController::popBackStack,
-                            onClose = {
-                                dismissForm(featureForm, onDismiss)
-                            },
-                            onSave = {
-                                scope.launch { saveForm(featureForm, false) }
-                            },
-                            onDiscard = { discardForm(featureForm, false) }
-                        )
-                    },
-                    content = {
-                        if (filterResult != null) {
-                            UtilityAssociationFilter(
-                                groupResults = filterResult.groupResults,
-                                onGroupClick = { index ->
-                                    val newRoute = NavigationRoute.UNAssociationsView(
-                                        stateId = utilityAssociationsElementState.id,
-                                        selectedFilterIndex = route.selectedFilterIndex,
-                                        selectedGroupIndex = index
-                                    )
-                                    navController.navigate(newRoute)
-                                },
-                                onBackPressed = navController::popBackStack,
-                                modifier = Modifier
-                                    .padding(16.dp)
-                                    .wrapContentSize()
-                            )
-                        }
-                    }
-                )
-            }
-
-            composable<NavigationRoute.UNAssociationsView> { backStackEntry ->
-                val routeData = backStackEntry.toRoute<NavigationRoute.UNAssociationsView>()
-                val route = backStackEntry.toRoute<NavigationRoute.UNAssociationsView>()
-                val formData = remember(backStackEntry) { state.getActiveFormStateData() }
-                val featureForm = formData.featureForm
-                val states = formData.stateCollection
-                // Get the selected UtilityAssociationsElementState from the state collection
-                val utilityAssociationsElementState = states[routeData.stateId] as?
-                    UtilityAssociationsElementState ?: return@composable
-                // Get the selected filter from the UtilityAssociationsElementState
-                val filter = remember(utilityAssociationsElementState.filters) {
-                    utilityAssociationsElementState.filters.getOrNull(route.selectedFilterIndex)
-                }
-                // Guard against null filter.
-                if (filter == null) return@composable
-                // Get the selected group from the filter
-                val group = remember(utilityAssociationsElementState.filters) {
-                    filter.groupResults.getOrNull(route.selectedGroupIndex)
-                }
-                val hasEdits by featureForm.hasEdits.collectAsState()
-                FeatureFormLayout(
-                    title = {
-                        FeatureFormTitle(
-                            title = group?.name ?: stringResource(R.string.none_selected),
-                            subTitle = filter.filter.title,
-                            hasEdits = if (showFormActions) hasEdits else false,
-                            showCloseIcon = showCloseIcon,
-                            modifier = Modifier
-                                .padding(
-                                    vertical = 8.dp,
-                                    horizontal = 8.dp
-                                )
-                                .fillMaxWidth(),
-                            onBackPressed = navController::popBackStack,
-                            onClose =  {
-                                // Show the close button only if the onDismiss callback is provided
-                                dismissForm(featureForm, onDismiss)
-                            },
-                            onSave = {
-                                scope.launch { saveForm(featureForm, false) }
-                            },
-                            onDiscard = { discardForm(featureForm, false) }
-                        )
-                    },
-                    content = {
-                        if (group != null) {
-                            UtilityAssociations(
-                                groupResult = group,
-                                onItemClick = { info ->
-                                    if (hasEdits) {
-                                        val dialog = DialogType.SaveFeatureDialog(
-                                            onSave = {
-                                                saveForm(featureForm, true).onSuccess {
-                                                    // Navigate to the next form after saving the edits.
-                                                    state.navigateTo(info.associatedFeature)
-                                                }
-                                            },
-                                            onDiscard = {
-                                                discardForm(featureForm, true)
-                                                // Navigate to the next form after discarding the edits.
-                                                state.navigateTo(info.associatedFeature)
-                                            },
-                                        )
-                                        dialogRequester.requestDialog(dialog)
-                                    } else {
-                                        // Navigate to the next form if there are no edits.
-                                        state.navigateTo(info.associatedFeature)
-                                    }
-                                },
-                                modifier = Modifier.padding(16.dp)
-                            )
-                        }
-                    }
-                )
-                FeatureFormDialog(states)
-            }
-        }
-    }
-    DisposableEffect(state) {
-        onDispose {
-            state.setNavigationCallback(null)
-            state.setNavigateBack(null)
-        }
-    }
-}
-
-@Composable
-private fun FeatureFormLayout(
-    title: @Composable () -> Unit,
-    content: @Composable () -> Unit,
-    modifier: Modifier = Modifier
-) {
-    Column(
-        modifier = modifier.fillMaxSize()
-    ) {
-        title()
-        HorizontalDivider(modifier = Modifier.fillMaxWidth(), thickness = 2.dp)
-        content()
-    }
-}
-
-/**
- * Represents the title bar of the form.
- *
- * @param title The title to display.
- * @param subTitle The subtitle to display.
- * @param hasEdits Indicates if the form has unsaved edits. An unsaved edits indicator is displayed
- * along with the save and discard buttons if this is true.
- * @param onBackPressed The callback to invoke when the back button is clicked. If null, the back
- * button is not displayed.
- * @param onClose The callback to invoke when the close button is clicked. If null, the close button
- * is not displayed.
- * @param onSave The callback to invoke when the save button is clicked.
- * @param onDiscard The callback to invoke when the discard button is clicked.
- * @param modifier The [Modifier] to apply to this layout.
- */
-@Composable
-private fun FeatureFormTitle(
-    title: String,
-    subTitle: String,
-    hasEdits: Boolean,
-    showCloseIcon: Boolean,
-    onBackPressed: (() -> Unit)?,
-    onClose: () -> Unit,
-    onSave: () -> Unit,
-    onDiscard: () -> Unit,
-    modifier: Modifier = Modifier,
-) {
-    Column(modifier = modifier) {
-        Row(
-            verticalAlignment = Alignment.CenterVertically,
-            horizontalArrangement = Arrangement.Start,
-        ) {
-            if (onBackPressed != null) {
-                IconButton(onClick = onBackPressed) {
-                    Icon(
-                        Icons.AutoMirrored.Outlined.ArrowBack,
-                        contentDescription = "Navigate back"
-                    )
-                }
-            }
-            Column {
-                Row(
-                    horizontalArrangement = Arrangement.Start,
-                    verticalAlignment = Alignment.CenterVertically
-                ) {
-                    Text(
-                        text = title,
-                        style = MaterialTheme.typography.titleLarge,
-                    )
-                    if (hasEdits) {
-                        Spacer(Modifier.width(8.dp))
-                        Canvas(modifier = Modifier.size(10.dp)) {
-                            drawCircle(color = Color(0xFFB3261E))
-                        }
-                    }
-                }
-                if (subTitle.isNotEmpty()) {
-                    Text(
-                        text = subTitle,
-                        style = MaterialTheme.typography.bodyMedium,
-                    )
-                } else if (hasEdits) {
-                    Text(
-                        text = "Unsaved Changes",
-                        style = MaterialTheme.typography.bodyMedium,
-                    )
-                }
-            }
-            Spacer(modifier = Modifier.weight(1f))
-            if (showCloseIcon) {
-                IconButton(onClick = onClose) {
-                    Icon(imageVector = Icons.Default.Close, contentDescription = "close form")
-                }
-            }
-        }
-        AnimatedVisibility(visible = hasEdits) {
-            Row(
-                modifier = Modifier.padding(top = 12.dp),
-                horizontalArrangement = Arrangement.Start,
-                verticalAlignment = Alignment.CenterVertically
-            ) {
-                Button(onClick = onSave) {
-                    Text(
-                        text = stringResource(R.string.save),
-                        style = MaterialTheme.typography.labelLarge
-                    )
-                }
-                Spacer(Modifier.width(8.dp))
-                FilledTonalButton(onClick = onDiscard) {
-                    Text(
-                        text = stringResource(R.string.discard),
-                        style = MaterialTheme.typography.labelLarge
-                    )
-                }
->>>>>>> 627ba883
-            }
-        } else {
-            // Show a dialog with the validation errors if they exist
-            val errorDialog = DialogType.ValidationErrorsDialog(
-                onDismiss = { },
-                title = context.getString(R.string.the_form_has_validation_errors),
-                body = context.resources.getQuantityString(
-                    R.plurals.you_have_errors_that_must_be_fixed_before_saving,
-                    errorCount,
-                    errorCount
-                )
-            )
-            dialogRequester.requestDialog(errorDialog)
-            Result.failure(Exception("Validation errors found"))
-        }
-    }
-
-<<<<<<< HEAD
-    // A function that provides the action to discard edits on the form
     suspend fun discardForm(willNavigate: Boolean) {
         state.discardEdits()
         // Send a discarded edits event
@@ -897,181 +385,6 @@
             willNavigate
         )
         onEditingEvent(event)
-=======
-@Composable
-private fun FormContent(
-    formStateData: FormStateData,
-    modifier: Modifier = Modifier,
-    onBarcodeButtonClick: ((FieldFormElement) -> Unit)?,
-    onUtilityAssociationFilterClick: (Int, Int) -> Unit,
-) {
-    val density = LocalDensity.current
-    val view = LocalView.current
-    val lazyListState = rememberSaveable(
-        inputs = arrayOf(formStateData),
-        saver = LazyListState.Saver
-    ) {
-        LazyListState()
-    }
-    // form content
-    LazyColumn(
-        modifier = modifier
-            .fillMaxSize()
-            .semantics { contentDescription = "lazy column" },
-        state = lazyListState
-    ) {
-        formStateData.stateCollection.forEach { entry ->
-            item {
-                when (entry.formElement) {
-                    is FieldFormElement -> {
-                        FieldElement(
-                            state = entry.getState<BaseFieldState<*>>(),
-                            // set the onClick callback for the field element only if provided
-                            onClick = handleFieldFormElementTapAction(
-                                fieldFormElement = entry.formElement as FieldFormElement,
-                                barcodeTapAction = onBarcodeButtonClick
-                            ),
-                        )
-                    }
-
-                    is GroupFormElement -> {
-                        GroupElement(
-                            state = entry.getState(),
-                            modifier = Modifier
-                                .fillMaxWidth()
-                                .padding(horizontal = 15.dp, vertical = 10.dp),
-                            // set the onClick callback for the group element only if provided
-                            onFormElementClick = handleFormElementTapAction(
-                                barcodeTapAction = onBarcodeButtonClick
-                            )
-                        )
-                    }
-
-                    is TextFormElement -> {
-                        TextFormElement(
-                            state = entry.getState(),
-                            modifier = Modifier
-                                .fillMaxWidth()
-                                .padding(horizontal = 15.dp, vertical = 10.dp)
-                        )
-                    }
-
-                    is AttachmentsFormElement -> {
-                        AttachmentFormElement(
-                            state = entry.getState(),
-                            Modifier
-                                .fillMaxWidth()
-                                .padding(horizontal = 15.dp, vertical = 10.dp)
-                        )
-                    }
-
-                    is UtilityAssociationsFormElement -> {
-                        val state = entry.getState<UtilityAssociationsElementState>()
-                        UtilityAssociationsElement(
-                            state = state,
-                            onItemClick = { index ->
-                                onUtilityAssociationFilterClick(state.id, index)
-                            },
-                            modifier = Modifier
-                                .fillMaxWidth()
-                                .padding(
-                                    start = 15.dp,
-                                    end = 15.dp,
-                                    top = 10.dp,
-                                    bottom = 20.dp
-                                )
-                        )
-                    }
-
-                    else -> {
-                        // other form elements are not created
-                    }
-                }
-            }
-        }
-    }
-    LaunchedEffect(Unit) {
-        formStateData.featureForm.hasEdits.collect {
-            if (it) {
-                val insets = ViewCompat.getRootWindowInsets(view) ?: return@collect
-                val imeVisible = insets.isVisible(WindowInsetsCompat.Type.ime())
-                with(density) {
-                    if (imeVisible) {
-                        lazyListState.animateScrollBy(60.dp.toPx())
-                    }
-                }
-            }
-        }
-    }
-}
-
-@Composable
-internal fun InitializingExpressions(
-    modifier: Modifier = Modifier,
-    evaluationProvider: () -> Boolean
-) {
-    val alpha by animateFloatAsState(
-        if (evaluationProvider()) 1f else 0f,
-        label = "evaluation loading alpha"
-    )
-    Surface(
-        modifier = modifier.graphicsLayer {
-            this.alpha = alpha
-        }
-    ) {
-        LinearProgressIndicator(modifier)
-    }
-}
-
-@Composable
-internal fun rememberNavController(vararg inputs: Any): NavHostController {
-    val context = LocalContext.current
-    rememberNavController()
-    return rememberSaveable(inputs = inputs, saver = Saver(
-        save = { it.saveState() },
-        restore = { createNavController(context).apply { restoreState(it) } }
-    )) {
-        createNavController(context)
-    }
-}
-
-/**
- * Navigation routes for the form.
- */
-@Serializable
-internal sealed class NavigationRoute {
-
-    /**
-     * Represents the [FeatureForm] view.
-     */
-    @Serializable
-    data object FormView : NavigationRoute()
-
-    /**
-     * Represents a view for the [UtilityAssociationFilter].
-     */
-    @Serializable
-    data class UNFilterView(
-        val stateId: Int,
-        val selectedFilterIndex: Int,
-    ) : NavigationRoute()
-
-    /**
-     * Represents a view for the [UtilityAssociation]s.
-     */
-    @Serializable
-    data class UNAssociationsView(
-        val stateId: Int,
-        val selectedFilterIndex: Int,
-        val selectedGroupIndex: Int
-    ) : NavigationRoute()
-}
-
-private fun createNavController(context: Context): NavHostController {
-    return NavHostController(context).apply {
-        navigatorProvider.addNavigator(ComposeNavigator())
-        navigatorProvider.addNavigator(DialogNavigator())
->>>>>>> 627ba883
     }
 
     FeatureFormLayout(
@@ -1122,9 +435,7 @@
     }
 }
 
-@Preview(showBackground = true)
-@Composable
-<<<<<<< HEAD
+@Composable
 internal fun FeatureFormLayout(
     topBar: @Composable ColumnScope.() -> Unit,
     content: @Composable ColumnScope.() -> Unit,
@@ -1164,18 +475,4 @@
         navigatorProvider.addNavigator(ComposeNavigator())
         navigatorProvider.addNavigator(DialogNavigator())
     }
-=======
-private fun FeatureFormTitlePreview() {
-    FeatureFormTitle(
-        title = "Feature Form",
-        subTitle = "Edit feature attributes",
-        hasEdits = true,
-        showCloseIcon = true,
-        onBackPressed = null,
-        onClose = {},
-        onSave = {},
-        onDiscard = {},
-        modifier = Modifier.padding(8.dp)
-    )
->>>>>>> 627ba883
 }