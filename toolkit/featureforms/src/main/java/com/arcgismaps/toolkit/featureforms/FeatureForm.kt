package com.arcgismaps.toolkit.featureforms

import android.content.Context
import androidx.compose.animation.AnimatedContent
import androidx.compose.animation.ExperimentalAnimationApi
import androidx.compose.animation.core.tween
import androidx.compose.animation.fadeOut
import androidx.compose.animation.slideInVertically
import androidx.compose.animation.slideOutVertically
import androidx.compose.animation.with
import androidx.compose.foundation.layout.Arrangement
import androidx.compose.foundation.layout.Column
import androidx.compose.foundation.layout.Spacer
import androidx.compose.foundation.layout.fillMaxSize
import androidx.compose.foundation.layout.fillMaxWidth
import androidx.compose.foundation.layout.height
import androidx.compose.foundation.layout.padding
import androidx.compose.foundation.layout.width
import androidx.compose.foundation.lazy.LazyColumn
import androidx.compose.foundation.lazy.rememberLazyListState
import androidx.compose.material3.CircularProgressIndicator
import androidx.compose.material3.Divider
import androidx.compose.material3.MaterialTheme
import androidx.compose.material3.Surface
import androidx.compose.material3.Text
import androidx.compose.runtime.Composable
import androidx.compose.runtime.LaunchedEffect
import androidx.compose.runtime.collectAsState
import androidx.compose.runtime.getValue
import androidx.compose.runtime.mutableStateOf
import androidx.compose.runtime.rememberCoroutineScope
import androidx.compose.runtime.saveable.rememberSaveable
import androidx.compose.runtime.setValue
import androidx.compose.ui.Alignment
import androidx.compose.ui.Modifier
import androidx.compose.ui.platform.LocalContext
import androidx.compose.ui.text.TextStyle
import androidx.compose.ui.text.font.FontWeight
import androidx.compose.ui.tooling.preview.Preview
import androidx.compose.ui.unit.dp
import com.arcgismaps.mapping.featureforms.ComboBoxFormInput
import com.arcgismaps.mapping.featureforms.DateTimePickerFormInput
import com.arcgismaps.mapping.featureforms.FeatureForm
import com.arcgismaps.mapping.featureforms.FieldFormElement
import com.arcgismaps.mapping.featureforms.FormElement
import com.arcgismaps.mapping.featureforms.GroupFormElement
import com.arcgismaps.mapping.featureforms.RadioButtonsFormInput
import com.arcgismaps.mapping.featureforms.SwitchFormInput
import com.arcgismaps.mapping.featureforms.TextAreaFormInput
import com.arcgismaps.mapping.featureforms.TextBoxFormInput
import com.arcgismaps.toolkit.featureforms.components.base.BaseFieldState
import com.arcgismaps.toolkit.featureforms.components.base.BaseGroupState
import com.arcgismaps.toolkit.featureforms.components.base.StateCollection
import com.arcgismaps.toolkit.featureforms.components.base.getState
import com.arcgismaps.toolkit.featureforms.components.base.rememberBaseGroupState
import com.arcgismaps.toolkit.featureforms.components.codedvalue.rememberCodedValueFieldState
import com.arcgismaps.toolkit.featureforms.components.codedvalue.rememberRadioButtonFieldState
import com.arcgismaps.toolkit.featureforms.components.codedvalue.rememberSwitchFieldState
import com.arcgismaps.toolkit.featureforms.components.datetime.rememberDateTimeFieldState
import com.arcgismaps.toolkit.featureforms.components.formelement.FieldElement
import com.arcgismaps.toolkit.featureforms.components.formelement.GroupElement
import com.arcgismaps.toolkit.featureforms.components.text.rememberFormTextFieldState
import com.arcgismaps.toolkit.featureforms.utils.FeatureFormDialog
import kotlinx.coroutines.CoroutineScope
import kotlinx.coroutines.delay
import java.util.Objects

/**
 * A composable Form toolkit component that enables users to edit field values of features in a
 * layer using forms that have been configured externally (using either in the the Web Map Viewer
 * or the Fields Maps web app). The composable uses the [featureFormState] as the UI state.
 *
 * @since 200.2.0
 */
@Composable
public fun FeatureForm(
    featureFormState: FeatureFormState,
    modifier: Modifier = Modifier
) {
    val featureForm by featureFormState.featureForm.collectAsState()
    var initialEvaluation by rememberSaveable(featureForm) { mutableStateOf(false) }

    featureForm?.let {
        InitializingExpressions(modifier) {
            initialEvaluation
        }
        FeatureFormContent(form = it, modifier = modifier)
    } ?: run {
        NoDataToDisplay(modifier)
    }

    LaunchedEffect(featureForm) {
        // ensure expressions are evaluated before state objects are created.
        featureForm?.evaluateExpressions()
        // add an artificial delay of 300ms to avoid the slight flicker if the
        // expressions are evaluated quickly
        delay(300)
        initialEvaluation = true
    }
}

@OptIn(ExperimentalAnimationApi::class)
@Composable
internal fun InitializingExpressions(
    modifier: Modifier = Modifier,
    evaluationProvider: () -> Boolean
) {
    AnimatedContent(
        targetState = evaluationProvider(),
        transitionSpec = {
            slideInVertically() with
                slideOutVertically(
                    animationSpec = tween()
                ) { 0 } + fadeOut()
        },
        label = "evaluation loading animation"
    ) { evaluated ->
        if (!evaluated) {
            Surface(modifier = modifier.fillMaxSize()) {
                Column(
                    verticalArrangement = Arrangement.Top,
                    horizontalAlignment = Alignment.CenterHorizontally,
                    modifier = Modifier.fillMaxSize()
                ) {
                    CircularProgressIndicator(
                        modifier = Modifier
                            .width(60.dp)
                            .height(60.dp)
                    )
                    Spacer(
                        modifier = Modifier
                            .fillMaxWidth()
                            .height(20.dp)
                    )
                    Text(text = "Initializing", style = MaterialTheme.typography.titleMedium)
                }
            }
        }
    }
}

@Composable
internal fun NoDataToDisplay(modifier: Modifier = Modifier) {
    Column(
        modifier = modifier.fillMaxSize()
    ) {
        Text(text = "No information to display.")
    }
}

@Composable
internal fun FeatureFormContent(
    form: FeatureForm,
    modifier: Modifier = Modifier
) {
    val context = LocalContext.current
    val scope = rememberCoroutineScope()
    val fieldStateMap = rememberFieldStates(
        form = form,
        elements = form.elements,
        context = context,
        scope = scope
    )
    val groupStateMap = rememberGroupStates(
        form = form,
        context = context,
        scope = scope
    )
    FeatureFormBody(
        form = form,
        states = fieldStateMap + groupStateMap,
        modifier = modifier
    )
    FeatureFormDialog()
}

@Composable
private fun FeatureFormBody(
    form: FeatureForm,
<<<<<<< HEAD
    states: StateCollection,
    modifier: Modifier = Modifier,
    onFieldDialogRequest: ((BaseFieldState<*>, Int) -> Unit)? = null
=======
    states: Map<Int, FormElementState>,
    modifier: Modifier = Modifier
>>>>>>> c0fff51e
) {
    val lazyListState = rememberLazyListState()
    Column(
        modifier = modifier.fillMaxSize(),
        horizontalAlignment = Alignment.CenterHorizontally
    ) {
        // title
        Text(text = form.title, style = TextStyle(fontWeight = FontWeight.Bold))
        Spacer(modifier = Modifier.fillMaxWidth().height(15.dp))
        Divider(modifier = Modifier.fillMaxWidth(), thickness = 2.dp)
        // form content
        LazyColumn(
            modifier = Modifier.fillMaxSize(),
            state = lazyListState
        ) {
<<<<<<< HEAD
            states.forEach { entry ->
                item {
                    when (entry.formElement) {
                        is FieldFormElement -> {
                            val state = entry.getState<BaseFieldState<*>>()
                            FieldElement(state = state) {
                                onFieldDialogRequest?.invoke(state, entry.formElement.id)
                            }
=======
            items(form.elements) { formElement ->
                when (formElement) {
                    is FieldFormElement -> {
                        val state = states[formElement.id] as? BaseFieldState<*>
                        if (state != null) {
                            FieldElement(state = state)
>>>>>>> c0fff51e
                        }

                        is GroupFormElement -> {
                            GroupElement(
                                state = entry.state as BaseGroupState,
                                modifier = Modifier
                                    .fillMaxWidth()
<<<<<<< HEAD
                                    .padding(horizontal = 15.dp, vertical = 10.dp),
                            ) { baseFieldState, key ->
                                onFieldDialogRequest?.invoke(baseFieldState, key)
                            }
=======
                                    .padding(
                                        start = 15.dp,
                                        end = 15.dp,
                                        top = 10.dp,
                                        bottom = 10.dp
                                    )
                            )
>>>>>>> c0fff51e
                        }
                    }
                }
            }
        }
    }
}

@Composable
internal fun rememberGroupStates(
    form: FeatureForm,
    context: Context,
    scope: CoroutineScope,
): Map<Int, BaseGroupState> {
    return form.elements.filterIsInstance<GroupFormElement>().associateBy(
        { groupElement ->
            groupElement.id
        },
        { groupElement ->
            val fieldStates = rememberFieldStates(
                form = form,
                elements = groupElement.formElements,
                context = context,
                scope = scope
            )
            rememberBaseGroupState(groupElement = groupElement, fieldStates = fieldStates)
        }
    )
}

@Composable
internal fun rememberFieldStates(
    form: FeatureForm,
    elements: List<FormElement>,
    context: Context,
    scope: CoroutineScope
): Map<Int, BaseFieldState<*>> {
    val stateMap = mutableMapOf<Int, BaseFieldState<*>>()
    elements.forEach { element ->
        if (element is FieldFormElement) {
            val state = when (element.input) {
                is TextBoxFormInput, is TextAreaFormInput -> {
                    val minLength = if (element.input is TextBoxFormInput) {
                        (element.input as TextBoxFormInput).minLength.toInt()
                    } else {
                        (element.input as TextAreaFormInput).minLength.toInt()
                    }
                    val maxLength = if (element.input is TextBoxFormInput) {
                        (element.input as TextBoxFormInput).maxLength.toInt()
                    } else {
                        (element.input as TextAreaFormInput).maxLength.toInt()
                    }
                    rememberFormTextFieldState(
                        field = element,
                        minLength = minLength,
                        maxLength = maxLength,
                        form = form,
                        context = context,
                        scope = scope
                    )
                }

                is DateTimePickerFormInput -> {
                    val input = element.input as DateTimePickerFormInput
                    rememberDateTimeFieldState(
                        field = element,
                        minEpochMillis = input.min,
                        maxEpochMillis = input.max,
                        shouldShowTime = input.includeTime,
                        form = form,
                        scope = scope
                    )
                }

                is ComboBoxFormInput -> {
                    rememberCodedValueFieldState(
                        field = element,
                        form = form,
                        scope = scope
                    )
                }

                is SwitchFormInput -> {
                    val input = element.input as SwitchFormInput
                    val initialValue = element.formattedValue
                    val fallback = initialValue.isEmpty()
                        || (element.value.value != input.onValue.code && element.value.value != input.offValue.code)
                    rememberSwitchFieldState(
                        field = element,
                        form = form,
                        fallback = fallback,
                        scope = scope,
                        noValueString = context.getString(R.string.no_value)
                    )
                }

                is RadioButtonsFormInput -> {
                    rememberRadioButtonFieldState(
                        field = element,
                        form = form,
                        scope = scope
                    )
                }

                else -> {
                    null
                }
            }
            if (state != null) {
                stateMap[element.id] = state
            }
        }
    }
    return stateMap
}

@Preview(showBackground = true, backgroundColor = 0xFFFFFF)
@Composable
private fun InitializingExpressionsPreview() {
    InitializingExpressions { false }
}


@Preview
@Composable
private fun NoDataPreview() {
    NoDataToDisplay()
}

/**
 * Unique id for each form element.
 */
internal val FieldFormElement.id: Int
    get() {
        return Objects.hash(fieldName, label, description, hint)
    }

/**
 * Unique id for each form element.
 */
internal val GroupFormElement.id: Int
    get() {
        return Objects.hash(
            formElements.forEach { if (it is FieldFormElement) it.id },
            label,
            description
        )
    }<|MERGE_RESOLUTION|>--- conflicted
+++ resolved
@@ -17,6 +17,7 @@
 import androidx.compose.foundation.layout.padding
 import androidx.compose.foundation.layout.width
 import androidx.compose.foundation.lazy.LazyColumn
+import androidx.compose.foundation.lazy.items
 import androidx.compose.foundation.lazy.rememberLazyListState
 import androidx.compose.material3.CircularProgressIndicator
 import androidx.compose.material3.Divider
@@ -50,8 +51,7 @@
 import com.arcgismaps.mapping.featureforms.TextBoxFormInput
 import com.arcgismaps.toolkit.featureforms.components.base.BaseFieldState
 import com.arcgismaps.toolkit.featureforms.components.base.BaseGroupState
-import com.arcgismaps.toolkit.featureforms.components.base.StateCollection
-import com.arcgismaps.toolkit.featureforms.components.base.getState
+import com.arcgismaps.toolkit.featureforms.components.base.FormElementState
 import com.arcgismaps.toolkit.featureforms.components.base.rememberBaseGroupState
 import com.arcgismaps.toolkit.featureforms.components.codedvalue.rememberCodedValueFieldState
 import com.arcgismaps.toolkit.featureforms.components.codedvalue.rememberRadioButtonFieldState
@@ -177,14 +177,8 @@
 @Composable
 private fun FeatureFormBody(
     form: FeatureForm,
-<<<<<<< HEAD
-    states: StateCollection,
-    modifier: Modifier = Modifier,
-    onFieldDialogRequest: ((BaseFieldState<*>, Int) -> Unit)? = null
-=======
     states: Map<Int, FormElementState>,
     modifier: Modifier = Modifier
->>>>>>> c0fff51e
 ) {
     val lazyListState = rememberLazyListState()
     Column(
@@ -193,43 +187,33 @@
     ) {
         // title
         Text(text = form.title, style = TextStyle(fontWeight = FontWeight.Bold))
-        Spacer(modifier = Modifier.fillMaxWidth().height(15.dp))
+        Spacer(
+            modifier = Modifier
+                .fillMaxWidth()
+                .height(15.dp)
+        )
         Divider(modifier = Modifier.fillMaxWidth(), thickness = 2.dp)
         // form content
         LazyColumn(
             modifier = Modifier.fillMaxSize(),
             state = lazyListState
         ) {
-<<<<<<< HEAD
-            states.forEach { entry ->
-                item {
-                    when (entry.formElement) {
-                        is FieldFormElement -> {
-                            val state = entry.getState<BaseFieldState<*>>()
-                            FieldElement(state = state) {
-                                onFieldDialogRequest?.invoke(state, entry.formElement.id)
-                            }
-=======
             items(form.elements) { formElement ->
                 when (formElement) {
                     is FieldFormElement -> {
                         val state = states[formElement.id] as? BaseFieldState<*>
                         if (state != null) {
                             FieldElement(state = state)
->>>>>>> c0fff51e
                         }
-
-                        is GroupFormElement -> {
+                    }
+
+                    is GroupFormElement -> {
+                        val state = states[formElement.id] as? BaseGroupState
+                        if (state != null) {
                             GroupElement(
-                                state = entry.state as BaseGroupState,
+                                state,
                                 modifier = Modifier
                                     .fillMaxWidth()
-<<<<<<< HEAD
-                                    .padding(horizontal = 15.dp, vertical = 10.dp),
-                            ) { baseFieldState, key ->
-                                onFieldDialogRequest?.invoke(baseFieldState, key)
-                            }
-=======
                                     .padding(
                                         start = 15.dp,
                                         end = 15.dp,
@@ -237,7 +221,6 @@
                                         bottom = 10.dp
                                     )
                             )
->>>>>>> c0fff51e
                         }
                     }
                 }
