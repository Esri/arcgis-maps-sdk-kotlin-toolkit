/*
 *
 *  Copyright 2024 Esri
 *
 *  Licensed under the Apache License, Version 2.0 (the "License");
 *  you may not use this file except in compliance with the License.
 *  You may obtain a copy of the License at
 *
 *     http://www.apache.org/licenses/LICENSE-2.0
 *
 *  Unless required by applicable law or agreed to in writing, software
 *  distributed under the License is distributed on an "AS IS" BASIS,
 *  WITHOUT WARRANTIES OR CONDITIONS OF ANY KIND, either express or implied.
 *  See the License for the specific language governing permissions and
 *  limitations under the License.
 *
 */

package com.arcgismaps.toolkit.featureforms

import android.Manifest
import android.content.Context
import androidx.activity.compose.BackHandler
import androidx.compose.animation.AnimatedVisibility
import androidx.compose.animation.core.animateFloatAsState
import androidx.compose.animation.fadeIn
import androidx.compose.animation.fadeOut
import androidx.compose.animation.slideInHorizontally
import androidx.compose.animation.slideOutHorizontally
import androidx.compose.foundation.Canvas
import androidx.compose.foundation.gestures.animateScrollBy
import androidx.compose.foundation.layout.Arrangement
import androidx.compose.foundation.layout.Column
import androidx.compose.foundation.layout.Row
import androidx.compose.foundation.layout.Spacer
import androidx.compose.foundation.layout.fillMaxSize
import androidx.compose.foundation.layout.fillMaxWidth
import androidx.compose.foundation.layout.padding
import androidx.compose.foundation.layout.size
import androidx.compose.foundation.layout.width
import androidx.compose.foundation.layout.wrapContentSize
import androidx.compose.foundation.lazy.LazyColumn
import androidx.compose.foundation.lazy.LazyListState
import androidx.compose.material.icons.Icons
import androidx.compose.material.icons.automirrored.outlined.ArrowBack
import androidx.compose.material.icons.filled.Close
import androidx.compose.material3.Button
import androidx.compose.material3.FilledTonalButton
import androidx.compose.material3.HorizontalDivider
import androidx.compose.material3.Icon
import androidx.compose.material3.IconButton
import androidx.compose.material3.LinearProgressIndicator
import androidx.compose.material3.MaterialTheme
import androidx.compose.material3.Surface
import androidx.compose.material3.Text
import androidx.compose.runtime.Composable
import androidx.compose.runtime.DisposableEffect
import androidx.compose.runtime.Immutable
import androidx.compose.runtime.LaunchedEffect
import androidx.compose.runtime.collectAsState
import androidx.compose.runtime.getValue
import androidx.compose.runtime.remember
import androidx.compose.runtime.rememberCoroutineScope
import androidx.compose.runtime.rememberUpdatedState
import androidx.compose.runtime.saveable.Saver
import androidx.compose.runtime.saveable.rememberSaveable
import androidx.compose.ui.Alignment
import androidx.compose.ui.Modifier
import androidx.compose.ui.graphics.Color
import androidx.compose.ui.graphics.graphicsLayer
import androidx.compose.ui.platform.LocalContext
import androidx.compose.ui.platform.LocalDensity
import androidx.compose.ui.platform.LocalFocusManager
import androidx.compose.ui.platform.LocalView
import androidx.compose.ui.res.stringResource
import androidx.compose.ui.semantics.contentDescription
import androidx.compose.ui.semantics.semantics
import androidx.compose.ui.tooling.preview.Preview
import androidx.compose.ui.unit.dp
import androidx.core.view.ViewCompat
import androidx.core.view.WindowInsetsCompat
import androidx.navigation.NavHostController
import androidx.navigation.compose.ComposeNavigator
import androidx.navigation.compose.DialogNavigator
import androidx.navigation.compose.NavHost
import androidx.navigation.compose.composable
import androidx.navigation.compose.rememberNavController
import androidx.navigation.toRoute
import com.arcgismaps.data.ArcGISFeature
import com.arcgismaps.mapping.featureforms.AttachmentsFormElement
import com.arcgismaps.mapping.featureforms.BarcodeScannerFormInput
import com.arcgismaps.mapping.featureforms.FeatureForm
import com.arcgismaps.mapping.featureforms.FieldFormElement
import com.arcgismaps.mapping.featureforms.FormElement
import com.arcgismaps.mapping.featureforms.FormInput
import com.arcgismaps.mapping.featureforms.GroupFormElement
import com.arcgismaps.mapping.featureforms.TextFormElement
import com.arcgismaps.mapping.featureforms.UtilityAssociationsFormElement
import com.arcgismaps.toolkit.featureforms.internal.components.attachment.AttachmentElementState
import com.arcgismaps.toolkit.featureforms.internal.components.attachment.AttachmentFormElement
import com.arcgismaps.toolkit.featureforms.internal.components.base.BaseFieldState
import com.arcgismaps.toolkit.featureforms.internal.components.base.getState
import com.arcgismaps.toolkit.featureforms.internal.components.formelement.FieldElement
import com.arcgismaps.toolkit.featureforms.internal.components.formelement.GroupElement
import com.arcgismaps.toolkit.featureforms.internal.components.text.TextFormElement
import com.arcgismaps.toolkit.featureforms.internal.components.utilitynetwork.UtilityAssociationFilter
import com.arcgismaps.toolkit.featureforms.internal.components.utilitynetwork.UtilityAssociations
import com.arcgismaps.toolkit.featureforms.internal.components.utilitynetwork.UtilityAssociationsElement
import com.arcgismaps.toolkit.featureforms.internal.components.utilitynetwork.UtilityAssociationsElementState
import com.arcgismaps.toolkit.featureforms.internal.utils.DialogType
import com.arcgismaps.toolkit.featureforms.internal.utils.FeatureFormDialog
import com.arcgismaps.toolkit.featureforms.internal.utils.LocalDialogRequester
import com.arcgismaps.toolkit.featureforms.theme.FeatureFormColorScheme
import com.arcgismaps.toolkit.featureforms.theme.FeatureFormDefaults
import com.arcgismaps.toolkit.featureforms.theme.FeatureFormTheme
import com.arcgismaps.toolkit.featureforms.theme.FeatureFormTypography
import com.arcgismaps.utilitynetworks.UtilityAssociation
import kotlinx.coroutines.launch
import kotlinx.serialization.Serializable

/**
 * The "property" determines the behavior of when the validation errors are visible.
 */
@Deprecated(
    message = "Deprecated without replacement. This property has no effect.",
    level = DeprecationLevel.WARNING
)
@Immutable
public sealed class ValidationErrorVisibility {

    /**
     * Indicates that the validation errors are only visible for editable fields that have
     * received focus.
     */
    @Suppress("DEPRECATION")
    public object Automatic : ValidationErrorVisibility()

    /**
     * Indicates the validation is run for all the editable fields regardless of their focus state,
     * and any errors are shown.
     */
    @Suppress("DEPRECATION")
    public object Visible : ValidationErrorVisibility()
}

/**
 * Indicates an event that occurs during the editing of a feature form.
 */
public sealed class FeatureFormEditingEvent {

    /**
     * Indicates that the edits have been discarded on the [featureForm].
     *
     * @param featureForm The [FeatureForm] that was edited.
     * @param willNavigate Indicates if the form will navigate to another screen after discarding the edits.
     */
    public data class DiscardedEdits(val featureForm: FeatureForm, val willNavigate: Boolean) :
        FeatureFormEditingEvent()

    /**
     * Indicates that the edits have been saved successfully on the [featureForm].
     *
     * @param featureForm The [FeatureForm] that was edited.
     * @param willNavigate Indicates if the form will navigate to another screen after saving the edits.
     */
    public data class SavedEdits(val featureForm: FeatureForm, val willNavigate: Boolean) :
        FeatureFormEditingEvent()
}

@Deprecated(
    message = "Maintained for binary compatibility. Use the overload that accepts a colorScheme and typography.",
    level = DeprecationLevel.HIDDEN
)
@Suppress("DEPRECATION")
@Composable
public fun FeatureForm(
    featureForm: FeatureForm,
    modifier: Modifier = Modifier,
    validationErrorVisibility: ValidationErrorVisibility = ValidationErrorVisibility.Automatic
) {
    FeatureForm(
        featureForm = featureForm,
        modifier = modifier,
        validationErrorVisibility = validationErrorVisibility,
        colorScheme = FeatureFormDefaults.colorScheme(),
        typography = FeatureFormDefaults.typography(),
        onBarcodeButtonClick = null
    )
}

@Deprecated(
    message = "Maintained for binary compatibility. Use the overload that provides the barcode accessory tap callback.",
    level = DeprecationLevel.HIDDEN
)
@Composable
@Suppress("DEPRECATION")
public fun FeatureForm(
    featureForm: FeatureForm,
    modifier: Modifier = Modifier,
    validationErrorVisibility: ValidationErrorVisibility = ValidationErrorVisibility.Automatic,
    colorScheme: FeatureFormColorScheme = FeatureFormDefaults.colorScheme(),
    typography: FeatureFormTypography = FeatureFormDefaults.typography(),
) {
    FeatureForm(
        featureForm = featureForm,
        modifier = modifier,
        validationErrorVisibility = validationErrorVisibility,
        colorScheme = colorScheme,
        typography = typography,
        onBarcodeButtonClick = null
    )
}

/**
 * A composable Form toolkit component that enables users to edit field values of features in a
 * layer using a [FeatureForm] that has been configured externally.
 *
 * The [FeatureForm] component supports the following [FormElement] types as part of its configuration.
 * - [AttachmentsFormElement]
 * - [FieldFormElement] with the following [FormInput] types -
 *     * [BarcodeScannerFormInput]
 *     * [ComboBoxFormInput]
 *     * [DateTimePickerFormInput]
 *     * [RadioButtonsFormInput]
 *     * [SwitchFormInput]
 *     * [TextAreaFormInput]
 *     * [TextBoxFormInput]
 * - [GroupFormElement]
 * - [TextFormElement]
 *
 * @param featureForm the [FeatureForm] object to use
 * @param modifier the modifier to apply to this layout.
 * @param validationErrorVisibility This property is deprecated and has no effect.
 * @param onBarcodeButtonClick A callback that is invoked when the barcode accessory is clicked.
 * The callback is invoked with the [FieldFormElement] that has the barcode accessory. If null, the
 * default barcode scanner is used.
 * @param colorScheme The [FeatureFormColorScheme] to use for the FeatureForm.
 * @param typography The [FeatureFormTypography] to use for the FeatureForm.
 *
 * @since 200.4.0
 */
@Deprecated(
    message = "Use the overload that uses the FeatureFormState object. This will become an error" +
        " in a future release.",
    level = DeprecationLevel.WARNING
)
@Composable
@Suppress("DEPRECATION")
public fun FeatureForm(
    featureForm: FeatureForm,
    modifier: Modifier = Modifier,
    validationErrorVisibility: ValidationErrorVisibility = ValidationErrorVisibility.Automatic,
    onBarcodeButtonClick: ((FieldFormElement) -> Unit)? = null,
    colorScheme: FeatureFormColorScheme = FeatureFormDefaults.colorScheme(),
    typography: FeatureFormTypography = FeatureFormDefaults.typography(),
) {
    val scope = rememberCoroutineScope()
    val states = remember(featureForm) {
        createStates(
            form = featureForm,
            elements = featureForm.elements,
            // Ignore the UtilityAssociationsFormElement as it is not supported with this API
            ignoreList = setOf(
                UtilityAssociationsFormElement::class.java
            ),
            scope = scope
        )
    }
    val state = remember(featureForm) {
        FeatureFormState(
            featureForm = featureForm,
            stateCollection = states,
            coroutineScope = scope
        )
    }
    FeatureForm(
        featureFormState = state,
        modifier = modifier,
        // Hide the close and action bar in the form since it is not supported via this API
        showCloseIcon = false,
        showFormActions = false,
        onBarcodeButtonClick = onBarcodeButtonClick,
        colorScheme = colorScheme,
        typography = typography,
    )
}

/**
 * A composable Form toolkit component that enables users to edit field values of features in a
 * layer using a [FeatureForm] that has been configured externally. Forms may be configured in the [Web Map Viewer](https://www.arcgis.com/home/webmap/viewer.html)
 * or [Fields Maps Designer](https://www.arcgis.com/apps/fieldmaps/)) and can be obtained from either
 * an `ArcGISFeature`, `ArcGISFeatureTable`, `FeatureLayer` or `SubtypeSublayer`.
 *
 * The [FeatureForm] component supports the following [FormElement] types as part of its configuration.
 * - [AttachmentsFormElement]
 * - [FieldFormElement] with the following [FormInput] types -
 *     * [BarcodeScannerFormInput]
 *     * [ComboBoxFormInput]
 *     * [DateTimePickerFormInput]
 *     * [RadioButtonsFormInput]
 *     * [SwitchFormInput]
 *     * [TextAreaFormInput]
 *     * [TextBoxFormInput]
 * - [GroupFormElement]
 * - [TextFormElement]
 * - [UtilityAssociationsFormElement]
 *
 * If there are any edits on the current [FeatureForm] as indicated by [FeatureForm.hasEdits] and
 * the [showFormActions] is true, an action bar is displayed at the top of the form with save and
 * discard buttons. The save button will save the edits using [FeatureForm.finishEditing] and the
 * discard button will discard the edits using [FeatureForm.discardEdits]. The save or discard
 * actions will also trigger the [onEditingEvent] callback with the appropriate event type.
 *
 * The Form is visible as long as it is part of the composition hierarchy. In order to let the user
 * dismiss the Form, the implementation of [onDismiss] should contain a way to remove the form from
 * the composition hierarchy. If the form has edits when the close icon is clicked, the user will be
 * prompted to save or discard the edits before the callback is invoked. The callback is also not
 * invoked if there are validation errors in the form.
 *
 * For any elements of input type [BarcodeScannerFormInput], a default barcode scanner based on MLKit
 * is provided. The scanner requires the [Manifest.permission.CAMERA] permission to be granted.
 * A callback is also provided via the [onBarcodeButtonClick] parameter, which is invoked with
 * the [FieldFormElement] when its barcode accessory is clicked. This can be used to provide a custom
 * barcode scanning experience. Simply call [FieldFormElement.updateValue] with the scanned barcode
 * value to update the field value.
 *
 * For adding any attachments, camera permissions are required. If the permissions are not granted,
 * then the specific functionality is disabled in the form.
 *
 * Any [AttachmentsFormElement] present in the [FeatureForm.elements] collection are not
 * currently supported. A default attachments editing support is provided using the
 * [FeatureForm.defaultAttachmentsElement] property.
 *
 * If any [UtilityAssociationsFormElement] are present in the [FeatureForm.elements] collection,
 * the Form supports navigation between the associated [ArcGISFeature]s and their [FeatureForm]
 *
 * If any [UtilityAssociationsFormElement] is part of the [FeatureForm.elements] collection, the
 * Form will display [UtilityAssociation]s that are associated with the selected feature and allow
 * the user to navigate to the associated feature on the other end of the association. The Android
 * system's back action can be used to navigate back to the previous [FeatureForm] screen. The
 * [FeatureFormState.activeFeatureForm] will be updated when the user navigates forward or back
 * through the associations. If there are any edits on the current [FeatureForm], the user will be
 * prompted to save or discard the edits before navigating to the next [FeatureForm].
 *
 * The colors and typography for the Form can use customized using [FeatureFormColorScheme] and
 * [FeatureFormTypography]. This customization is built on top of [MaterialTheme].
 * If a custom color is specified in both the color scheme and the typography, the color from the
 * color scheme will take precedence and will be merged with the text style, if one is provided.
 *
 * @param featureFormState the [FeatureFormState] object that contains the state of the form.
 * @param modifier the modifier to apply to this layout.
 * @param showCloseIcon Indicates if the close icon should be displayed. If true, the [onDismiss]
 * callback will be invoked when the close icon is clicked. Default is true.
 * @param showFormActions Indicates if the form actions (save and discard buttons) should be displayed.
 * Default is true.
 * @param onBarcodeButtonClick A callback that is invoked when the barcode accessory is clicked.
 * The callback is invoked with the [FieldFormElement] that has the barcode accessory. If null, the
 * default barcode scanner is used.
 * @param onDismiss A callback that is invoked when the close icon is visible and is clicked.
 * @param onEditingEvent A callback that is invoked when an editing event occurs in the form. This
 * is triggered when the edits are saved or discarded using the save or discard buttons, respectively.
 * If the edit action is triggered by navigating to another form, the `willNavigate` parameter will
 * be true. Note that if the action happens due to the close button, the `willNavigate` parameter
 * will be false.
 * @param colorScheme The [FeatureFormColorScheme] to use for the FeatureForm.
 * @param typography The [FeatureFormTypography] to use for the FeatureForm.
 *
 * @since 200.7.0
 */
@Composable
public fun FeatureForm(
    featureFormState: FeatureFormState,
    modifier: Modifier = Modifier,
    showCloseIcon: Boolean = true,
    showFormActions: Boolean = true,
    onBarcodeButtonClick: ((FieldFormElement) -> Unit)? = null,
    onDismiss: (() -> Unit)? = null,
    onEditingEvent: (FeatureFormEditingEvent) -> Unit = {},
    colorScheme: FeatureFormColorScheme = FeatureFormDefaults.colorScheme(),
    typography: FeatureFormTypography = FeatureFormDefaults.typography(),
) {
    val state by rememberUpdatedState(featureFormState)
    val navController = rememberNavController(state)
    state.setNavigationCallback {
        navController.navigate(it)
    }
    state.setNavigateBack {
        navController.popBackStack()
    }
    val scope = rememberCoroutineScope()
    val context = LocalContext.current
    val dialogRequester = LocalDialogRequester.current
    val focusManager = LocalFocusManager.current

    // A function that provides the action to save edits on the form
    suspend fun saveForm(form: FeatureForm, willNavigate: Boolean): Result<Unit> {
        focusManager.clearFocus()
        // Check for validation errors
        val errorCount = form.validationErrors.value.entries.count()
        return if (errorCount == 0) {
            // Finish editing the form if there are no validation errors
            form.finishEditing().onSuccess {
                // Send a saved edits event
                val event = FeatureFormEditingEvent.SavedEdits(form, willNavigate)
                onEditingEvent(event)
            }
        } else {
            // Show a dialog with the validation errors if they exist
            val errorDialog = DialogType.ValidationErrorsDialog(
                onDismiss = { },
                title = context.getString(R.string.the_form_has_validation_errors),
                body = context.resources.getQuantityString(
                    R.plurals.you_have_errors_that_must_be_fixed_before_saving,
                    errorCount,
                    errorCount
                )
            )
            dialogRequester.requestDialog(errorDialog)
            Result.failure(Exception("Validation errors found"))
        }
    }

    // A function that provides the action to discard edits on the form
    fun discardForm(willNavigate: Boolean) {
        val formData = state.getActiveStateData()
        formData.featureForm.discardEdits()
        formData.stateCollection.forEach {
            if (it.state is AttachmentElementState) {
                (it.state as AttachmentElementState).refreshAttachments()
            }
        }
        // run expressions evaluation
        state.evaluateExpressions()
        // Send a discarded edits event
        val event = FeatureFormEditingEvent.DiscardedEdits(formData.featureForm, willNavigate)
        onEditingEvent(event)
    }

    // A function  that provides the action to dismiss the form
    fun dismissForm(form: FeatureForm, onDismiss: (() -> Unit)?) {
        if (form.hasEdits.value) {
            // Show a dialog to save or discard edits before dismissing the form, if there are edits
            val dialog = DialogType.SaveFeatureDialog(
                onSave = {
                    saveForm(form, false).onSuccess {
                        // Dismiss the form after saving the edits
                        onDismiss?.invoke()
                    }
                },
                onDiscard = {
                    discardForm(false)
                    // Dismiss the form after discarding the edits
                    onDismiss?.invoke()
                },
            )
            dialogRequester.requestDialog(dialog)
        } else onDismiss?.invoke()
    }

    FeatureFormTheme(
        colorScheme = colorScheme,
        typography = typography
    ) {
        NavHost(
            navController,
            startDestination = NavigationRoute.FormView,
            modifier = modifier,
            enterTransition = { slideInHorizontally { h -> h } },
            exitTransition = { fadeOut() },
            popEnterTransition = { fadeIn() },
            popExitTransition = { slideOutHorizontally { h -> h } }
        ) {
            composable<NavigationRoute.FormView> { backStackEntry ->
                val formData = remember(backStackEntry) { state.getActiveFormStateData() }
                val featureForm = formData.featureForm
                val states = formData.stateCollection
                val hasBackStack = remember(featureForm, navController) {
                    navController.previousBackStackEntry != null
                }
                val hasEdits by featureForm.hasEdits.collectAsState()
                val onBackAction: () -> Unit = {
                    if (hasEdits) {
                        val dialog = DialogType.SaveFeatureDialog(
                            onSave = {
                                saveForm(featureForm, hasBackStack).onSuccess {
                                    if (hasBackStack) {
                                        // Navigate back to the previous form after saving the edits.
                                        state.popBackStack()
                                    }
                                }
                            },
                            onDiscard = {
                                discardForm(hasBackStack)
                                if (hasBackStack) {
                                    // Navigate back to the previous form after discarding the edits.
                                    state.popBackStack()
                                }
                            }
                        )
                        dialogRequester.requestDialog(dialog)
                    } else {
                        if (hasBackStack) {
                            // Navigate back to the previous form if there are no edits
                            state.popBackStack()
                        }
                    }
                }

                FeatureFormLayout(
                    title = {
                        val title by featureForm.title.collectAsState()
                        FeatureFormTitle(
                            title = title,
                            subTitle = featureForm.description,
                            hasEdits = if (showFormActions) hasEdits else false,
                            showCloseIcon = showCloseIcon,
                            modifier = Modifier
                                .padding(
                                    vertical = 8.dp,
                                    horizontal = if (hasBackStack) 8.dp else 16.dp
                                )
                                .fillMaxWidth(),
                            onBackPressed = if (hasBackStack) onBackAction else null,
                            onClose = {
                                dismissForm(featureForm, onDismiss)
                            },
                            onSave = {
                                scope.launch { saveForm(featureForm, false) }
                            },
                            onDiscard = { discardForm(false) }
                        )
                        InitializingExpressions(modifier = Modifier.fillMaxWidth()) {
                            state.isEvaluatingExpressions
                        }
                    },
                    content = {
                        FormContent(
                            formStateData = formData,
                            onBarcodeButtonClick = onBarcodeButtonClick,
                            onUtilityAssociationFilterClick = { stateId, index ->
                                val route = NavigationRoute.UNFilterView(
                                    stateId = stateId,
                                    selectedFilterIndex = index
                                )
                                // Navigate to the filter view
                                navController.navigate(route)
                            }
                        )
                    }
                )
                // only enable back navigation if there is a previous route
                BackHandler(hasBackStack) {
                    onBackAction()
                }
                FeatureFormDialog(states)
            }

            composable<NavigationRoute.UNFilterView> { backStackEntry ->
                val routeData = backStackEntry.toRoute<NavigationRoute.UNFilterView>()
                val route = backStackEntry.toRoute<NavigationRoute.UNFilterView>()
                val formData = remember(backStackEntry) { state.getActiveFormStateData() }
                val featureForm = formData.featureForm
                val states = formData.stateCollection
                // Get the selected UtilityAssociationsElementState from the state collection
                val utilityAssociationsElementState = states[routeData.stateId]
                    as? UtilityAssociationsElementState ?: return@composable
                // Get the selected filter from the UtilityAssociationsElementState
                val filterResult = remember(utilityAssociationsElementState.filters) {
                    utilityAssociationsElementState.filters.getOrNull(route.selectedFilterIndex)
                }
                val hasEdits by featureForm.hasEdits.collectAsState()
                FeatureFormLayout(
                    title = {
                        val title by featureForm.title.collectAsState()
                        FeatureFormTitle(
                            title = filterResult?.filter?.title
                                ?: stringResource(R.string.none_selected),
                            subTitle = title,
                            hasEdits = if (showFormActions) hasEdits else false,
                            showCloseIcon = showCloseIcon,
                            modifier = Modifier
                                .padding(
                                    vertical = 8.dp,
                                    horizontal = 8.dp
                                )
                                .fillMaxWidth(),
                            onBackPressed = navController::popBackStack,
                            onClose = {
                                dismissForm(featureForm, onDismiss)
                            },
                            onSave = {
                                scope.launch { saveForm(featureForm, false) }
                            },
                            onDiscard = { discardForm(false) }
                        )
                    },
                    content = {
                        if (filterResult != null) {
                            UtilityAssociationFilter(
                                groupResults = filterResult.groupResults,
                                onGroupClick = { index ->
                                    val newRoute = NavigationRoute.UNAssociationsView(
                                        stateId = utilityAssociationsElementState.id,
                                        selectedFilterIndex = route.selectedFilterIndex,
                                        selectedGroupIndex = index
                                    )
                                    navController.navigate(newRoute)
                                },
                                onBackPressed = navController::popBackStack,
                                modifier = Modifier
                                    .padding(16.dp)
                                    .wrapContentSize()
                            )
                        }
                    }
                )
            }

            composable<NavigationRoute.UNAssociationsView> { backStackEntry ->
                val routeData = backStackEntry.toRoute<NavigationRoute.UNAssociationsView>()
                val route = backStackEntry.toRoute<NavigationRoute.UNAssociationsView>()
                val formData = remember(backStackEntry) { state.getActiveFormStateData() }
                val featureForm = formData.featureForm
                val states = formData.stateCollection
                // Get the selected UtilityAssociationsElementState from the state collection
                val utilityAssociationsElementState = states[routeData.stateId] as?
                    UtilityAssociationsElementState ?: return@composable
                // Get the selected filter from the UtilityAssociationsElementState
                val filter = remember(utilityAssociationsElementState.filters) {
                    utilityAssociationsElementState.filters.getOrNull(route.selectedFilterIndex)
                }
                // Guard against null filter.
                if (filter == null) return@composable
                // Get the selected group from the filter
                val group = remember(utilityAssociationsElementState.filters) {
                    filter.groupResults.getOrNull(route.selectedGroupIndex)
                }
                val hasEdits by featureForm.hasEdits.collectAsState()
                FeatureFormLayout(
                    title = {
                        FeatureFormTitle(
                            title = group?.name ?: stringResource(R.string.none_selected),
                            subTitle = filter.filter.title,
                            hasEdits = if (showFormActions) hasEdits else false,
                            showCloseIcon = showCloseIcon,
                            modifier = Modifier
                                .padding(
                                    vertical = 8.dp,
                                    horizontal = 8.dp
                                )
                                .fillMaxWidth(),
                            onBackPressed = navController::popBackStack,
                            onClose =  {
                                // Show the close button only if the onDismiss callback is provided
                                dismissForm(featureForm, onDismiss)
                            },
                            onSave = {
                                scope.launch { saveForm(featureForm, false) }
                            },
                            onDiscard = { discardForm(false) }
                        )
                    },
                    content = {
                        if (group != null) {
                            UtilityAssociations(
                                groupResult = group,
                                onItemClick = { info ->
                                    if (hasEdits) {
                                        val dialog = DialogType.SaveFeatureDialog(
                                            onSave = {
                                                saveForm(featureForm, true).onSuccess {
                                                    // Navigate to the next form after saving the edits.
                                                    state.navigateTo(info.associatedFeature)
                                                }
                                            },
                                            onDiscard = {
                                                discardForm(true)
                                                // Navigate to the next form after discarding the edits.
                                                state.navigateTo(info.associatedFeature)
                                            },
                                        )
                                        dialogRequester.requestDialog(dialog)
                                    } else {
                                        // Navigate to the next form if there are no edits.
                                        state.navigateTo(info.associatedFeature)
                                    }
                                },
                                modifier = Modifier.padding(16.dp)
                            )
                        }
                    }
                )
                FeatureFormDialog(states)
            }
        }
    }
    DisposableEffect(state) {
        onDispose {
            state.setNavigationCallback(null)
            state.setNavigateBack(null)
        }
    }
}

@Composable
private fun FeatureFormLayout(
    title: @Composable () -> Unit,
    content: @Composable () -> Unit,
    modifier: Modifier = Modifier
) {
    Column(
        modifier = modifier.fillMaxSize()
    ) {
        title()
        HorizontalDivider(modifier = Modifier.fillMaxWidth(), thickness = 2.dp)
        content()
    }
}

/**
 * Represents the title bar of the form.
 *
 * @param title The title to display.
 * @param subTitle The subtitle to display.
 * @param hasEdits Indicates if the form has unsaved edits. An unsaved edits indicator is displayed
 * along with the save and discard buttons if this is true.
 * @param onBackPressed The callback to invoke when the back button is clicked. If null, the back
 * button is not displayed.
 * @param onClose The callback to invoke when the close button is clicked. If null, the close button
 * is not displayed.
 * @param onSave The callback to invoke when the save button is clicked.
 * @param onDiscard The callback to invoke when the discard button is clicked.
 * @param modifier The [Modifier] to apply to this layout.
 */
@Composable
private fun FeatureFormTitle(
    title: String,
    subTitle: String,
    hasEdits: Boolean,
    showCloseIcon: Boolean,
    onBackPressed: (() -> Unit)?,
    onClose: () -> Unit,
    onSave: () -> Unit,
    onDiscard: () -> Unit,
    modifier: Modifier = Modifier,
) {
    Column(modifier = modifier) {
        Row(
            verticalAlignment = Alignment.CenterVertically,
            horizontalArrangement = Arrangement.Start,
        ) {
            if (onBackPressed != null) {
                IconButton(onClick = onBackPressed) {
                    Icon(
                        Icons.AutoMirrored.Outlined.ArrowBack,
                        contentDescription = "Navigate back"
                    )
                }
            }
            Column(modifier = Modifier.weight(1f)) {
                Row(
                    horizontalArrangement = Arrangement.Start,
                    verticalAlignment = Alignment.CenterVertically
                ) {
                    Text(
                        text = title,
                        style = MaterialTheme.typography.titleLarge,
                        modifier = Modifier.weight(1f, fill = false)
                    )
                    if (hasEdits) {
                        Spacer(Modifier.width(8.dp))
                        Canvas(modifier = Modifier.size(10.dp)) {
                            drawCircle(color = Color(0xFFB3261E))
                        }
                    }
                }
                if (subTitle.isNotEmpty()) {
                    Text(
                        text = subTitle,
                        style = MaterialTheme.typography.bodyMedium,
                    )
                } else if (hasEdits) {
                    Text(
                        text = "Unsaved Changes",
                        style = MaterialTheme.typography.bodyMedium,
                    )
                }
            }
<<<<<<< HEAD
            if (onClose != null) {
=======
            Spacer(modifier = Modifier.weight(1f))
            if (showCloseIcon) {
>>>>>>> 05435c7d
                IconButton(onClick = onClose) {
                    Icon(imageVector = Icons.Default.Close, contentDescription = "close form")
                }
            }
        }
        AnimatedVisibility(visible = hasEdits) {
            Row(
                modifier = Modifier.padding(top = 12.dp),
                horizontalArrangement = Arrangement.Start,
                verticalAlignment = Alignment.CenterVertically
            ) {
                Button(onClick = onSave) {
                    Text(
                        text = stringResource(R.string.save),
                        style = MaterialTheme.typography.labelLarge
                    )
                }
                Spacer(Modifier.width(8.dp))
                FilledTonalButton(onClick = onDiscard) {
                    Text(
                        text = stringResource(R.string.discard),
                        style = MaterialTheme.typography.labelLarge
                    )
                }
            }
        }
    }
}

@Composable
private fun FormContent(
    formStateData: FormStateData,
    modifier: Modifier = Modifier,
    onBarcodeButtonClick: ((FieldFormElement) -> Unit)?,
    onUtilityAssociationFilterClick: (Int, Int) -> Unit,
) {
    val density = LocalDensity.current
    val view = LocalView.current
    val lazyListState = rememberSaveable(
        inputs = arrayOf(formStateData),
        saver = LazyListState.Saver
    ) {
        LazyListState()
    }
    // form content
    LazyColumn(
        modifier = modifier
            .fillMaxSize()
            .semantics { contentDescription = "lazy column" },
        state = lazyListState
    ) {
        formStateData.stateCollection.forEach { entry ->
            item {
                when (entry.formElement) {
                    is FieldFormElement -> {
                        FieldElement(
                            state = entry.getState<BaseFieldState<*>>(),
                            // set the onClick callback for the field element only if provided
                            onClick = handleFieldFormElementTapAction(
                                fieldFormElement = entry.formElement as FieldFormElement,
                                barcodeTapAction = onBarcodeButtonClick
                            ),
                        )
                    }

                    is GroupFormElement -> {
                        GroupElement(
                            state = entry.getState(),
                            modifier = Modifier
                                .fillMaxWidth()
                                .padding(horizontal = 15.dp, vertical = 10.dp),
                            // set the onClick callback for the group element only if provided
                            onFormElementClick = handleFormElementTapAction(
                                barcodeTapAction = onBarcodeButtonClick
                            )
                        )
                    }

                    is TextFormElement -> {
                        TextFormElement(
                            state = entry.getState(),
                            modifier = Modifier
                                .fillMaxWidth()
                                .padding(horizontal = 15.dp, vertical = 10.dp)
                        )
                    }

                    is AttachmentsFormElement -> {
                        AttachmentFormElement(
                            state = entry.getState(),
                            Modifier
                                .fillMaxWidth()
                                .padding(horizontal = 15.dp, vertical = 10.dp)
                        )
                    }

                    is UtilityAssociationsFormElement -> {
                        val state = entry.getState<UtilityAssociationsElementState>()
                        UtilityAssociationsElement(
                            state = state,
                            onItemClick = { index ->
                                onUtilityAssociationFilterClick(state.id, index)
                            },
                            modifier = Modifier
                                .fillMaxWidth()
                                .padding(
                                    start = 15.dp,
                                    end = 15.dp,
                                    top = 10.dp,
                                    bottom = 20.dp
                                )
                        )
                    }

                    else -> {
                        // other form elements are not created
                    }
                }
            }
        }
    }
    LaunchedEffect(Unit) {
        formStateData.featureForm.hasEdits.collect {
            if (it) {
                val insets = ViewCompat.getRootWindowInsets(view) ?: return@collect
                val imeVisible = insets.isVisible(WindowInsetsCompat.Type.ime())
                with(density) {
                    if (imeVisible) {
                        lazyListState.animateScrollBy(60.dp.toPx())
                    }
                }
            }
        }
    }
}

@Composable
internal fun InitializingExpressions(
    modifier: Modifier = Modifier,
    evaluationProvider: () -> Boolean
) {
    val alpha by animateFloatAsState(
        if (evaluationProvider()) 1f else 0f,
        label = "evaluation loading alpha"
    )
    Surface(
        modifier = modifier.graphicsLayer {
            this.alpha = alpha
        }
    ) {
        LinearProgressIndicator(modifier)
    }
}

@Composable
internal fun rememberNavController(vararg inputs: Any): NavHostController {
    val context = LocalContext.current
    rememberNavController()
    return rememberSaveable(inputs = inputs, saver = Saver(
        save = { it.saveState() },
        restore = { createNavController(context).apply { restoreState(it) } }
    )) {
        createNavController(context)
    }
}

/**
 * Navigation routes for the form.
 */
@Serializable
internal sealed class NavigationRoute {

    /**
     * Represents the [FeatureForm] view.
     */
    @Serializable
    data object FormView : NavigationRoute()

    /**
     * Represents a view for the [UtilityAssociationFilter].
     */
    @Serializable
    data class UNFilterView(
        val stateId: Int,
        val selectedFilterIndex: Int,
    ) : NavigationRoute()

    /**
     * Represents a view for the [UtilityAssociation]s.
     */
    @Serializable
    data class UNAssociationsView(
        val stateId: Int,
        val selectedFilterIndex: Int,
        val selectedGroupIndex: Int
    ) : NavigationRoute()
}

private fun createNavController(context: Context): NavHostController {
    return NavHostController(context).apply {
        navigatorProvider.addNavigator(ComposeNavigator())
        navigatorProvider.addNavigator(DialogNavigator())
    }
}

/**
 * Handles the tap action for a [FormElement] based on the  input type and the provided tap
 * actions.
 *
 * This will potentially handle taps for any input types that provide custom tap actions.
 *
 * @param fieldFormElement the [FieldFormElement] to handle the tap action for.
 * @param barcodeTapAction the action to perform when the barcode accessory of a [FieldFormElement]
 * with a [BarcodeScannerFormInput] is tapped.
 */
private fun handleFieldFormElementTapAction(
    fieldFormElement: FieldFormElement,
    barcodeTapAction: ((FieldFormElement) -> Unit)?
): (() -> Unit)? {
    return when (fieldFormElement.input) {
        is BarcodeScannerFormInput -> {
            barcodeTapAction?.let {
                { it(fieldFormElement) }
            }
        }

        else -> null
    }
}

/**
 * Handles the tap action for a [FormElement] based on the provided tap actions.
 *
 * This will potentially handle taps for any form element types that provide custom tap actions.
 *
 * @param barcodeTapAction the action to perform when the barcode accessory of a [FieldFormElement]
 * with a [BarcodeScannerFormInput] is tapped.
 */
private fun handleFormElementTapAction(
    barcodeTapAction: ((FieldFormElement) -> Unit)?
): ((FormElement) -> Unit)? {
    return when {
        barcodeTapAction != null -> {
            { formElement ->
                if (formElement is FieldFormElement) {
                    handleFieldFormElementTapAction(formElement, barcodeTapAction)?.invoke()
                }
            }
        }

        else -> null
    }
}

@Preview(showBackground = true)
@Composable
private fun FeatureFormTitlePreview() {
    FeatureFormTitle(
        title = "Feature Form",
        subTitle = "Edit feature attributes",
        hasEdits = true,
        showCloseIcon = true,
        onBackPressed = null,
        onClose = {},
        onSave = {},
        onDiscard = {},
        modifier = Modifier.padding(8.dp)
    )
}<|MERGE_RESOLUTION|>--- conflicted
+++ resolved
@@ -786,12 +786,8 @@
                     )
                 }
             }
-<<<<<<< HEAD
-            if (onClose != null) {
-=======
             Spacer(modifier = Modifier.weight(1f))
             if (showCloseIcon) {
->>>>>>> 05435c7d
                 IconButton(onClick = onClose) {
                     Icon(imageVector = Icons.Default.Close, contentDescription = "close form")
                 }
