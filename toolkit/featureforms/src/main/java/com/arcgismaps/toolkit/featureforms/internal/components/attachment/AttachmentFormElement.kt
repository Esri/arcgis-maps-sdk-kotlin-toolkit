/*
 * Copyright 2024 Esri
 *
 * Licensed under the Apache License, Version 2.0 (the "License");
 * you may not use this file except in compliance with the License.
 * You may obtain a copy of the License at
 *
 * http://www.apache.org/licenses/LICENSE-2.0
 *
 * Unless required by applicable law or agreed to in writing, software
 * distributed under the License is distributed on an "AS IS" BASIS,
 * WITHOUT WARRANTIES OR CONDITIONS OF ANY KIND, either express or implied.
 * See the License for the specific language governing permissions and
 * limitations under the License.
 */

package com.arcgismaps.toolkit.featureforms.internal.components.attachment

import android.net.Uri
import androidx.activity.compose.rememberLauncherForActivityResult
import androidx.activity.result.PickVisualMediaRequest
import androidx.activity.result.contract.ActivityResultContracts
import androidx.compose.animation.core.animateFloatAsState
import androidx.compose.animation.core.tween
import androidx.compose.foundation.layout.Box
import androidx.compose.foundation.layout.Column
import androidx.compose.foundation.layout.Row
import androidx.compose.foundation.layout.Spacer
import androidx.compose.foundation.layout.fillMaxWidth
import androidx.compose.foundation.layout.height
import androidx.compose.foundation.layout.padding
import androidx.compose.foundation.layout.size
import androidx.compose.foundation.layout.wrapContentHeight
import androidx.compose.foundation.lazy.LazyListState
import androidx.compose.foundation.lazy.LazyRow
import androidx.compose.foundation.lazy.items
import androidx.compose.material.icons.Icons
import androidx.compose.material.icons.rounded.Add
import androidx.compose.material.icons.rounded.Folder
import androidx.compose.material.icons.rounded.Photo
import androidx.compose.material.icons.rounded.PhotoCamera
import androidx.compose.material3.CircularProgressIndicator
import androidx.compose.material3.DropdownMenu
import androidx.compose.material3.DropdownMenuItem
import androidx.compose.material3.Icon
import androidx.compose.material3.IconButton
import androidx.compose.material3.MaterialTheme
import androidx.compose.material3.Surface
import androidx.compose.material3.Text
import androidx.compose.runtime.Composable
import androidx.compose.runtime.LaunchedEffect
import androidx.compose.runtime.collectAsState
import androidx.compose.runtime.getValue
import androidx.compose.runtime.mutableIntStateOf
import androidx.compose.runtime.mutableStateOf
import androidx.compose.runtime.remember
import androidx.compose.runtime.rememberCoroutineScope
import androidx.compose.runtime.saveable.listSaver
import androidx.compose.runtime.saveable.rememberSaveable
import androidx.compose.runtime.setValue
import androidx.compose.ui.Alignment
import androidx.compose.ui.Modifier
import androidx.compose.ui.composed
import androidx.compose.ui.draw.alpha
import androidx.compose.ui.draw.drawWithContent
import androidx.compose.ui.geometry.CornerRadius
import androidx.compose.ui.geometry.Offset
import androidx.compose.ui.graphics.Color
import androidx.compose.ui.layout.onGloballyPositioned
import androidx.compose.ui.platform.LocalContext
import androidx.compose.ui.res.stringResource
import androidx.compose.ui.semantics.semantics
import androidx.compose.ui.text.TextStyle
import androidx.compose.ui.text.style.TextOverflow
import androidx.compose.ui.tooling.preview.Preview
import androidx.compose.ui.unit.Dp
import androidx.compose.ui.unit.DpOffset
import androidx.compose.ui.unit.dp
import androidx.compose.ui.window.Dialog
import com.arcgismaps.mapping.featureforms.FormAttachmentType
import com.arcgismaps.toolkit.featureforms.R
import com.arcgismaps.toolkit.featureforms.internal.utils.AttachmentsFileProvider
import com.arcgismaps.toolkit.featureforms.internal.utils.DialogType
import com.arcgismaps.toolkit.featureforms.internal.utils.LocalDialogRequester
import com.arcgismaps.toolkit.featureforms.theme.AttachmentsElementColors
import com.arcgismaps.toolkit.featureforms.theme.AttachmentsElementTypography
import com.arcgismaps.toolkit.featureforms.theme.LocalColorScheme
import com.arcgismaps.toolkit.featureforms.theme.LocalTypography
import kotlinx.coroutines.flow.MutableSharedFlow
import kotlinx.coroutines.launch
import java.time.Instant
import androidx.core.net.toUri

@Composable
internal fun AttachmentFormElement(
    state: AttachmentElementState,
    modifier: Modifier = Modifier
) {
    val context = LocalContext.current
    val editable by state.isEditable.collectAsState()
    AttachmentFormElement(
        label = state.label,
        description = state.description,
        editable = editable,
        captureOptions = CaptureOptions.Any,
        stateId = state.id,
        attachments = state.attachments,
        lazyListState = state.lazyListState,
        hasCameraPermission = state.hasCameraPermissions(context),
        modifier = modifier
    )
}

@Composable
internal fun AttachmentFormElement(
    label: String,
    description: String,
    editable: Boolean,
    captureOptions: CaptureOptions,
    stateId: Int,
    attachments: List<FormAttachmentState>,
    lazyListState: LazyListState,
    hasCameraPermission: Boolean,
    modifier: Modifier = Modifier,
    colors: AttachmentsElementColors = LocalColorScheme.current.attachmentsElementColors,
    typography: AttachmentsElementTypography = LocalTypography.current.attachmentsElementTypography
) {
    Surface (
        modifier = modifier.semantics(mergeDescendants = true) {},
        color = colors.containerColor
    ) {
        Column {
            Row(
                verticalAlignment = Alignment.CenterVertically
            ) {
                Header(
                    title = label,
                    description = description,
                    titleColor = colors.labelColor,
                    titleTextStyle = typography.labelStyle,
                    descriptionColor = colors.supportingTextColor,
                    descriptionTextStyle = typography.supportingTextStyle
                )
                Spacer(modifier = Modifier.weight(1f))
                if (editable) {
                    // Add attachment button
                    AddAttachment(
                        stateId = stateId,
                        captureOptions = captureOptions,
                        hasCameraPermission = hasCameraPermission
                    )
                }
            }
            Spacer(modifier = Modifier.height(20.dp))
            Carousel(lazyListState, attachments, colors.scrollBarColor)
        }
    }
}

@Composable
private fun Carousel(
    state: LazyListState,
    attachments: List<FormAttachmentState>,
    scrollBarColor: Color,
) {
    var initialSize by remember(state) {
        mutableIntStateOf(attachments.size)
    }
    val scope = rememberCoroutineScope()
    LazyRow(
        modifier = Modifier
            .padding(bottom = 5.dp)
            .fillMaxWidth()
            .horizontalScrollbar(
                state = state,
                trackColor = scrollBarColor.copy(alpha = 0.1f),
                color = scrollBarColor,
                height = 4.dp,
                offsetY = 5.dp,
                autoHide = false
            )
            .onGloballyPositioned {
                // Scroll to the start of the list when a new attachment is added
                if (attachments.size > initialSize && attachments.isNotEmpty()) {
                    scope.launch { state.scrollToItem(0) }
                }
                initialSize = attachments.size
            },
        state = state,
    ) {
        items(attachments) { attachment ->
            AttachmentTile(state = attachment, modifier = Modifier.padding(end = 8.dp))
        }
    }
}

@Composable
private fun Header(
    title: String,
    description: String,
    titleColor: Color,
    titleTextStyle: TextStyle,
    descriptionColor: Color,
    descriptionTextStyle: TextStyle,
    modifier: Modifier = Modifier
) {
    Row(
        modifier = modifier.wrapContentHeight(),
        verticalAlignment = Alignment.CenterVertically
    ) {
        Column {
            Text(
                text = title,
                color = titleColor,
                style = titleTextStyle,
                maxLines = 1,
                overflow = TextOverflow.Ellipsis
            )
            if (description.isNotEmpty()) {
                Text(
                    text = description,
                    color = descriptionColor,
                    style = descriptionTextStyle,
                    maxLines = 1,
                    overflow = TextOverflow.Ellipsis
                )
            }
        }
    }
}

@Composable
private fun AddAttachment(
    stateId: Int,
    captureOptions: CaptureOptions,
    hasCameraPermission: Boolean,
) {
    var showMenu by remember { mutableStateOf(false) }
    val dialogRequester = LocalDialogRequester.current
    val scope = rememberCoroutineScope()
    val pickerStyle = remember { MutableSharedFlow<PickerStyle>() }
    Box {
        IconButton(
            onClick = { showMenu = true },
        ) {
            Icon(
                Icons.Rounded.Add,
                contentDescription = "Add attachment",
                modifier = Modifier.size(32.dp)
            )
        }
        DropdownMenu(
            expanded = showMenu,
            offset = DpOffset.Zero,
            onDismissRequest = { showMenu = false }
        ) {
            if (hasCameraPermission && captureOptions.hasImageCapture()) {
                DropdownMenuItem(
                    text = { Text(text = stringResource(R.string.take_photo)) },
                    trailingIcon = {
                        Icon(
                            imageVector = Icons.Rounded.PhotoCamera,
                            contentDescription = "Take Photo",
                            modifier = Modifier.alpha(0.4f)
                        )
                    },
                    onClick = {
                        scope.launch {
                            pickerStyle.emit(PickerStyle.Camera)
                            showMenu = false
                        }
                    }
                )
            }
            if (captureOptions.hasMediaCapture()) {
                DropdownMenuItem(
                    text = { Text(text = stringResource(R.string.add_from_gallery)) },
                    trailingIcon = {
                        Icon(
                            imageVector = Icons.Rounded.Photo,
                            contentDescription = "Add From Gallery",
                            modifier = Modifier.alpha(0.4f)
                        )
                    },
                    onClick = {
                        scope.launch {
                            val visualMediaType =
                                if (captureOptions.hasImageCapture() && captureOptions.hasVideoCapture()) {
                                    ActivityResultContracts.PickVisualMedia.ImageAndVideo
                                } else if (captureOptions.hasImageCapture()) {
                                    ActivityResultContracts.PickVisualMedia.ImageOnly
                                } else {
                                    ActivityResultContracts.PickVisualMedia.VideoOnly
                                }
                            pickerStyle.emit(PickerStyle.PickMedia(visualMediaType))
                            showMenu = false
                        }
                    }
                )
            }
            if (captureOptions.hasFileCapture()) {
                DropdownMenuItem(
                    text = { Text(text = stringResource(R.string.add_file)) },
                    trailingIcon = {
                        Icon(
                            imageVector = Icons.Rounded.Folder,
                            contentDescription = "Add File",
                            modifier = Modifier.alpha(0.4f)
                        )
                    },
                    onClick = {
                        scope.launch {
                            pickerStyle.emit(PickerStyle.File(captureOptions.getAllowedMimeTypes()))
                            showMenu = false
                        }
                    }
                )
            }
        }
    }
    LaunchedEffect(Unit) {
        pickerStyle.collect {
            when (it) {
                PickerStyle.Camera -> {
                    dialogRequester.requestDialog(
                        DialogType.ImageCaptureDialog(
                            stateId = stateId
                        )
                    )
                }

                is PickerStyle.PickMedia -> {
                    dialogRequester.requestDialog(
                        DialogType.GalleryPickerDialog(
                            stateId = stateId,
                            type = it.type
                        )
                    )
                }

                is PickerStyle.File -> {
                    dialogRequester.requestDialog(
                        DialogType.FilePickerDialog(
                            stateId = stateId,
                            allowedTypes = it.allowedMimeTypes
                        )
                    )
                }
            }
        }
    }
}

/**
 * Launches the camera to capture an image. When an image is captured, the [onImageCaptured] callback
 * is invoked with the URI of the captured image. In case of a dismissal or if no image is captured,
 * the [onDismissRequest] callback is invoked.
 *
 * @param onDismissRequest A request to dismiss the camera picker.
 * @param onImageCaptured A callback to invoke when an image is captured.
 */
@Composable
internal fun ImageCapture(
    onDismissRequest: () -> Unit,
    onImageCaptured: (Uri) -> Unit
) {
    val context = LocalContext.current
    var hasLaunched by rememberSaveable {
        mutableStateOf(false)
    }
    val capturedImageUri = rememberSaveable(
        saver = listSaver(
            save = { listOf(it.toString()) },
            restore = { it.first().toUri() }
        )
    ) {
        val timeStamp = Instant.now().toEpochMilli()
        AttachmentsFileProvider.createTempFileWithUri("IMAGE_$timeStamp", ".jpg", context)
    }
    val cameraLauncher = rememberLauncherForActivityResult(
        contract = ActivityResultContracts.TakePicture(),
        onResult = { success ->
            if (success) {
                onImageCaptured(capturedImageUri)
            } else {
                onDismissRequest()
            }
        }
    )
    LaunchedEffect(Unit) {
        if (!hasLaunched) {
            hasLaunched = true
            cameraLauncher.launch(capturedImageUri)
        }
    }
}

/**
 * Launches the Gallery to select an image, video or both based on the [type]. When a selection is
 * made, the [onMediaSelected] callback is invoked with the URI of the selected image/video. In case
 * of a dismissal or if no media is selected, the [onDismissRequest] callback is invoked.
 *
 * @param type The type of media to select.
 * @param onDismissRequest A request to dismiss the gallery picker.
 * @param onMediaSelected A callback to invoke when a media file is selected.
 */
@Composable
internal fun GalleryPicker(
    type: ActivityResultContracts.PickVisualMedia.VisualMediaType,
    onDismissRequest: () -> Unit,
    onMediaSelected: (Uri) -> Unit
) {
    var hasLaunched by rememberSaveable {
        mutableStateOf(false)
    }
    val launcher = rememberLauncherForActivityResult(
        contract = ActivityResultContracts.PickVisualMedia()
    ) {
        if (it != null) {
            onMediaSelected(it)
        } else {
            onDismissRequest()
        }
    }
    Dialog(onDismissRequest = onDismissRequest) {
        CircularProgressIndicator(
            modifier = Modifier.size(50.dp),
            color = MaterialTheme.colorScheme.onSurfaceVariant,
            strokeWidth = 5.dp
        )
    }
    LaunchedEffect(Unit) {
        if (!hasLaunched) {
            hasLaunched = true
            launcher.launch(PickVisualMediaRequest(type))
        }
    }
}

/**
 * Launches the file picker to select a file based on the [allowedMimeTypes]. When a file is selected,
 * the [onFileSelected] callback is invoked with the URI of the selected file. In case of a dismissal
 * or if no file is selected, the [onDismissRequest] callback is invoked.
 *
 * @param allowedMimeTypes The list of allowed MIME types to select.
 * @param onDismissRequest A request to dismiss the file picker.
 * @param onFileSelected A callback to invoke when a file is selected.
 */
@Composable
internal fun FilePicker(
    allowedMimeTypes: List<String>,
    onDismissRequest: () -> Unit,
    onFileSelected: (Uri) -> Unit
) {
    var hasLaunched by rememberSaveable {
        mutableStateOf(false)
    }
    val launcher = rememberLauncherForActivityResult(ActivityResultContracts.OpenDocument()) {
        if (it != null) {
            onFileSelected(it)
        } else {
            onDismissRequest()
        }
    }
    Dialog(onDismissRequest = onDismissRequest) {
        CircularProgressIndicator(
            modifier = Modifier.size(50.dp),
            color = MaterialTheme.colorScheme.onSurfaceVariant,
            strokeWidth = 5.dp
        )
    }
    LaunchedEffect(Unit) {
        if (!hasLaunched) {
            hasLaunched = true
            launcher.launch(allowedMimeTypes.toTypedArray())
        }
    }
}

/**
 * Determines the type of picker to launch.
 */
private sealed class PickerStyle {
    data object Camera : PickerStyle()
    data class PickMedia(val type: ActivityResultContracts.PickVisualMedia.VisualMediaType) :
        PickerStyle()

    data class File(val allowedMimeTypes: List<String>) : PickerStyle()
}

/**
 * Creates a horizontal scrollbar for a [LazyRow] with the given [state]. [offsetY] can be used to
 * adjust the offset of the scrollbar in the Y axis. This also adds the required padding to the
 * [LazyRow] to accommodate the scrollbar. [autoHide] can be used to auto-hide the scrollbar when
 * not scrolling. If the content of the [LazyRow] is not scrollable, the scrollbar will not be shown
 * regardless of the [autoHide] value.
 *
 * Limitations:
 * - The items in the [LazyRow] should have the same width including the padding.
 * - Padding should be applied to the items in the [LazyRow] and not to the [LazyRow] itself.
 *
 * @param state The [LazyListState] of the [LazyRow].
 * @param trackColor The color of the scrollbar track.
 * @param color The color of the scrollbar.
 * @param height The height of the scrollbar.
 * @param offsetY The offset of the scrollbar in the Y axis, from the bottom of the [LazyRow].
 * @param autoHide Whether the scrollbar should auto-hide when not scrolling.
 */
internal fun Modifier.horizontalScrollbar(
    state: LazyListState,
    trackColor: Color,
    color: Color,
    height: Dp,
    offsetY: Dp,
    autoHide: Boolean = true
): Modifier = this
    .padding(bottom = offsetY)
    .then(
        this.composed {
            // fade in fast when scrolling, fade out slow when not scrolling
            val duration = if (state.isScrollInProgress) 50 else 500
            // animate the scrollbar alpha based on the scroll state
            val alpha by animateFloatAsState(
                targetValue = if (!autoHide || state.isScrollInProgress) 1f else 0f,
                animationSpec = tween(durationMillis = duration),
                label = ""
            )

            drawWithContent {
                drawContent()

                val firstVisibleElement =
                    state.layoutInfo.visibleItemsInfo.firstOrNull() ?: return@drawWithContent
                val itemWidth = firstVisibleElement.size.toFloat()
                val totalWidth = itemWidth * state.layoutInfo.totalItemsCount
                val scrollbarWidth = minOf(size.width / totalWidth, 1f) * size.width
                // Do not draw scrollbar if it is not needed
                if (scrollbarWidth >= size.width) return@drawWithContent
                // Calculate the x offset of the scrollbar
                val scrollBarOffsetX = (size.width / totalWidth) *
                    (state.firstVisibleItemIndex * itemWidth + state.firstVisibleItemScrollOffset)
                // Calculate the y offset of the scrollbar
                val scrollBarOffsetY = size.height + height.toPx() + offsetY.toPx()

                // draw the scroll bar track
                drawRoundRect(
                    color = trackColor,
                    topLeft = Offset(0f, scrollBarOffsetY),
                    size = androidx.compose.ui.geometry.Size(size.width, height.toPx()),
                    cornerRadius = CornerRadius(10f, 10f),
                    alpha = alpha
                )
                // draw the scroll bar
                drawRoundRect(
                    color = color,
                    topLeft = Offset(scrollBarOffsetX, scrollBarOffsetY),
                    size = androidx.compose.ui.geometry.Size(scrollbarWidth, height.toPx()),
                    cornerRadius = CornerRadius(10f, 10f),
                    alpha = alpha
                )
            }
        }
    )

@Preview
@Composable
private fun AttachmentFormElementPreview() {
    val list = listOf(
        FormAttachmentState(
            "Photo 1.jpg",
            2024,
            "image/jpeg",
            FormAttachmentType.Image,
            1,
            {},
            "",
            scope = rememberCoroutineScope()
        )
    )
    AttachmentFormElement(
        label = "Attachments",
        description = "Add attachments",
        editable = true,
        captureOptions = CaptureOptions.Any,
        stateId = 1,
<<<<<<< HEAD
        attachments = list + list + list + list,
=======
        attachments = listOf(
            FormAttachmentState(
                "Photo 1.jpg",
                2024,
                "image/jpeg",
                FormAttachmentType.Image,
                1,
                {},
                scope = rememberCoroutineScope()
            )
        ),
>>>>>>> 6dbdad3a
        lazyListState = LazyListState(),
        hasCameraPermission = true,
    )
}<|MERGE_RESOLUTION|>--- conflicted
+++ resolved
@@ -573,7 +573,6 @@
             FormAttachmentType.Image,
             1,
             {},
-            "",
             scope = rememberCoroutineScope()
         )
     )
@@ -583,21 +582,7 @@
         editable = true,
         captureOptions = CaptureOptions.Any,
         stateId = 1,
-<<<<<<< HEAD
         attachments = list + list + list + list,
-=======
-        attachments = listOf(
-            FormAttachmentState(
-                "Photo 1.jpg",
-                2024,
-                "image/jpeg",
-                FormAttachmentType.Image,
-                1,
-                {},
-                scope = rememberCoroutineScope()
-            )
-        ),
->>>>>>> 6dbdad3a
         lazyListState = LazyListState(),
         hasCameraPermission = true,
     )
