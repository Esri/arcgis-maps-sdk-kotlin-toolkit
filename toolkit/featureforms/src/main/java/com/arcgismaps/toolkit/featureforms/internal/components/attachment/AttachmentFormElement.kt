--- conflicted
+++ resolved
@@ -70,11 +70,8 @@
 import androidx.compose.ui.graphics.Color
 import androidx.compose.ui.platform.LocalContext
 import androidx.compose.ui.res.stringResource
-<<<<<<< HEAD
 import androidx.compose.ui.text.TextStyle
-=======
 import androidx.compose.ui.semantics.semantics
->>>>>>> 5f484831
 import androidx.compose.ui.text.style.TextOverflow
 import androidx.compose.ui.tooling.preview.Preview
 import androidx.compose.ui.unit.Dp
@@ -129,18 +126,12 @@
     typography: AttachmentsElementTypography = LocalTypography.current.attachmentsElementTypography
 ) {
     Card(
-<<<<<<< HEAD
-        modifier = modifier,
+        modifier = modifier.semantics(mergeDescendants = true) {},
         shape = RoundedCornerShape(5.dp),
         border = BorderStroke(1.dp, colors.outlineColor),
         colors = CardDefaults.cardColors(
             containerColor = colors.containerColor
         )
-=======
-        modifier = modifier.semantics(mergeDescendants = true) {},
-        shape = AttachmentElementDefaults.containerShape,
-        border = BorderStroke(AttachmentElementDefaults.borderThickness, colors.borderColor)
->>>>>>> 5f484831
     ) {
         Column(
             modifier = Modifier.padding(15.dp)
