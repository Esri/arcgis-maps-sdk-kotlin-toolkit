/*
 *
 *  Copyright 2023 Esri
 *
 *  Licensed under the Apache License, Version 2.0 (the "License");
 *  you may not use this file except in compliance with the License.
 *  You may obtain a copy of the License at
 *
 *     http://www.apache.org/licenses/LICENSE-2.0
 *
 *  Unless required by applicable law or agreed to in writing, software
 *  distributed under the License is distributed on an "AS IS" BASIS,
 *  WITHOUT WARRANTIES OR CONDITIONS OF ANY KIND, either express or implied.
 *  See the License for the specific language governing permissions and
 *  limitations under the License.
 *
 */

package com.arcgismaps.toolkit.featureforms.components.datetime

import androidx.compose.foundation.focusable
import androidx.compose.foundation.interaction.MutableInteractionSource
import androidx.compose.foundation.interaction.PressInteraction
import androidx.compose.foundation.layout.Column
import androidx.compose.foundation.layout.fillMaxSize
import androidx.compose.foundation.layout.fillMaxWidth
import androidx.compose.foundation.layout.padding
import androidx.compose.material.icons.Icons
import androidx.compose.material.icons.rounded.Clear
import androidx.compose.material.icons.rounded.EditCalendar
import androidx.compose.material3.Icon
import androidx.compose.material3.IconButton
import androidx.compose.material3.MaterialTheme
import androidx.compose.material3.OutlinedTextField
import androidx.compose.material3.OutlinedTextFieldDefaults
import androidx.compose.material3.Text
import androidx.compose.material3.TextFieldColors
import androidx.compose.runtime.Composable
import androidx.compose.runtime.LaunchedEffect
import androidx.compose.runtime.Stable
import androidx.compose.runtime.getValue
import androidx.compose.runtime.mutableStateOf
import androidx.compose.runtime.remember
import androidx.compose.runtime.setValue
import androidx.compose.ui.Modifier
import androidx.compose.ui.graphics.Color
import androidx.compose.ui.res.stringResource
import androidx.compose.ui.semantics.contentDescription
import androidx.compose.ui.semantics.semantics
import androidx.compose.ui.tooling.preview.Preview
import androidx.compose.ui.unit.dp
import com.arcgismaps.toolkit.featureforms.R
import com.arcgismaps.toolkit.featureforms.components.datetime.picker.DateTimePicker
import com.arcgismaps.toolkit.featureforms.components.datetime.picker.DateTimePickerState
import com.arcgismaps.toolkit.featureforms.components.datetime.picker.DateTimePickerStyle

@Composable
internal fun DateTimeField(
    state: DateTimeFieldState,
    modifier: Modifier = Modifier
) {
    val isEditable by state.isEditable
    val isRequired by state.isRequired
    val epochMillis by state.value
    val pickerStyle = if (state.shouldShowTime) {
        DateTimePickerStyle.DateTime
    } else {
        DateTimePickerStyle.Date
    }
    var openDialog by remember { mutableStateOf(false) }
    val interactionSource = remember { MutableInteractionSource() }
    // the field
    if (isEditable) {
        val textFieldColors = if (epochMillis == null) {
            OutlinedTextFieldDefaults.colors(
                disabledLabelColor = MaterialTheme.colorScheme.onSurface,
                disabledTextColor = Color.Gray,
                disabledBorderColor = MaterialTheme.colorScheme.onSurface,
                focusedTextColor = Color.Gray,
                unfocusedTextColor = Color.Gray,
                focusedSupportingTextColor = if (isRequired) {
                    Color.Red
                } else {
                    Color.Unspecified
                },
                unfocusedSupportingTextColor = if (isRequired) {
                    Color.Red
                } else {
                    Color.Unspecified
                },
                disabledSupportingTextColor = if (isRequired) {
                    Color.Red
                } else {
                    MaterialTheme.colorScheme.onSurface
                }
            )
        } else {
            OutlinedTextFieldDefaults.colors(
                disabledLabelColor = MaterialTheme.colorScheme.onSurface,
                disabledTextColor = MaterialTheme.colorScheme.onSurface,
                disabledBorderColor = MaterialTheme.colorScheme.onSurface,
                disabledTrailingIconColor = MaterialTheme.colorScheme.onSurface,
                focusedSupportingTextColor = if (isRequired) {
                    Color.Red
                } else {
                    Color.Unspecified
                },
                unfocusedSupportingTextColor = if (isRequired) {
                    Color.Red
                } else {
                    Color.Unspecified
                },
                disabledSupportingTextColor = if (isRequired) {
                    Color.Red
                } else {
                    MaterialTheme.colorScheme.onSurface
                }
            )
        }

        Column(
            modifier = modifier
                .fillMaxSize()
                .padding(start = 15.dp, end = 15.dp, top = 10.dp, bottom = 10.dp)
        ) {
            OutlinedTextField(
                value = epochMillis?.formattedDateTime(state.shouldShowTime) ?: stringResource(id = R.string.novalue),
                onValueChange = {},
                modifier = Modifier
                    .fillMaxSize()
                    .focusable(true, interactionSource),
                readOnly = true,
<<<<<<< HEAD
                enabled = true, // disabled to support clickability
=======
                enabled = true,
>>>>>>> f8a9f064
                label = {
                    val text = if (isRequired) {
                        "${state.label} *"
                    } else {
                        state.label
                    }
                    Text(text = text)
                },
                trailingIcon = {
                    if (epochMillis != null) {
                        IconButton(
                            onClick = { state.clearValue() },
                            modifier = Modifier.semantics {
                                contentDescription = "Clear text button"
                            }
                        ) {
                            Icon(
                                imageVector = Icons.Rounded.Clear,
                                contentDescription = "Clear Text"
                            )
                        }
                    } else {
                        IconButton(
                            onClick = { openDialog = true },
                            modifier = Modifier.semantics {
                                contentDescription = "Show datetime picker"
                            }
                        ) {
                            Icon(
                                imageVector = Icons.Rounded.EditCalendar,
                                contentDescription = "Edit calendar icon"
                            )
                        }
                    }
                },
                supportingText = {
                    if (epochMillis == null && isRequired) {
                        Text(text = stringResource(R.string.required))
                    } else {
                        Text(text = state.description)
                    }
                },
                singleLine = true,
                colors = textFieldColors,
                interactionSource = interactionSource
            )
        }
    } else {
        ImmutableDate(
            valueString = epochMillis?.formattedDateTime(state.shouldShowTime) ?: stringResource(id = R.string.novalue),
            label = state.label,
            supportingText = state.description
        )
    }

    if (openDialog) {
        val pickerState = remember {
            DateTimePickerState(
                pickerStyle,
                state.minEpochMillis,
                state.maxEpochMillis,
                epochMillis,
                state.label,
                state.description
            )
        }
        // the picker dialog
        DateTimePicker(
            state = pickerState,
            onDismissRequest = { openDialog = false },
            onCancelled = { openDialog = false },
            onConfirmed = {
                state.setValue(pickerState.selectedDateTimeMillis)
                openDialog = false
            })
    }

    LaunchedEffect(interactionSource) {
        interactionSource.interactions.collect {
            if (it is PressInteraction.Release) {
                // open the date picker dialog only when the touch is released
                openDialog = true
            }
        }
    }
}

@Stable
@Composable
private fun ImmutableDate(
    valueString: String,
    label: String,
    supportingText: String,
    colors: TextFieldColors = OutlinedTextFieldDefaults.colors()
) {
    Column(
        modifier = Modifier
            .fillMaxSize()
            .padding(start = 15.dp, end = 15.dp, top = 10.dp, bottom = 10.dp)
    ) {
        OutlinedTextField(
            value = valueString,
            onValueChange = {},
            modifier = Modifier
                .fillMaxWidth(),
            enabled = false,
            readOnly = true,
            label = { Text(text = label) },
            supportingText = { Text(text = supportingText) },
            colors = colors
        )
    }
}

@Preview(showBackground = true)
@Composable
private fun ImmutableDatePreview() {
    Column {
        ImmutableDate(label = "Date", valueString = "1234", supportingText = "supporting text")
    }
}<|MERGE_RESOLUTION|>--- conflicted
+++ resolved
@@ -130,11 +130,7 @@
                     .fillMaxSize()
                     .focusable(true, interactionSource),
                 readOnly = true,
-<<<<<<< HEAD
-                enabled = true, // disabled to support clickability
-=======
                 enabled = true,
->>>>>>> f8a9f064
                 label = {
                     val text = if (isRequired) {
                         "${state.label} *"
