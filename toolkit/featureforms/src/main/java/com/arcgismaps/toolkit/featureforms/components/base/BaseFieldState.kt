/*
 * Copyright 2023 Esri
 *
 * Licensed under the Apache License, Version 2.0 (the "License");
 * you may not use this file except in compliance with the License.
 * You may obtain a copy of the License at
 *
 * http://www.apache.org/licenses/LICENSE-2.0
 *
 * Unless required by applicable law or agreed to in writing, software
 * distributed under the License is distributed on an "AS IS" BASIS,
 * WITHOUT WARRANTIES OR CONDITIONS OF ANY KIND, either express or implied.
 * See the License for the specific language governing permissions and
 * limitations under the License.
 */

package com.arcgismaps.toolkit.featureforms.components.base

<<<<<<< HEAD
import com.arcgismaps.data.Domain
import com.arcgismaps.data.FieldType
import com.arcgismaps.mapping.featureforms.FeatureForm
import com.arcgismaps.mapping.featureforms.FieldFormElement
import com.arcgismaps.toolkit.featureforms.utils.editValue
import com.arcgismaps.toolkit.featureforms.utils.fieldType
=======
import com.arcgismaps.mapping.featureforms.FieldFormElement
>>>>>>> b0c09648
import kotlinx.coroutines.CoroutineScope
import kotlinx.coroutines.flow.MutableStateFlow
import kotlinx.coroutines.flow.SharingStarted
import kotlinx.coroutines.flow.StateFlow
import kotlinx.coroutines.flow.combine
import kotlinx.coroutines.flow.stateIn

internal open class FieldProperties(
    val label: String,
    val placeholder: String,
    val description: String,
    val value: StateFlow<String>,
    val required: StateFlow<Boolean>,
    val editable: StateFlow<Boolean>
)

/**
 * Base state class for any Field within a feature form. It provides the default set of properties
 * that are common to all [FieldFormElement]'s.
 *
 * @param properties the [FieldProperties] associated with this state.
 * @param initialValue optional initial value to set for this field. It is set to the value of
 * [FieldProperties.value] by default.
 * @param scope a [CoroutineScope] to start [StateFlow] collectors on.
 * @param onEditValue a callback to invoke when the user edits result in a change of value. This
 * is called on [BaseFieldState.onValueChanged].
 */
internal open class BaseFieldState(
    properties: FieldProperties,
    initialValue: String = properties.value.value,
    scope: CoroutineScope,
    private val onEditValue: (Any?) -> Unit,
) {
    /**
     * Title for the field.
     */
    open val label: String = properties.label

    /**
     * Placeholder hint for the field.
     */
<<<<<<< HEAD
    val description: String = formElement.description
    
    val fieldType: FieldType = featureForm.fieldType(formElement)
    
    val domain: Domain? = formElement.domain
=======
    open val placeholder: String = properties.placeholder
>>>>>>> b0c09648

    /**
     * Description text for the field.
     */
    val description: String = properties.description

    // a state flow to handle user input changes
    private val _value = MutableStateFlow(initialValue)

    /**
     * Current value state for the field.
     */
    val value: StateFlow<String> = combine(
        _value,
        properties.value,
        properties.editable
    ) { userEdit, exprResult, editable ->
        // transform the user input value flow with the formElement value and required into a single
        // value flow based on if the field is editable
        if (editable) {
            userEdit
        } else {
            exprResult
        }
    }.stateIn(scope, SharingStarted.Eagerly, initialValue)

    /**
     * Property that indicates if the field is editable.
     */
    val isEditable: StateFlow<Boolean> = properties.editable

    /**
     * Property that indicates if the field is required.
     */
    val isRequired: StateFlow<Boolean> = properties.required

    /**
     * Callback to update the current value of the FormTextFieldState to the given [input].
     */
    fun onValueChanged(input: String) {
        onEditValue(input)
        _value.value = input
    }
}<|MERGE_RESOLUTION|>--- conflicted
+++ resolved
@@ -16,16 +16,12 @@
 
 package com.arcgismaps.toolkit.featureforms.components.base
 
-<<<<<<< HEAD
 import com.arcgismaps.data.Domain
 import com.arcgismaps.data.FieldType
 import com.arcgismaps.mapping.featureforms.FeatureForm
 import com.arcgismaps.mapping.featureforms.FieldFormElement
 import com.arcgismaps.toolkit.featureforms.utils.editValue
 import com.arcgismaps.toolkit.featureforms.utils.fieldType
-=======
-import com.arcgismaps.mapping.featureforms.FieldFormElement
->>>>>>> b0c09648
 import kotlinx.coroutines.CoroutineScope
 import kotlinx.coroutines.flow.MutableStateFlow
 import kotlinx.coroutines.flow.SharingStarted
@@ -67,15 +63,13 @@
     /**
      * Placeholder hint for the field.
      */
-<<<<<<< HEAD
+    open val placeholder: String = properties.placeholder
+
     val description: String = formElement.description
     
     val fieldType: FieldType = featureForm.fieldType(formElement)
     
     val domain: Domain? = formElement.domain
-=======
-    open val placeholder: String = properties.placeholder
->>>>>>> b0c09648
 
     /**
      * Description text for the field.
