--- conflicted
+++ resolved
@@ -21,14 +21,11 @@
 import androidx.compose.runtime.Composable
 import androidx.compose.runtime.State
 import androidx.compose.runtime.mutableStateOf
-<<<<<<< HEAD
-import com.arcgismaps.toolkit.featureforms.components.datetime.toDateMillis
-import com.arcgismaps.toolkit.featureforms.components.datetime.toDateTimeInUtcZone
-=======
 import androidx.compose.runtime.saveable.Saver
 import androidx.compose.runtime.saveable.listSaver
 import androidx.compose.runtime.saveable.rememberSaveable
->>>>>>> 7254fc86
+import com.arcgismaps.toolkit.featureforms.components.datetime.toDateMillis
+import com.arcgismaps.toolkit.featureforms.components.datetime.toDateTimeInUtcZone
 import com.arcgismaps.toolkit.featureforms.components.datetime.toZonedDateTime
 import java.time.Instant
 import java.util.TimeZone
@@ -216,10 +213,6 @@
     override val description: String = "",
     pickerInput: DateTimePickerInput
 ) : DateTimePickerState {
-<<<<<<< HEAD
-    
-=======
->>>>>>> 7254fc86
     override var dateTime = mutableStateOf(
         UtcDateTime.create(initialValue)
     )
@@ -231,16 +224,7 @@
     
     override val timeZoneOffset = initialValue?.let { timeZone.getOffset(it) } ?: 0
     
-<<<<<<< HEAD
-    override var activePickerInput = mutableStateOf(
-        if (pickerStyle == DateTimePickerStyle.DateTime
-            || pickerStyle == DateTimePickerStyle.Date
-        ) DateTimePickerInput.Date
-        else DateTimePickerInput.Time
-    )
-=======
     override val activePickerInput = mutableStateOf(pickerInput)
->>>>>>> 7254fc86
     
     override fun setDateTime(date: Long?, hour: Int, minute: Int) {
         dateTime.value = UtcDateTime.createFromDateAndTime(date, hour, minute)
@@ -304,15 +288,6 @@
     maxDateTime,
     initialValue,
     label,
-<<<<<<< HEAD
-    description
-)
-
-private val Long?.defaultTimeZoneOffset: Int
-    get() = this?.let {
-        TimeZone.getDefault().getOffset(it)
-    } ?: 0
-=======
     description,
     pickerInput
 )
@@ -384,4 +359,8 @@
         )
     }
 )
->>>>>>> 7254fc86
+
+private val Long?.defaultTimeZoneOffset: Int
+    get() = this?.let {
+        TimeZone.getDefault().getOffset(it)
+    } ?: 0