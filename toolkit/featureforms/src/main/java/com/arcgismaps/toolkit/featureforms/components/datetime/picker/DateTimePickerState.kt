--- conflicted
+++ resolved
@@ -25,19 +25,11 @@
 import java.util.TimeZone
 
 /**
-<<<<<<< HEAD
- * A class to hold a DateTime. [date] represents the number of milliseconds since epoch
- * (January 1, 1970) in UTC. While [hour], [minute] and [second] represent time in local time zone.
- */
-internal data class DateTime(
-    val date: Long?,
-=======
  * A class to hold a DateTime. [dateTime] represents the number of milliseconds since epoch
  * (January 1, 1970) in UTC. While [hour], [minute] and [second] represent time in local time zone.
  */
 internal class DateTime(
     val dateTime: Long?,
->>>>>>> 699a252a
     val hour: Int = 0,
     val minute: Int = 0,
     val second: Int = 0
@@ -48,11 +40,7 @@
      * (January 1, 1970) in UTC.
      */
     fun getDateTimeInMillis(): Long? {
-<<<<<<< HEAD
-        return date?.let {
-=======
         return dateTime?.let {
->>>>>>> 699a252a
             val instant = Instant.ofEpochMilli(it)
             val zonedDateTime =
                 instant.atZone(TimeZone.getDefault().toZoneId()).withHour(hour).withMinute(minute)
@@ -63,12 +51,8 @@
     companion object {
         /**
          * Creates an instance of [DateTime] using [dateTime] with the [hour], [minute] and [second]
-<<<<<<< HEAD
-         * representing time in the local zone.
-=======
          * representing time in the local zone. If the [dateTime] value is null then the returned
          * DateTime will have no date with time set to 0:00 hrs.
->>>>>>> 699a252a
          *
          * @param dateTime The number of milliseconds since epoch (January 1, 1970) in UTC.
          */
@@ -105,11 +89,7 @@
     val dateTime: State<DateTime>
 
     /**
-<<<<<<< HEAD
-     * A timestamp that represents the the selected date and time in UTC milliseconds from the epoch.
-=======
      * A timestamp that represents the selected date and time in UTC milliseconds from the epoch.
->>>>>>> 699a252a
      * In case no date was selected or provided, this will hold a null value.
      */
     val selectedDateTimeMillis: Long?
@@ -158,11 +138,7 @@
     /**
      * Validates if the [timeStamp] is between the given ranges of [minDateTime] and [maxDateTime]
      * if they were provided and returns true if the validation was successful, otherwise false
-<<<<<<< HEAD
-     * is returned.
-=======
      * is returned. Both the [minDateTime] and [maxDateTime] are included in the range.
->>>>>>> 699a252a
      */
     fun dateTimeValidator(timeStamp: Long): Boolean
 
@@ -234,11 +210,7 @@
     override fun today() {
         // only reset the date in UTC and persist the time information
         dateTime.value = DateTime(
-<<<<<<< HEAD
-            date = Instant.now().toEpochMilli(),
-=======
             dateTime = Instant.now().toEpochMilli(),
->>>>>>> 699a252a
             hour = dateTime.value.hour,
             minute = dateTime.value.minute
         )
@@ -249,11 +221,7 @@
         val zonedTime = Instant.now().atZone(timeZone.toZoneId())
         // persist the date information
         dateTime.value = DateTime(
-<<<<<<< HEAD
-            date = dateTime.value.date,
-=======
             dateTime = dateTime.value.dateTime,
->>>>>>> 699a252a
             hour = zonedTime.hour,
             minute = zonedTime.minute
         )
