--- conflicted
+++ resolved
@@ -284,11 +284,7 @@
     }
     
     override fun today() {
-<<<<<<< HEAD
-        dateTime.value = UtcDateTime.createFromPickerValues(
-=======
         setDateTime(
->>>>>>> 14596ef6
             Instant.now().toEpochMilli().toDateMillis(),
             dateTime.value.hour,
             dateTime.value.minute
