--- conflicted
+++ resolved
@@ -36,11 +36,7 @@
     required: StateFlow<Boolean>,
     editable: StateFlow<Boolean>,
     visible: StateFlow<Boolean>,
-<<<<<<< HEAD
-    val fieldType: FieldType,
-=======
     fieldType: FieldType,
->>>>>>> e41a9e1b
     val codedValues: Map<Any?, String>,
     val showNoValueOption: FormInputNoValueOption,
     val noValueLabel: String
@@ -109,14 +105,6 @@
     val noValueLabel: String = properties.noValueLabel
 
     /**
-<<<<<<< HEAD
-     * The FieldType of the element's Field.
-     */
-    val fieldType: FieldType = properties.fieldType
-
-    /**
-=======
->>>>>>> e41a9e1b
      * Returns the name of the [code] if it is present in [codedValues]. If not, it returns the
      * [code] as a string. If [code] is null, it returns an empty string.
      */
