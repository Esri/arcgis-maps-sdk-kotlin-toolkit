/*
 * Copyright 2024 Esri
 *
 * Licensed under the Apache License, Version 2.0 (the "License");
 * you may not use this file except in compliance with the License.
 * You may obtain a copy of the License at
 *
 * http://www.apache.org/licenses/LICENSE-2.0
 *
 * Unless required by applicable law or agreed to in writing, software
 * distributed under the License is distributed on an "AS IS" BASIS,
 * WITHOUT WARRANTIES OR CONDITIONS OF ANY KIND, either express or implied.
 * See the License for the specific language governing permissions and
 * limitations under the License.
 */

package com.arcgismaps.toolkit.featureforms.internal.components.attachment

import android.Manifest
import android.content.Context
import android.content.pm.PackageManager
import android.graphics.drawable.BitmapDrawable
import androidx.compose.foundation.lazy.LazyListState
import androidx.compose.material.icons.Icons
import androidx.compose.material.icons.outlined.AudioFile
import androidx.compose.material.icons.outlined.FileCopy
import androidx.compose.material.icons.outlined.FilePresent
import androidx.compose.material.icons.outlined.Image
import androidx.compose.material.icons.outlined.VideoCameraBack
import androidx.compose.runtime.Composable
import androidx.compose.runtime.MutableState
import androidx.compose.runtime.State
import androidx.compose.runtime.mutableStateOf
import androidx.compose.runtime.rememberCoroutineScope
import androidx.compose.runtime.saveable.Saver
import androidx.compose.runtime.saveable.listSaver
import androidx.compose.runtime.saveable.rememberSaveable
import androidx.compose.runtime.snapshots.SnapshotStateList
import androidx.compose.ui.graphics.ImageBitmap
import androidx.compose.ui.graphics.asImageBitmap
import androidx.compose.ui.graphics.vector.ImageVector
import androidx.core.content.ContextCompat
import com.arcgismaps.LoadStatus
import com.arcgismaps.mapping.featureforms.AttachmentFormElement
import com.arcgismaps.mapping.featureforms.FeatureForm
import com.arcgismaps.mapping.featureforms.FormAttachment
import com.arcgismaps.toolkit.featureforms.internal.components.base.FormElementState
import kotlinx.coroutines.CoroutineScope
import kotlinx.coroutines.flow.StateFlow
import kotlinx.coroutines.launch
import java.util.Objects

/**
 * Represents the state of an [AttachmentFormElement]
 *
 * @param formElement The form element that this state represents.
 * @param scope The coroutine scope used to launch coroutines.
 * @param evaluateExpressions A method to evaluates the expressions in the form.
 */
internal class AttachmentElementState(
    private val formElement: AttachmentFormElement,
    private val scope: CoroutineScope,
<<<<<<< HEAD
    private val evaluateExpressions: suspend () -> Unit
=======
    id : Int,
    private val evaluateExpressions : suspend () -> Unit
>>>>>>> 81a82530
) : FormElementState(
    label = formElement.label,
    description = formElement.description,
    isVisible = formElement.isVisible,
    id = id
) {
    /**
     * The attachments associated with the form element.
     */
    val attachments = SnapshotStateList<FormAttachmentState>()

    /**
     * Indicates whether the attachment form element is editable.
     */
    val isEditable = formElement.isEditable

    /**
     * The state of the lazy list that displays the [attachments].
     */
    val lazyListState = LazyListState()

    init {
        scope.launch {
            loadAttachments()
        }
    }

    /**
     * Loads the attachments associated with the form element. This clears the current list of
     * attachments and updates it with the list of attachments from the [formElement].
     */
    private suspend fun loadAttachments() {
        formElement.fetchAttachments()
        attachments.clear()
        attachments.addAll(
            formElement.attachments.map {
                FormAttachmentState(this, it, scope)
            }
        )
    }

    /**
     * Adds an attachment with the given [name], [contentType], and [data].
     */
    suspend fun addAttachment(name: String, contentType: String, data: ByteArray) {
        formElement.addAttachment(name, contentType, data)
        evaluateExpressions()
        // refresh the list of attachments
        loadAttachments()
        // load the attachment that was just added
        attachments.last().loadAttachment()
        // scroll to the newly added attachment
        lazyListState.scrollToItem(attachments.size - 1)
    }

    suspend fun deleteAttachment(formAttachment: FormAttachment) {
        formElement.deleteAttachment(formAttachment)
        loadAttachments()
    }

    suspend fun renameAttachment(formAttachment: FormAttachment, newName: String) {
        if (formAttachment.name != newName) {
            formElement.renameAttachment(formAttachment, newName)
            loadAttachments()
        }
    }

    fun hasCameraPermissions(context: Context): Boolean = ContextCompat.checkSelfPermission(
        context,
        Manifest.permission.CAMERA
    ) == PackageManager.PERMISSION_GRANTED

    companion object {
        fun Saver(
            attachmentFormElement: AttachmentFormElement,
            scope: CoroutineScope,
            evaluateExpressions: suspend () -> Unit
        ): Saver<AttachmentElementState, Any> = listSaver(
            save = {
                // save the list of indices of attachments that have been loaded
                buildList<Int> {
                    for (i in it.attachments.indices) {
                        if (it.attachments[i].loadStatus.value is LoadStatus.Loaded) {
                            add(i)
                        }
                    }
                }
            },
            restore = { savedList ->
                AttachmentElementState(attachmentFormElement, scope, attachmentFormElement.hashCode() , evaluateExpressions).also {
                    scope.launch {
                        it.loadAttachments()
                        // load the attachments that were previously loaded
                        savedList.forEach { index ->
                            it.attachments[index].loadAttachment()
                        }
                    }
                }
            }
        )
    }
}

/**
 * Represents the state of a [FormAttachment].
 *
 * @param name The name of the attachment.
 * @param size The size of the attachment.
 * @param loadStatus The load status of the attachment.
 * @param onLoadAttachment A function that loads the attachment.
 * @param onLoadThumbnail A function that loads the thumbnail of the attachment.
 * @param scope The coroutine scope used to launch coroutines.
 */
internal class FormAttachmentState(
    val name: String,
    val size: Long,
    val loadStatus: StateFlow<LoadStatus>,
    private val onLoadAttachment: suspend () -> Result<Unit>,
    private val onLoadThumbnail: suspend () -> Result<BitmapDrawable?>,
    val deleteAttachment: suspend () -> Unit,
    val renameAttachment: suspend (String) -> Unit,
    private val scope: CoroutineScope
) {
    private val _thumbnail: MutableState<ImageBitmap?> = mutableStateOf(null)

    /**
     * The thumbnail of the attachment. This is `null` until [loadAttachment] is called.
     */
    val thumbnail: State<ImageBitmap?> = _thumbnail

    /**
     * The type of the attachment.
     */
    val type: AttachmentType = getAttachmentType(name)

    constructor(
        element: AttachmentElementState,
        attachment: FormAttachment,
        scope: CoroutineScope
    ) : this(
        name = attachment.name,
        size = attachment.size,
        loadStatus = attachment.loadStatus,
        onLoadAttachment = attachment::load,
        onLoadThumbnail = attachment::createFullImage,
        deleteAttachment = {
            element.deleteAttachment(attachment)
        },
        renameAttachment = {
            element.renameAttachment(attachment, it)
        },
        scope = scope
    )

    /**
     * Loads the attachment and its thumbnail.
     */
    fun loadAttachment() {
        scope.launch {
            onLoadAttachment().onSuccess {
                onLoadThumbnail().onSuccess {
                    if (it != null) {
                        _thumbnail.value = it.bitmap.asImageBitmap()
                    }
                }
            }
        }
    }

    override fun hashCode(): Int {
        return Objects.hash(name, size, type)
    }

    override fun equals(other: Any?): Boolean {
        if (this === other) return true
        if (javaClass != other?.javaClass) return false

        other as FormAttachmentState

        if (name != other.name) return false
        if (size != other.size) return false
        if (type != other.type) return false

        return true
    }
}

@Composable
internal fun rememberAttachmentElementState(
    form: FeatureForm,
    attachmentFormElement: AttachmentFormElement
): AttachmentElementState {
    val scope = rememberCoroutineScope()
    return rememberSaveable(
        inputs = arrayOf(form),
        saver = AttachmentElementState.Saver(
            attachmentFormElement,
            scope,
            form::evaluateExpressions
        )
    ) {
        AttachmentElementState(
            formElement = attachmentFormElement,
            scope = scope,
            id = attachmentFormElement.hashCode(),
            evaluateExpressions = form::evaluateExpressions
        )
    }
}

internal sealed class AttachmentType {
    data object Image : AttachmentType()
    data object Audio : AttachmentType()
    data object Video : AttachmentType()
    data object Document : AttachmentType()
    data object Other : AttachmentType()
}

internal fun getAttachmentType(filename: String): AttachmentType {
    val extension = filename.substring(filename.lastIndexOf(".") + 1)
    return when (extension) {
        "jpg", "jpeg", "png", "gif", "bmp" -> AttachmentType.Image
        "mp3", "wav", "ogg", "flac" -> AttachmentType.Audio
        "mp4", "avi", "mov", "wmv", "flv" -> AttachmentType.Video
        "doc", "docx", "pdf", "txt", "rtf" -> AttachmentType.Document
        else -> AttachmentType.Other
    }
}

@Composable
internal fun AttachmentType.getIcon(): ImageVector = when (this) {
    AttachmentType.Image -> Icons.Outlined.Image
    AttachmentType.Audio -> Icons.Outlined.AudioFile
    AttachmentType.Video -> Icons.Outlined.VideoCameraBack
    AttachmentType.Document -> Icons.Outlined.FilePresent
    AttachmentType.Other -> Icons.Outlined.FileCopy
}<|MERGE_RESOLUTION|>--- conflicted
+++ resolved
@@ -60,12 +60,8 @@
 internal class AttachmentElementState(
     private val formElement: AttachmentFormElement,
     private val scope: CoroutineScope,
-<<<<<<< HEAD
-    private val evaluateExpressions: suspend () -> Unit
-=======
     id : Int,
     private val evaluateExpressions : suspend () -> Unit
->>>>>>> 81a82530
 ) : FormElementState(
     label = formElement.label,
     description = formElement.description,
