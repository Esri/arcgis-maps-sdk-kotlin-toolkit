--- conflicted
+++ resolved
@@ -61,17 +61,12 @@
     id: Int,
     private val formElement: AttachmentFormElement,
     private val scope: CoroutineScope,
-<<<<<<< HEAD
     private val evaluateExpressions: suspend () -> Unit
-=======
-    id : Int,
-    private val evaluateExpressions : suspend () -> Unit
->>>>>>> 280f9a17
 ) : FormElementState(
+    id = id,
     label = formElement.label,
     description = formElement.description,
-    isVisible = formElement.isVisible,
-    id = id
+    isVisible = formElement.isVisible
 ) {
     /**
      * The attachments associated with the form element.
@@ -157,16 +152,12 @@
                 }
             },
             restore = { savedList ->
-<<<<<<< HEAD
                 AttachmentElementState(
                     id = attachmentFormElement.hashCode(),
                     formElement = attachmentFormElement,
                     scope = scope,
                     evaluateExpressions = evaluateExpressions
                 ).also {
-=======
-                AttachmentElementState(attachmentFormElement, scope, attachmentFormElement.hashCode() , evaluateExpressions).also {
->>>>>>> 280f9a17
                     scope.launch {
                         it.loadAttachments()
                         // load the attachments that were previously loaded
