--- conflicted
+++ resolved
@@ -199,15 +199,6 @@
                         for (i in savedList.dropLast(2)) {
                             it.attachments[i]?.loadWithParentScope()
                         }
-<<<<<<< HEAD
-                        // scroll to the last visible item
-                        val firstVisibleItemIndex = savedList[savedList.count() - 2]
-                        val firstVisibleItemScrollOffset = savedList[savedList.count() - 1]
-                        it.lazyListState.scrollToItem(
-                            firstVisibleItemIndex,
-                            firstVisibleItemScrollOffset
-                        )
-=======
                         if (savedList.count() > 1) {
                             // scroll to the last visible item
                             val firstVisibleItemIndex = savedList[savedList.count() - 2]
@@ -217,7 +208,6 @@
                                 firstVisibleItemScrollOffset
                             )
                         }
->>>>>>> 8ac8fcf0
                     }
                 }
             }
@@ -247,13 +237,10 @@
     private val scope: CoroutineScope,
     private val formAttachment: FormAttachment? = null
 ) : Loadable {
-<<<<<<< HEAD
 
     var name by mutableStateOf(name)
         private set
 
-=======
->>>>>>> 8ac8fcf0
     private val _thumbnail: MutableState<ImageBitmap?> = mutableStateOf(null)
 
     /**
