--- conflicted
+++ resolved
@@ -45,21 +45,11 @@
     val isFocused by state.isFocused
     val supportingText by state.supportingText
     val contentLength by state.contentLength
-<<<<<<< HEAD
-    var shouldClearFocus by remember { mutableStateOf(false) }
-    
-    // if the keyboard is gone clear focus from the field as a side-effect
-    ClearFocus(shouldClearFocus) {
-        shouldClearFocus = false
-    }
-    
-=======
     var clearFocus by remember { mutableStateOf(false) }
 
     // if the keyboard is gone clear focus from the field as a side-effect
     ClearFocus(clearFocus) { clearFocus = false }
 
->>>>>>> 0bfe1dbd
     Column(modifier = modifier
         .fillMaxSize()
         .onFocusChanged { state.onFocusChanged(it.hasFocus) }
@@ -81,25 +71,21 @@
                 Text(text = state.label, modifier = Modifier.semantics { contentDescription = "label" })
             },
             trailingIcon = {
-<<<<<<< HEAD
-                if (text.isNotEmpty()) {
+                if (isFocused && !state.singleLine && text.isNotEmpty()) {
                     IconButton(
-                        onClick = {
-                            state.onValueChanged("")
-                        },
-                        modifier = Modifier.semantics { contentDescription = "Clear text button" }
+                        onClick = { clearFocus = true },
+                        modifier = Modifier.semantics { contentDescription = "Save local edit" }
                     ) {
-=======
-                if (isFocused && !state.singleLine && text.isNotEmpty()) {
-                    IconButton(onClick = { clearFocus = true }) {
                         Icon(
                             imageVector = Icons.Rounded.CheckCircle,
                             contentDescription = "Done"
                         )
                     }
                 } else if (text.isNotEmpty()) {
-                    IconButton(onClick = { state.onValueChanged("") }) {
->>>>>>> 0bfe1dbd
+                    IconButton(
+                        onClick = { state.onValueChanged("") },
+                        modifier = Modifier.semantics { contentDescription = "Clear text button" }
+                        ) {
                         Icon(
                             imageVector = Icons.Rounded.Clear,
                             contentDescription = "Clear Text"
