--- conflicted
+++ resolved
@@ -245,7 +245,7 @@
                 LazyColumn(modifier = Modifier
                     .fillMaxSize()
                     .semantics {
-                    contentDescription = "ComboBoxDialogLazyColumn"
+                        contentDescription = "ComboBoxDialogLazyColumn"
                     }) {
                     items(filteredList.count()) {
                         val code = filteredList.keys.elementAt(it)
@@ -265,20 +265,17 @@
                                 .fillMaxWidth()
                                 .clickable {
                                     // if the no value label was selected, set the value to be empty
-<<<<<<< HEAD
-                                    onValueChange(code)
+                                    if (name == noValueLabel) {
+                                        onValueChange("")
+                                    } else {
+                                        onValueChange(name)
+                                    }
                                 }
                                 .semantics {
                                     contentDescription = if (name == noValueLabel) {
                                         "no value row"
                                     } else {
                                         "$name list item"
-=======
-                                    if (name == noValueLabel) {
-                                        onValueChange("")
-                                    } else {
-                                        onValueChange(name)
->>>>>>> 397f18b8
                                     }
                                 },
                             trailingContent = {
