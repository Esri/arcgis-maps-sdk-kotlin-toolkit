/*
 * Copyright 2023 Esri
 *
 * Licensed under the Apache License, Version 2.0 (the "License");
 * you may not use this file except in compliance with the License.
 * You may obtain a copy of the License at
 *
 * http://www.apache.org/licenses/LICENSE-2.0
 *
 * Unless required by applicable law or agreed to in writing, software
 * distributed under the License is distributed on an "AS IS" BASIS,
 * WITHOUT WARRANTIES OR CONDITIONS OF ANY KIND, either express or implied.
 * See the License for the specific language governing permissions and
 * limitations under the License.
 */

package com.arcgismaps.toolkit.featureforms.components.text

import android.content.Context
import androidx.compose.runtime.State
import androidx.compose.runtime.derivedStateOf
import androidx.compose.runtime.mutableStateOf
import com.arcgismaps.mapping.featureforms.FeatureForm
import com.arcgismaps.mapping.featureforms.FieldFormElement
import com.arcgismaps.mapping.featureforms.TextAreaFormInput
import com.arcgismaps.mapping.featureforms.TextBoxFormInput
import com.arcgismaps.toolkit.featureforms.R
import com.arcgismaps.toolkit.featureforms.components.FieldElement
<<<<<<< HEAD
import com.arcgismaps.toolkit.featureforms.components.base.BaseFieldState

=======
import com.arcgismaps.toolkit.featureforms.utils.editValue
import kotlinx.coroutines.CoroutineScope
import kotlinx.coroutines.flow.MutableStateFlow
import kotlinx.coroutines.flow.SharingStarted
import kotlinx.coroutines.flow.StateFlow
import kotlinx.coroutines.flow.combine
import kotlinx.coroutines.flow.stateIn
import kotlinx.coroutines.launch

/**
 * State for the [FormTextField]
 */
internal interface FormTextFieldState {
    /**
     * Title for the [FormTextField].
     */
    val label: String
    
    /**
     * Description text for the [FormTextField].
     */
    val description: String
    
    /**
     * Placeholder hint for the [FormTextField]
     */
    val placeholder: String
    
    /**
     * Indicates if the [FormTextField] is single line or multi-line.
     */
    val singleLine: Boolean
    
    /**
     * Minimum length constraint for the [FormTextField].
     */
    val minLength: Int
    
    /**
     * Maximum length constraint for the [FormTextField].
     */
    val maxLength: Int
    
    /**
     * Current value state for the [FormTextField].
     */
    val value: StateFlow<String>
    
    //val valueChanged: StateFlow<String>
    
    /**
     * State for the supporting text that gets displayed under the [FormTextField].
     */
    val supportingText: State<String>
    
    /**
     * The current content length based on the [value] state and expressed as a string. This is
     * only available when the [minLength] or [maxLength] properties are non-zero.
     */
    val contentLength: State<String>
    
    /**
     * State that indicates if the [FormTextField] is currently focused.
     */
    val isFocused: State<Boolean>
    
    /**
     * State that indicates if there input validation on the [FormTextField] caused an error. Check
     * [errorMessage] for the actual error information.
     */
    val hasError: State<Boolean>
    
    /**
     * State that indicates the current error message if there is any error.
     */
    val errorMessage: State<String>
    
    /**
     * State that indicates if the field is editable.
     */
    val isEditable: StateFlow<Boolean>
    
    /**
     * State that indicates if the field is required.
     */
    val isRequired: StateFlow<Boolean>
    
    /**
     * Callback to update the current value of the FormTextFieldState to the given [input].
     */
    fun onValueChanged(input: String)
    
    /**
     * Callback to set the current focus value to the given [focus].
     */
    fun onFocusChanged(focus: Boolean)
    
    suspend fun evaluateExpressions()
}

/**
 * Factory function to create a [FormTextFieldState] using the [featureFormElement].
 *
 * @param featureFormElement the form element.
 * @param context a Context scoped to the lifetime of a call to the [FieldElement] composable function.
 */
internal fun FormTextFieldState(featureFormElement: FieldFormElement,
                                form: FeatureForm,
                                context: Context,
                                scope: CoroutineScope): FormTextFieldState =
    FormTextFieldStateImpl(featureFormElement, form, context, scope)
>>>>>>> 8c8d63c7

/**
 * A class to handle the state of a [FormTextField]. Essential properties are inherited from the
 * [BaseFieldState].
 *
 * @param formElement The [FieldFormElement] to create the state from.
 * @param featureForm The [FeatureForm] that the [formElement] is a part of.
 * @property context a Context scoped to the lifetime of a call to the [FieldElement] composable function.
 */
<<<<<<< HEAD
internal class FormTextFieldState(
    formElement: FieldFormElement,
    featureForm: FeatureForm,
    private val context: Context
) : BaseFieldState by BaseFieldState(formElement, featureForm) {

    // indicates singleLine only if TextBoxFeatureFormInput
    val singleLine = formElement.input is TextBoxFormInput

    // supporting text will depend on multiple other states. If there is an error, it will display
    // error message. Otherwise description is displayed, unless it is empty in which case
    // the helper text is displayed when the field is focused.
    val supportingText = derivedStateOf {
        if (_hasError.value) _errorMessage else {
            description.ifEmpty {
                if (_isFocused.value) helperText else ""
            }
        }
    }

    // derive the content length from the current value only if any length constraint is set
    val contentLength = derivedStateOf {
        if (minLength > 0 || maxLength > 0) {
            value.value.length.toString()
        } else ""
    }

    private var _errorMessage: String = ""

=======
private class FormTextFieldStateImpl(
    private val formElement: FieldFormElement,
    private val featureForm: FeatureForm,
    private val context: Context,
    private val scope: CoroutineScope
) : FormTextFieldState {
    private val _value = MutableStateFlow(formElement.value.value)
    
    override val value: StateFlow<String> =
        combine(_value, formElement.value, formElement.isEditable) { userEdit, exprResult, editable ->
            if (editable) {
                userEdit
            } else {
                exprResult
            }
        }.stateIn(scope, SharingStarted.Eagerly, _value.value)
    
>>>>>>> 8c8d63c7
    private val _isFocused = mutableStateOf(false)
    val isFocused: State<Boolean> = _isFocused

    private val _hasError = mutableStateOf(false)
<<<<<<< HEAD
    val hasError: State<Boolean> = _hasError

=======
    override val hasError: State<Boolean> = _hasError
    
    override val isRequired: StateFlow<Boolean> = formElement.isRequired
    
    // set the label from the FieldFeatureFormElement
    override val label = formElement.label
    
    // set the description from the FieldFeatureFormElement
    override val description = formElement.description
    
    // set the placeholder from the FieldFeatureFormElement
    override val placeholder = formElement.hint
    
    // indicates singleLine only if TextBoxFeatureFormInput
    override val singleLine = formElement.input is TextBoxFormInput
    
>>>>>>> 8c8d63c7
    // fetch the minLength based on the featureFormElement.inputType
    private val minLength = when (formElement.input) {
        is TextAreaFormInput -> (formElement.input as TextAreaFormInput).minLength
        is TextBoxFormInput -> (formElement.input as TextBoxFormInput).minLength
        else -> throw IllegalArgumentException()
    }.toInt()

    // fetch the maxLength based on the featureFormElement.inputType
    private val maxLength = when (formElement.input) {
        is TextAreaFormInput -> (formElement.input as TextAreaFormInput).maxLength
        is TextBoxFormInput -> (formElement.input as TextBoxFormInput).maxLength
        else -> throw IllegalArgumentException()
    }.toInt()

    // build helper text
    private val helperText =
        if (minLength > 0 && maxLength > 0) {
            if (minLength == maxLength) {
                context.getString(R.string.enter_n_chars, minLength)
            } else {
                context.getString(R.string.enter_min_to_max_chars, minLength, maxLength)
            }
        } else if (maxLength > 0) {
            context.getString(R.string.maximum_n_chars, maxLength)
        } else {
            context.getString(R.string.maximum_n_chars, 254)
            // TODO: when consuming the core API throw here and remove the line above.
            //throw IllegalStateException("invalid form data or attribute: text field must have a nonzero max length")
        }
<<<<<<< HEAD

    fun onFocusChanged(focus: Boolean) {
=======
    
    // supporting text will depend on multiple other states. If there is an error, it will display
    // error message. Otherwise description is displayed, unless it is empty in which case
    // the helper text is displayed when the field is focused.
    override val supportingText = derivedStateOf {
        if (_hasError.value) _errorMessage.value else {
            description.ifEmpty {
                if (_isFocused.value) helperText else ""
            }
        }
    }
    
    // derive the content length from the current value only if any length constraint is set
    override val contentLength = derivedStateOf {
        if (minLength > 0 || maxLength > 0) {
            _value.value.length.toString()
        } else ""
    }
    
    override val isEditable: StateFlow<Boolean> = formElement.isEditable

    override fun onValueChanged(input: String) {
        _value.value = input
        editValue(input)
        validateLength()
        scope.launch {
            evaluateExpressions()
        }
    }
    
    override fun onFocusChanged(focus: Boolean) {
>>>>>>> 8c8d63c7
        _isFocused.value = focus
    }

    /**
     * Validates the current [value]'s length based on the [minLength], [maxLength], and [isRequired] and sets the
     * [hasError] and [errorMessage] if there was an error in validation.
     */
<<<<<<< HEAD
    fun validateLength() {
        _hasError.value = if (value.value.length !in minLength..maxLength) {
            _errorMessage = helperText
            true
        } else if (isRequired && value.value.isEmpty()) {
            _errorMessage = context.getString(R.string.required)
=======
    private fun validateLength() {
        _hasError.value = if (value.value.length !in minLength..maxLength) {
            _errorMessage.value = helperText
            true
            
        } else if (isRequired.value && value.value.isEmpty()) {
            _errorMessage.value = context.getString(R.string.required)
>>>>>>> 8c8d63c7
            true
        } else {
            false
        }
    }
<<<<<<< HEAD
=======
    
    /**
     * Set the value in the feature's attribute map.
     * Committing the transaction will either discard this edit or persist it in the associated geodatabase,
     * and refresh the feature.
     */
    private fun editValue(value: Any?) {
        featureForm.editValue(formElement, value)
    }
    
    override suspend fun evaluateExpressions() {
        featureForm.evaluateExpressions()
    }
>>>>>>> 8c8d63c7
}<|MERGE_RESOLUTION|>--- conflicted
+++ resolved
@@ -26,122 +26,9 @@
 import com.arcgismaps.mapping.featureforms.TextBoxFormInput
 import com.arcgismaps.toolkit.featureforms.R
 import com.arcgismaps.toolkit.featureforms.components.FieldElement
-<<<<<<< HEAD
 import com.arcgismaps.toolkit.featureforms.components.base.BaseFieldState
+import kotlinx.coroutines.CoroutineScope
 
-=======
-import com.arcgismaps.toolkit.featureforms.utils.editValue
-import kotlinx.coroutines.CoroutineScope
-import kotlinx.coroutines.flow.MutableStateFlow
-import kotlinx.coroutines.flow.SharingStarted
-import kotlinx.coroutines.flow.StateFlow
-import kotlinx.coroutines.flow.combine
-import kotlinx.coroutines.flow.stateIn
-import kotlinx.coroutines.launch
-
-/**
- * State for the [FormTextField]
- */
-internal interface FormTextFieldState {
-    /**
-     * Title for the [FormTextField].
-     */
-    val label: String
-    
-    /**
-     * Description text for the [FormTextField].
-     */
-    val description: String
-    
-    /**
-     * Placeholder hint for the [FormTextField]
-     */
-    val placeholder: String
-    
-    /**
-     * Indicates if the [FormTextField] is single line or multi-line.
-     */
-    val singleLine: Boolean
-    
-    /**
-     * Minimum length constraint for the [FormTextField].
-     */
-    val minLength: Int
-    
-    /**
-     * Maximum length constraint for the [FormTextField].
-     */
-    val maxLength: Int
-    
-    /**
-     * Current value state for the [FormTextField].
-     */
-    val value: StateFlow<String>
-    
-    //val valueChanged: StateFlow<String>
-    
-    /**
-     * State for the supporting text that gets displayed under the [FormTextField].
-     */
-    val supportingText: State<String>
-    
-    /**
-     * The current content length based on the [value] state and expressed as a string. This is
-     * only available when the [minLength] or [maxLength] properties are non-zero.
-     */
-    val contentLength: State<String>
-    
-    /**
-     * State that indicates if the [FormTextField] is currently focused.
-     */
-    val isFocused: State<Boolean>
-    
-    /**
-     * State that indicates if there input validation on the [FormTextField] caused an error. Check
-     * [errorMessage] for the actual error information.
-     */
-    val hasError: State<Boolean>
-    
-    /**
-     * State that indicates the current error message if there is any error.
-     */
-    val errorMessage: State<String>
-    
-    /**
-     * State that indicates if the field is editable.
-     */
-    val isEditable: StateFlow<Boolean>
-    
-    /**
-     * State that indicates if the field is required.
-     */
-    val isRequired: StateFlow<Boolean>
-    
-    /**
-     * Callback to update the current value of the FormTextFieldState to the given [input].
-     */
-    fun onValueChanged(input: String)
-    
-    /**
-     * Callback to set the current focus value to the given [focus].
-     */
-    fun onFocusChanged(focus: Boolean)
-    
-    suspend fun evaluateExpressions()
-}
-
-/**
- * Factory function to create a [FormTextFieldState] using the [featureFormElement].
- *
- * @param featureFormElement the form element.
- * @param context a Context scoped to the lifetime of a call to the [FieldElement] composable function.
- */
-internal fun FormTextFieldState(featureFormElement: FieldFormElement,
-                                form: FeatureForm,
-                                context: Context,
-                                scope: CoroutineScope): FormTextFieldState =
-    FormTextFieldStateImpl(featureFormElement, form, context, scope)
->>>>>>> 8c8d63c7
 
 /**
  * A class to handle the state of a [FormTextField]. Essential properties are inherited from the
@@ -151,13 +38,12 @@
  * @param featureForm The [FeatureForm] that the [formElement] is a part of.
  * @property context a Context scoped to the lifetime of a call to the [FieldElement] composable function.
  */
-<<<<<<< HEAD
 internal class FormTextFieldState(
     formElement: FieldFormElement,
     featureForm: FeatureForm,
-    private val context: Context
-) : BaseFieldState by BaseFieldState(formElement, featureForm) {
-
+    private val context: Context,
+    private val scope: CoroutineScope,
+) : BaseFieldState by BaseFieldState(formElement, featureForm, scope) {
     // indicates singleLine only if TextBoxFeatureFormInput
     val singleLine = formElement.input is TextBoxFormInput
 
@@ -181,59 +67,21 @@
 
     private var _errorMessage: String = ""
 
-=======
-private class FormTextFieldStateImpl(
-    private val formElement: FieldFormElement,
-    private val featureForm: FeatureForm,
-    private val context: Context,
-    private val scope: CoroutineScope
-) : FormTextFieldState {
-    private val _value = MutableStateFlow(formElement.value.value)
-    
-    override val value: StateFlow<String> =
-        combine(_value, formElement.value, formElement.isEditable) { userEdit, exprResult, editable ->
-            if (editable) {
-                userEdit
-            } else {
-                exprResult
-            }
-        }.stateIn(scope, SharingStarted.Eagerly, _value.value)
-    
->>>>>>> 8c8d63c7
     private val _isFocused = mutableStateOf(false)
     val isFocused: State<Boolean> = _isFocused
 
     private val _hasError = mutableStateOf(false)
-<<<<<<< HEAD
     val hasError: State<Boolean> = _hasError
 
-=======
-    override val hasError: State<Boolean> = _hasError
-    
-    override val isRequired: StateFlow<Boolean> = formElement.isRequired
-    
-    // set the label from the FieldFeatureFormElement
-    override val label = formElement.label
-    
-    // set the description from the FieldFeatureFormElement
-    override val description = formElement.description
-    
-    // set the placeholder from the FieldFeatureFormElement
-    override val placeholder = formElement.hint
-    
-    // indicates singleLine only if TextBoxFeatureFormInput
-    override val singleLine = formElement.input is TextBoxFormInput
-    
->>>>>>> 8c8d63c7
     // fetch the minLength based on the featureFormElement.inputType
-    private val minLength = when (formElement.input) {
+    val minLength = when (formElement.input) {
         is TextAreaFormInput -> (formElement.input as TextAreaFormInput).minLength
         is TextBoxFormInput -> (formElement.input as TextBoxFormInput).minLength
         else -> throw IllegalArgumentException()
     }.toInt()
 
     // fetch the maxLength based on the featureFormElement.inputType
-    private val maxLength = when (formElement.input) {
+    val maxLength = when (formElement.input) {
         is TextAreaFormInput -> (formElement.input as TextAreaFormInput).maxLength
         is TextBoxFormInput -> (formElement.input as TextBoxFormInput).maxLength
         else -> throw IllegalArgumentException()
@@ -254,42 +102,8 @@
             // TODO: when consuming the core API throw here and remove the line above.
             //throw IllegalStateException("invalid form data or attribute: text field must have a nonzero max length")
         }
-<<<<<<< HEAD
-
+    
     fun onFocusChanged(focus: Boolean) {
-=======
-    
-    // supporting text will depend on multiple other states. If there is an error, it will display
-    // error message. Otherwise description is displayed, unless it is empty in which case
-    // the helper text is displayed when the field is focused.
-    override val supportingText = derivedStateOf {
-        if (_hasError.value) _errorMessage.value else {
-            description.ifEmpty {
-                if (_isFocused.value) helperText else ""
-            }
-        }
-    }
-    
-    // derive the content length from the current value only if any length constraint is set
-    override val contentLength = derivedStateOf {
-        if (minLength > 0 || maxLength > 0) {
-            _value.value.length.toString()
-        } else ""
-    }
-    
-    override val isEditable: StateFlow<Boolean> = formElement.isEditable
-
-    override fun onValueChanged(input: String) {
-        _value.value = input
-        editValue(input)
-        validateLength()
-        scope.launch {
-            evaluateExpressions()
-        }
-    }
-    
-    override fun onFocusChanged(focus: Boolean) {
->>>>>>> 8c8d63c7
         _isFocused.value = focus
     }
 
@@ -297,41 +111,17 @@
      * Validates the current [value]'s length based on the [minLength], [maxLength], and [isRequired] and sets the
      * [hasError] and [errorMessage] if there was an error in validation.
      */
-<<<<<<< HEAD
-    fun validateLength() {
+
+    fun validate() {
         _hasError.value = if (value.value.length !in minLength..maxLength) {
             _errorMessage = helperText
             true
-        } else if (isRequired && value.value.isEmpty()) {
-            _errorMessage = context.getString(R.string.required)
-=======
-    private fun validateLength() {
-        _hasError.value = if (value.value.length !in minLength..maxLength) {
-            _errorMessage.value = helperText
-            true
             
         } else if (isRequired.value && value.value.isEmpty()) {
-            _errorMessage.value = context.getString(R.string.required)
->>>>>>> 8c8d63c7
+            _errorMessage = context.getString(R.string.required)
             true
         } else {
             false
         }
     }
-<<<<<<< HEAD
-=======
-    
-    /**
-     * Set the value in the feature's attribute map.
-     * Committing the transaction will either discard this edit or persist it in the associated geodatabase,
-     * and refresh the feature.
-     */
-    private fun editValue(value: Any?) {
-        featureForm.editValue(formElement, value)
-    }
-    
-    override suspend fun evaluateExpressions() {
-        featureForm.evaluateExpressions()
-    }
->>>>>>> 8c8d63c7
 }