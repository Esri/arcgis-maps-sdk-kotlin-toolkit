package com.arcgismaps.toolkit.featureforms.components.text

import android.content.Context
import androidx.compose.runtime.State
import androidx.compose.runtime.derivedStateOf
import androidx.compose.runtime.mutableStateOf
import com.arcgismaps.mapping.featureforms.FeatureForm
import com.arcgismaps.mapping.featureforms.FieldFormElement
import com.arcgismaps.mapping.featureforms.TextAreaFormInput
import com.arcgismaps.mapping.featureforms.TextBoxFormInput
import com.arcgismaps.toolkit.featureforms.R
import com.arcgismaps.toolkit.featureforms.components.FieldElement
import com.arcgismaps.toolkit.featureforms.utils.editValue
import com.arcgismaps.toolkit.featureforms.utils.getElementValue
import kotlinx.coroutines.flow.StateFlow

/**
 * State for the [FormTextField]
 */
internal interface FormTextFieldState {
    /**
     * Title for the [FormTextField].
     */
    val label: String
    
    /**
     * Description text for the [FormTextField].
     */
    val description: String
    
    /**
     * Placeholder hint for the [FormTextField]
     */
    val placeholder: String
    
    /**
     * Indicates if the [FormTextField] is single line or multi-line.
     */
    val singleLine: Boolean
    
    /**
     * Minimum length constraint for the [FormTextField].
     */
    val minLength: Int
    
    /**
     * Maximum length constraint for the [FormTextField].
     */
    val maxLength: Int
    
    /**
     * Current value state for the [FormTextField].
     */
    val value: State<String>
    
    val valueChanged: StateFlow<String>
    
    /**
     * State for the supporting text that gets displayed under the [FormTextField].
     */
    val supportingText: State<String>
    
    /**
     * The current content length based on the [value] state and expressed as a string. This is
     * only available when the [minLength] or [maxLength] properties are non-zero.
     */
    val contentLength: State<String>
    
    /**
     * State that indicates if the [FormTextField] is currently focused.
     */
    val isFocused: State<Boolean>
    
    /**
     * State that indicates if there input validation on the [FormTextField] caused an error. Check
     * [errorMessage] for the actual error information.
     */
    val hasError: State<Boolean>
    
    /**
     * State that indicates the current error message if there is any error.
     */
    val errorMessage: State<String>
    
    /**
     * State that indicates if the field is editable.
     */
    val isEditable: StateFlow<Boolean>
    
    /**
     * State that indicates if the field is required.
     */
    val isRequired: StateFlow<Boolean>
    
    /**
     * Callback to update the current value of the FormTextFieldState to the given [input].
     */
    fun onValueChanged(input: String)
    
    /**
     * Callback to set the current focus value to the given [focus].
     */
    fun onFocusChanged(focus: Boolean)
    
    suspend fun evaluateExpressions()
}

/**
 * Factory function to create a [FormTextFieldState] using the [featureFormElement].
 *
 * @param featureFormElement the form element.
 * @param context a Context scoped to the lifetime of a call to the [FieldElement] composable function.
 */
internal fun FormTextFieldState(featureFormElement: FieldFormElement,
                                form: FeatureForm,
                                context: Context): FormTextFieldState =
    FormTextFieldStateImpl(featureFormElement, form, context)

/**
 * Default implementation for the [FormTextFieldState]. See [FormTextFieldState()] for the factory.
 *
 * @param formElement the form element.
 * @property context a Context scoped to the lifetime of a call to the [FieldElement] composable function.
 */
private class FormTextFieldStateImpl(
    private val formElement: FieldFormElement,
    private val featureForm: FeatureForm,
    private val context: Context
) : FormTextFieldState {
    private val _value = mutableStateOf(formElement.value.value.ifEmpty {
        // "prime" the value until expressions can be evaluated to populate the value.
        // TODO: remove this when the value is provided by expression evaluation.
        featureForm.getElementValue(formElement)?.toString() ?: ""
    })
    override val value: State<String> = _value
    override val valueChanged: StateFlow<String> = formElement.value
    
    private val _isFocused = mutableStateOf(false)
    override val isFocused: State<Boolean> = _isFocused
    
    private val _errorMessage = mutableStateOf("")
    override val errorMessage: State<String> = _errorMessage
    
    private val _hasError = mutableStateOf(false)
    override val hasError: State<Boolean> = _hasError
    
    override val isRequired: StateFlow<Boolean> = formElement.isRequired
    
    // set the label from the FieldFeatureFormElement
<<<<<<< HEAD
    override val label = formElement.label
=======
    // note when isRequired becomes a StateFlow, this logic will move into the compose function
    override val label = if (!isRequired) {
        formElement.label
    } else {
        "${formElement.label} *"
    }
>>>>>>> d3b6c309
    
    // set the description from the FieldFeatureFormElement
    override val description = formElement.description
    
    // set the placeholder from the FieldFeatureFormElement
    override val placeholder = formElement.hint
    
    // indicates singleLine only if TextBoxFeatureFormInput
    override val singleLine = formElement.input is TextBoxFormInput
    
    // fetch the minLength based on the featureFormElement.inputType
    override val minLength = when (formElement.input) {
        is TextAreaFormInput -> (formElement.input as TextAreaFormInput).minLength
        is TextBoxFormInput -> (formElement.input as TextBoxFormInput).minLength
        else -> throw IllegalArgumentException()
    }.toInt()
    
    // fetch the maxLength based on the featureFormElement.inputType
    override val maxLength = when (formElement.input) {
        is TextAreaFormInput -> (formElement.input as TextAreaFormInput).maxLength
        is TextBoxFormInput -> (formElement.input as TextBoxFormInput).maxLength
        else -> throw IllegalArgumentException()
    }.toInt()
    
    // build helper text
    val helperText =
        if (minLength > 0 && maxLength > 0) {
            if (minLength == maxLength) {
                context.getString(R.string.enter_n_chars, minLength)
            } else {
                context.getString(R.string.enter_min_to_max_chars, minLength, maxLength)
            }
        } else if (maxLength > 0) {
            context.getString(R.string.maximum_n_chars, maxLength)
        } else {
            context.getString(R.string.maximum_n_chars, 254)
            // TODO: when consuming the core API throw here and remove the line above.
            //throw IllegalStateException("invalid form data or attribute: text field must have a nonzero max length")
        }
    
    // supporting text will depend on multiple other states. If there is an error, it will display
    // error message. Otherwise description is displayed, unless it is empty in which case
    // the helper text is displayed when the field is focused.
    override val supportingText = derivedStateOf {
        if (_hasError.value) _errorMessage.value else {
            description.ifEmpty {
                if (_isFocused.value) helperText else ""
            }
        }
    }
    
    // derive the content length from the current value only if any length constraint is set
    override val contentLength = derivedStateOf {
        if (minLength > 0 || maxLength > 0) {
            _value.value.length.toString()
        } else ""
    }
    
    override val isEditable: StateFlow<Boolean> = formElement.isEditable
    
    override fun onValueChanged(input: String) {
        editValue(input)
        _value.value = input
        validateLength()
    }
    
    override fun onFocusChanged(focus: Boolean) {
        _isFocused.value = focus
    }
    
    /**
     * Validates the current [value]'s length based on the [minLength], [maxLength], and [isRequired] and sets the
     * [hasError] and [errorMessage] if there was an error in validation.
     */
    private fun validateLength() {
        _hasError.value = if (_value.value.length !in minLength..maxLength) {
            _errorMessage.value = helperText
            true
<<<<<<< HEAD
            
        } else if (isRequired.value && _value.value.isEmpty()) {
=======
        } else if (isRequired && _value.value.isEmpty()) {
>>>>>>> d3b6c309
            _errorMessage.value = context.getString(R.string.required)
            true
        } else {
            false
        }
    }
    
    /**
     * Set the value in the feature's attribute map.
     * Committing the transaction will either discard this edit or persist it in the associated geodatabase,
     * and refresh the feature.
     */
    private fun editValue(value: Any?) {
        featureForm.editValue(formElement, value)
    }
    
    override suspend fun evaluateExpressions() {
        featureForm.evaluateExpressions()
    }
}<|MERGE_RESOLUTION|>--- conflicted
+++ resolved
@@ -147,16 +147,7 @@
     override val isRequired: StateFlow<Boolean> = formElement.isRequired
     
     // set the label from the FieldFeatureFormElement
-<<<<<<< HEAD
     override val label = formElement.label
-=======
-    // note when isRequired becomes a StateFlow, this logic will move into the compose function
-    override val label = if (!isRequired) {
-        formElement.label
-    } else {
-        "${formElement.label} *"
-    }
->>>>>>> d3b6c309
     
     // set the description from the FieldFeatureFormElement
     override val description = formElement.description
@@ -235,12 +226,8 @@
         _hasError.value = if (_value.value.length !in minLength..maxLength) {
             _errorMessage.value = helperText
             true
-<<<<<<< HEAD
             
         } else if (isRequired.value && _value.value.isEmpty()) {
-=======
-        } else if (isRequired && _value.value.isEmpty()) {
->>>>>>> d3b6c309
             _errorMessage.value = context.getString(R.string.required)
             true
         } else {
