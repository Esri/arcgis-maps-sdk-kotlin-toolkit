/*
 * Copyright 2023 Esri
 *
 * Licensed under the Apache License, Version 2.0 (the "License");
 * you may not use this file except in compliance with the License.
 * You may obtain a copy of the License at
 *
 * http://www.apache.org/licenses/LICENSE-2.0
 *
 * Unless required by applicable law or agreed to in writing, software
 * distributed under the License is distributed on an "AS IS" BASIS,
 * WITHOUT WARRANTIES OR CONDITIONS OF ANY KIND, either express or implied.
 * See the License for the specific language governing permissions and
 * limitations under the License.
 */

package com.arcgismaps.toolkit.featureforms.components.text

import android.content.Context
import androidx.compose.runtime.Composable
import androidx.compose.runtime.Stable
import androidx.compose.runtime.State
import androidx.compose.runtime.derivedStateOf
import androidx.compose.runtime.mutableStateOf
<<<<<<< HEAD
import com.arcgismaps.data.RangeDomain
=======
import androidx.compose.runtime.saveable.Saver
import androidx.compose.runtime.saveable.listSaver
import androidx.compose.runtime.saveable.rememberSaveable
>>>>>>> b0c09648
import com.arcgismaps.mapping.featureforms.FeatureForm
import com.arcgismaps.mapping.featureforms.FieldFormElement
import com.arcgismaps.mapping.featureforms.TextBoxFormInput
import com.arcgismaps.toolkit.featureforms.R
import com.arcgismaps.toolkit.featureforms.components.FieldElement
import com.arcgismaps.toolkit.featureforms.components.base.BaseFieldState
<<<<<<< HEAD
import com.arcgismaps.toolkit.featureforms.utils.isFloatingPoint
import com.arcgismaps.toolkit.featureforms.utils.isIntegerType
import com.arcgismaps.toolkit.featureforms.utils.isNumeric
=======
import com.arcgismaps.toolkit.featureforms.components.base.FieldProperties
import com.arcgismaps.toolkit.featureforms.utils.editValue
>>>>>>> b0c09648
import kotlinx.coroutines.CoroutineScope
import kotlinx.coroutines.flow.MutableStateFlow
import kotlinx.coroutines.flow.StateFlow
import kotlinx.coroutines.flow.asStateFlow
import kotlinx.coroutines.flow.drop
import kotlinx.coroutines.launch

internal class TextFieldProperties(
    label: String,
    placeholder: String,
    description: String,
    value: StateFlow<String>,
    required: StateFlow<Boolean>,
    editable: StateFlow<Boolean>,
    val singleLine: Boolean,
    val minLength: Int,
    val maxLength: Int,
) : FieldProperties(label, placeholder, description, value, required, editable)

/**
 * A class to handle the state of a [FormTextField]. Essential properties are inherited from the
 * [BaseFieldState].
 *
 * @param properties the [TextFieldProperties] associated with this state.
 * @param initialValue optional initial value to set for this field. It is set to the value of
 * [TextFieldProperties.value] by default.
 * @param scope a [CoroutineScope] to start [StateFlow] collectors on.
 * @param context a Context scoped to the lifetime of a call to the [FieldElement] composable function.
 * @param onEditValue a callback to invoke when the user edits result in a change of value. This
 * is called on [FormTextFieldState.onValueChanged].
 */
@Stable
internal class FormTextFieldState(
    properties: TextFieldProperties,
    initialValue: String = properties.value.value,
    scope: CoroutineScope,
    private val context: Context,
    onEditValue: (Any?) -> Unit
) : BaseFieldState(
    properties = properties,
    initialValue = initialValue,
    scope = scope,
    onEditValue = onEditValue
) {
    // indicates singleLine only if TextBoxFeatureFormInput
    val singleLine = properties.singleLine

    // fetch the minLength based on the featureFormElement.inputType
    val minLength = properties.minLength

    // fetch the maxLength based on the featureFormElement.inputType
    val maxLength = properties.maxLength

    // supporting text will depend on multiple other states. If there is an error, it will display
    // error message. Otherwise description is displayed, unless it is empty in which case
    // the helper text is displayed when the field is focused.
    val supportingText = derivedStateOf {
        if (_hasError.value) _errorMessage else {
            description.ifEmpty {
                if (_isFocused.value) helperText else ""
            }
        }
    }
<<<<<<< HEAD
    
    private var _errorMessage: String = ""
=======
>>>>>>> b0c09648

    private val _isFocused: MutableStateFlow<Boolean> = MutableStateFlow(false)
    val isFocused: StateFlow<Boolean> = _isFocused.asStateFlow()

    private val _hasError = mutableStateOf(false)
    val hasError: State<Boolean> = _hasError

    private var _errorMessage: String = ""

    // build helper text
<<<<<<< HEAD
    private val helperText =
        if (fieldType.isNumeric) {
            val domain = formElement.domain
            
            if (domain != null && domain is RangeDomain) {
                val min = domain.minValue as? Number
                val max = domain.maxValue as? Number
                
                if (min != null && max != null) {
                    context.getString(R.string.numeric_range_helper_text, min.toInt(), max.toInt())
                } else if (min != null) {
                    context.getString(R.string.less_than_min_value)
                } else if (max != null) {
                    context.getString(R.string.exceeds_max_value)
                } else {
                    ""
                }
            } else {
                ""
            }

        } else {
            if (minLength > 0 && maxLength > 0) {
                if (minLength == maxLength) {
                    context.getString(R.string.enter_n_chars, minLength)
                } else {
                    context.getString(R.string.enter_min_to_max_chars, minLength, maxLength)
                }
            } else if (maxLength > 0) {
                context.getString(R.string.maximum_n_chars, maxLength)
            } else {
                context.getString(R.string.maximum_n_chars, 254)
            }
=======
    private val helperText = if (minLength > 0 && maxLength > 0) {
        if (minLength == maxLength) {
            context.getString(R.string.enter_n_chars, minLength)
        } else {
            context.getString(R.string.enter_min_to_max_chars, minLength, maxLength)
>>>>>>> b0c09648
        }
    } else if (maxLength > 0) {
        context.getString(R.string.maximum_n_chars, maxLength)
    } else {
        context.getString(R.string.maximum_n_chars, 254)
        // TODO: when consuming the core API throw here and remove the line above.
        //throw IllegalStateException("invalid form data or attribute: text field must have a nonzero max length")
    }

    init {
        scope.launch {
            value.drop(1).collect { newValue ->
                if (isEditable.value) {
                    validate(newValue, true)
                }
            }
        }
        scope.launch {
            isFocused.collect {
                if (it) {
                    validate(value.value, true)
                } else {
                    validate(value.value, !isRequired.value)
                }
            }
        }
    }
    
    private fun validateNumericRange(value: String): Boolean {
        require(fieldType.isNumeric)
        return if (domain != null && domain is RangeDomain) {
            val min = domain.minValue as? Number
            val max = domain.maxValue as? Number
            val doubleVal = value.toDouble()
            if (min != null && max != null) {
                doubleVal in min.toDouble()..max.toDouble()
            } else if (min != null) {
                min.toDouble() >= doubleVal
            } else if (max != null) {
                doubleVal <= max.toDouble()
            } else {
                true
            }
        } else {
            true
        }
    }

    /**
     * Validates the current [value]'s length based on the [minLength], [maxLength], and [isRequired] and sets the
     * [hasError] and [_errorMessage] if there was an error in validation.
     */
    private fun validate(value: String, canBeEmpty: Boolean) {
        _hasError.value = if (!canBeEmpty && value.isEmpty()) {
            _errorMessage = context.getString(R.string.required)
            true
        } else if (!fieldType.isNumeric && value.length !in minLength..maxLength) {
            _errorMessage = helperText
            true
        } else if (fieldType.isNumeric) {
            if (value.isEmpty() && canBeEmpty) {
                false
            } else if (fieldType.isIntegerType && value.toIntOrNull() == null) {
                _errorMessage = context.getString(R.string.value_must_be_a_whole_number)
                true
            } else if (fieldType.isFloatingPoint && value.toDoubleOrNull() == null) {
                _errorMessage = context.getString(R.string.value_must_be_a_number)
                true
            } else if (!validateNumericRange(value)) {
                _errorMessage = helperText
                true
            } else {
                false
            }
        } else {
            false
        }
    }

    fun onFocusChanged(focus: Boolean) {
        _isFocused.value = focus
    }

    companion object {
        fun Saver(
            formElement: FieldFormElement,
            form: FeatureForm,
            context: Context,
            scope: CoroutineScope
        ): Saver<FormTextFieldState, Any> = listSaver(
            save = {
                listOf(
                    it.value.value,
                    it.singleLine,
                    it.minLength,
                    it.maxLength,
                    it.hasError.value,
                    it._errorMessage
                )
            },
            restore = { list ->
                FormTextFieldState(
                    properties = TextFieldProperties(
                        label = formElement.label,
                        placeholder = formElement.hint,
                        description = formElement.description,
                        value = formElement.value,
                        required = formElement.isRequired,
                        editable = formElement.isEditable,
                        singleLine = list[1] as Boolean,
                        minLength = list[2] as Int,
                        maxLength = list[3] as Int
                    ),
                    initialValue = list[0] as String,
                    scope = scope,
                    context = context,
                    onEditValue = { newValue ->
                        form.editValue(formElement, newValue)
                        scope.launch { form.evaluateExpressions() }
                    },
                ).apply {
                    _hasError.value = list[4] as Boolean
                    _errorMessage = list[5] as String
                }
            }
        )
    }
}

@Composable
internal fun rememberFormTextFieldState(
    field: FieldFormElement,
    minLength: Int,
    maxLength: Int,
    form: FeatureForm,
    context: Context,
    scope: CoroutineScope
): FormTextFieldState = rememberSaveable(
    saver = FormTextFieldState.Saver(field, form, context, scope)
) {
    FormTextFieldState(
        properties = TextFieldProperties(
            label = field.label,
            placeholder = field.hint,
            description = field.description,
            value = field.value,
            editable = field.isEditable,
            required = field.isRequired,
            singleLine = field.input is TextBoxFormInput,
            minLength = minLength,
            maxLength = maxLength,
        ),
        scope = scope,
        context = context,
        onEditValue = {
            form.editValue(field, it)
            scope.launch { form.evaluateExpressions() }
        }
    )
}<|MERGE_RESOLUTION|>--- conflicted
+++ resolved
@@ -22,27 +22,21 @@
 import androidx.compose.runtime.State
 import androidx.compose.runtime.derivedStateOf
 import androidx.compose.runtime.mutableStateOf
-<<<<<<< HEAD
 import com.arcgismaps.data.RangeDomain
-=======
 import androidx.compose.runtime.saveable.Saver
 import androidx.compose.runtime.saveable.listSaver
 import androidx.compose.runtime.saveable.rememberSaveable
->>>>>>> b0c09648
 import com.arcgismaps.mapping.featureforms.FeatureForm
 import com.arcgismaps.mapping.featureforms.FieldFormElement
 import com.arcgismaps.mapping.featureforms.TextBoxFormInput
 import com.arcgismaps.toolkit.featureforms.R
 import com.arcgismaps.toolkit.featureforms.components.FieldElement
 import com.arcgismaps.toolkit.featureforms.components.base.BaseFieldState
-<<<<<<< HEAD
 import com.arcgismaps.toolkit.featureforms.utils.isFloatingPoint
 import com.arcgismaps.toolkit.featureforms.utils.isIntegerType
 import com.arcgismaps.toolkit.featureforms.utils.isNumeric
-=======
 import com.arcgismaps.toolkit.featureforms.components.base.FieldProperties
 import com.arcgismaps.toolkit.featureforms.utils.editValue
->>>>>>> b0c09648
 import kotlinx.coroutines.CoroutineScope
 import kotlinx.coroutines.flow.MutableStateFlow
 import kotlinx.coroutines.flow.StateFlow
@@ -106,11 +100,6 @@
             }
         }
     }
-<<<<<<< HEAD
-    
-    private var _errorMessage: String = ""
-=======
->>>>>>> b0c09648
 
     private val _isFocused: MutableStateFlow<Boolean> = MutableStateFlow(false)
     val isFocused: StateFlow<Boolean> = _isFocused.asStateFlow()
@@ -121,7 +110,6 @@
     private var _errorMessage: String = ""
 
     // build helper text
-<<<<<<< HEAD
     private val helperText =
         if (fieldType.isNumeric) {
             val domain = formElement.domain
@@ -155,21 +143,7 @@
             } else {
                 context.getString(R.string.maximum_n_chars, 254)
             }
-=======
-    private val helperText = if (minLength > 0 && maxLength > 0) {
-        if (minLength == maxLength) {
-            context.getString(R.string.enter_n_chars, minLength)
-        } else {
-            context.getString(R.string.enter_min_to_max_chars, minLength, maxLength)
->>>>>>> b0c09648
-        }
-    } else if (maxLength > 0) {
-        context.getString(R.string.maximum_n_chars, maxLength)
-    } else {
-        context.getString(R.string.maximum_n_chars, 254)
-        // TODO: when consuming the core API throw here and remove the line above.
-        //throw IllegalStateException("invalid form data or attribute: text field must have a nonzero max length")
-    }
+        }
 
     init {
         scope.launch {
