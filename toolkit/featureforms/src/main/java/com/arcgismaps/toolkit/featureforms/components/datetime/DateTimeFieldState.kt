--- conflicted
+++ resolved
@@ -30,17 +30,9 @@
 import com.arcgismaps.toolkit.featureforms.components.text.FormTextFieldState
 import com.arcgismaps.toolkit.featureforms.components.text.TextFieldProperties
 import com.arcgismaps.toolkit.featureforms.utils.editValue
-<<<<<<< HEAD
-import kotlinx.coroutines.CoroutineScope
-import kotlinx.coroutines.flow.SharingStarted
-import kotlinx.coroutines.flow.StateFlow
-import kotlinx.coroutines.flow.map
-import kotlinx.coroutines.flow.stateIn
-=======
 import com.arcgismaps.toolkit.featureforms.utils.valueFlow
 import kotlinx.coroutines.CoroutineScope
 import kotlinx.coroutines.flow.StateFlow
->>>>>>> 2e4827ca
 import kotlinx.coroutines.launch
 import java.time.Instant
 
@@ -110,11 +102,7 @@
                         label = field.label,
                         placeholder = field.hint,
                         description = field.description,
-<<<<<<< HEAD
-                        value = dateTimeValue(field.value, scope),
-=======
                         value = field.valueFlow(scope),
->>>>>>> 2e4827ca
                         editable = field.isEditable,
                         required = field.isRequired,
                         visible = field.isVisible,
@@ -154,11 +142,7 @@
             label = field.label,
             placeholder = field.hint,
             description = field.description,
-<<<<<<< HEAD
-            value = DateTimeFieldState.dateTimeValue(field.value, scope),
-=======
             value = field.valueFlow(scope),
->>>>>>> 2e4827ca
             editable = field.isEditable,
             required = field.isRequired,
             visible = field.isVisible,
@@ -172,8 +156,4 @@
             scope.launch { form.evaluateExpressions() }
         }
     )
-<<<<<<< HEAD
-}
-=======
-}
->>>>>>> 2e4827ca
+}