--- conflicted
+++ resolved
@@ -117,10 +117,7 @@
     <string name="download_empty_file">Empty files cannot be downloaded</string>
     <string name="attachment_deleted">%1s was deleted successfully</string>
     <string name="attachment_size_limit_exceeded">Attachments larger than %1$s cannot be downloaded</string>
-<<<<<<< HEAD
     <string name="barcode_tooltip">Point your camera at a barcode</string>
     <string name="barcode_permission_denied">Camera permissions are required to scan barcodes. Please enable camera permissions in your device settings.</string>
-=======
     <string name="unsupported_type">Unsupported Type</string>
->>>>>>> e24bbc80
 </resources>