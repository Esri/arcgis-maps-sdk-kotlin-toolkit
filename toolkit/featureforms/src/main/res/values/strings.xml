<?xml version="1.0" encoding="utf-8"?><!--
  ~
  ~  Copyright 2023 Esri
  ~
  ~  Licensed under the Apache License, Version 2.0 (the "License");
  ~  you may not use this file except in compliance with the License.
  ~  You may obtain a copy of the License at
  ~
  ~     http://www.apache.org/licenses/LICENSE-2.0
  ~
  ~  Unless required by applicable law or agreed to in writing, software
  ~  distributed under the License is distributed on an "AS IS" BASIS,
  ~  WITHOUT WARRANTIES OR CONDITIONS OF ANY KIND, either express or implied.
  ~  See the License for the specific language governing permissions and
  ~  limitations under the License.
  ~
  -->

<resources>
    <!-- Helper text that tells the user how many characters to enter in a field
        All the quantities may not be needed for all languages -->
    <plurals name="enter_n_chars">
        <item quantity="zero">Enter %1$d character</item>
        <item quantity="one">Enter %1$d character</item>
        <item quantity="two">Enter %1$d characters</item>
        <item quantity="few">Enter %1$d characters</item>
        <item quantity="many">Enter %1$d characters</item>
        <item quantity="other">Enter %1$d characters</item>
    </plurals>
    <!-- Helper text that tells the user exactly how many characters to enter in a field
        All the quantities may not be needed for all languages -->
    <plurals name="value_must_be_n_characters">
        <item quantity="zero">Value must be %1$d character</item>
        <item quantity="one">Value must be %1$d character</item>
        <item quantity="two">Value must be %1$d characters</item>
        <item quantity="few">Value must be %1$d characters</item>
        <item quantity="many">Value must be %1$d characters</item>
        <item quantity="other">Value must be %1$d characters</item>
    </plurals>
    <!-- Helper text that tells the user the maximum number of characters allowed in a field
        All the quantities may not be needed for all languages -->
    <plurals name="maximum_n_chars">
        <item quantity="zero">Maximum %1$d character</item>
        <item quantity="one">Maximum %1$d character</item>
        <item quantity="two">Maximum %1$d characters</item>
        <item quantity="few">Maximum %1$d characters</item>
        <item quantity="many">Maximum %1$d characters</item>
        <item quantity="other">Maximum %1$d characters</item>
    </plurals>
    <!--suppress AndroidLintPluralsCandidate-->
    <string name="enter_min_to_max_chars">Enter %1$d to %2$d characters</string>
    <!--suppress AndroidLintPluralsCandidate-->
    <string name="value_must_be_from_to_characters">Value must be %1$d to %2$d characters</string>
    <!--suppress AndroidLintPluralsCandidate-->
    <string name="maximum_n_chars">Maximum %1$d characters</string>
    <string name="no_value">No value</string>
    <string name="enter_value">Enter Value</string>
    <string name="required">Required</string>
    <string name="today">Today</string>
    <string name="now">Now</string>
    <string name="cancel">Cancel</string>
    <string name="ok">OK</string>
    <string name="done">Done</string>
    <string name="filter">Filter %1$s</string>
    <string name="search">Search</string>
    <string name="numeric_range_helper_text">Enter value from %1$s to %2$s</string>
    <string name="value_must_be_from_to">Value must be from %1$s to %2$s</string>
    <string name="less_than_min_value">Less than minimum value %1$s</string>
    <string name="exceeds_max_value">Exceeds maximum value %1$s</string>
    <string name="value_must_be_a_whole_number">Value must be a whole number</string>
    <string name="value_must_be_a_number">Value must be a number</string>
    <string name="value_must_be_within_domain">Value must be within domain</string>
    <string name="value_must_not_be_empty">Value must not be empty</string>
    <string name="min_datetime_helper_text">Date must be on or after %1$s</string>
    <string name="max_datetime_helper_text">Date must be on or before %1$s</string>

    <!-- Date Picker string values -->
    <string name="ff_date_input_headline">Entered date</string>
    <string name="ff_date_input_headline_description">Entered date: %1$s</string>
    <string name="ff_date_input_invalid_for_pattern">Date does not match expected pattern: %1$s</string>
    <string name="ff_date_input_invalid_not_allowed">Date not allowed: %1$s</string>
    <string name="ff_date_input_invalid_year_range">
        Date out of expected year range %1$s - %2$s
    </string>
    <string name="ff_date_input_label">Date</string>
    <string name="ff_date_input_no_input_description">None</string>
    <string name="ff_date_input_title">Select date</string>
    <string name="ff_date_picker_headline">"Selected date"</string>
    <string name="ff_date_picker_headline_description">Current selection: %1$s</string>
    <string name="ff_date_picker_navigate_to_year_description">Navigate to year %1$s</string>
    <string name="ff_date_picker_no_selection_description">None</string>
    <string name="ff_date_picker_scroll_to_earlier_years">Scroll to show earlier years</string>
    <string name="ff_date_picker_scroll_to_later_years">Scroll to show later years</string>
    <string name="ff_date_picker_switch_to_calendar_mode">Switch to calendar input mode</string>
    <string name="ff_date_picker_switch_to_day_selection">
        "Swipe to select a year, or tap to switch back to selecting a day"
    </string>
    <string name="ff_date_picker_switch_to_input_mode">Switch to text input mode</string>
    <string name="ff_date_picker_switch_to_next_month">"Change to next month"</string>
    <string name="ff_date_picker_switch_to_previous_month">"Change to previous month"</string>
    <string name="ff_date_picker_switch_to_year_selection">"Switch to selecting a year"</string>
    <string name="ff_date_picker_title">"Select date"</string>
    <string name="ff_date_picker_today_description">Today</string>
    <string name="ff_date_picker_year_picker_pane_title">Year picker visible</string>
    <string name="ff_date_range_input_invalid_range_input">Invalid date range input</string>
    <string name="ff_date_range_input_title">Enter dates</string>
    <string name="ff_date_range_picker_day_in_range">In range</string>
    <string name="ff_date_range_picker_end_headline">End date</string>
    <string name="ff_date_range_picker_scroll_to_next_month">Scroll to show the next month</string>
    <string name="ff_date_range_picker_scroll_to_previous_month">Scroll to show the previous month</string>
    <string name="ff_date_range_picker_start_headline">Start date</string>
    <string name="ff_date_range_picker_title">Select dates</string>

    <!-- Time Picker string values -->
    <string name="ff_time_picker_am">AM</string>
    <string name="ff_time_picker_hour">Hour</string>
    <!--suppress AndroidLintPluralsCandidate-->
    <string name="ff_time_picker_hour_24h_suffix">%1$d hours</string>
    <string name="ff_time_picker_hour_selection">Select hour</string>
    <string name="ff_time_picker_hour_suffix">%1$d o\'clock</string>
    <string name="ff_time_picker_hour_text_field">for hour</string>
    <string name="ff_time_picker_minute">Minute</string>
    <string name="ff_time_picker_minute_selection">Select minutes</string>
    <!--suppress AndroidLintPluralsCandidate-->
    <string name="ff_time_picker_minute_suffix">%1$d minutes</string>
    <string name="ff_time_picker_minute_text_field">for minutes</string>
    <string name="ff_time_picker_period_toggle_description">Select AM or PM</string>
    <string name="ff_time_picker_pm">PM</string>

    <string name="take_photo">Take Photo</string>
    <string name="add_from_gallery">Add From Gallery</string>
    <string name="rename">Rename</string>
    <string name="delete">Delete</string>
    <string name="rename_attachment">Rename Attachment</string>
    <string name="name">Name</string>
    <string name="add_file">Add From Files</string>
    <string name="attachment_error">Error Adding Attachment</string>
    <string name="no_app_found">No application found to open this file type.</string>
    <string name="attachment_too_large">The File is too large. Please add a file less than 50 MB.</string>
    <string name="attachment_is_empty">Empty files are not supported</string>
    <string name="download_empty_file">Empty files cannot be downloaded</string>
    <string name="attachment_deleted">%1s was deleted successfully</string>
    <string name="attachment_size_limit_exceeded">Attachments larger than %1$s cannot be downloaded</string>
    <string name="barcode_tooltip">Point your camera at a barcode</string>
    <string name="barcode_permission_denied">Camera permissions are required to scan barcodes. Please enable camera permissions in your device settings.</string>
<<<<<<< HEAD
    <string name="unsupported_type">Unsupported Type</string>
=======
    <string name="unsupported_value">Unsupported Value</string>
>>>>>>> e41a9e1b
    <string name="tap_to_scan">Tap to scan</string>
    <string name="unable_to_open_the_camera">Unable to open the camera</string>
    <string name="value_must_be_a_guid">Value must be a valid GUID</string>
</resources><|MERGE_RESOLUTION|>--- conflicted
+++ resolved
@@ -143,11 +143,7 @@
     <string name="attachment_size_limit_exceeded">Attachments larger than %1$s cannot be downloaded</string>
     <string name="barcode_tooltip">Point your camera at a barcode</string>
     <string name="barcode_permission_denied">Camera permissions are required to scan barcodes. Please enable camera permissions in your device settings.</string>
-<<<<<<< HEAD
-    <string name="unsupported_type">Unsupported Type</string>
-=======
     <string name="unsupported_value">Unsupported Value</string>
->>>>>>> e41a9e1b
     <string name="tap_to_scan">Tap to scan</string>
     <string name="unable_to_open_the_camera">Unable to open the camera</string>
     <string name="value_must_be_a_guid">Value must be a valid GUID</string>
