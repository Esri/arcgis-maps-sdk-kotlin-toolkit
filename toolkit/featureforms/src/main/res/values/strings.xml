<?xml version="1.0" encoding="utf-8"?><!--
  ~
  ~  Copyright 2023 Esri
  ~
  ~  Licensed under the Apache License, Version 2.0 (the "License");
  ~  you may not use this file except in compliance with the License.
  ~  You may obtain a copy of the License at
  ~
  ~     http://www.apache.org/licenses/LICENSE-2.0
  ~
  ~  Unless required by applicable law or agreed to in writing, software
  ~  distributed under the License is distributed on an "AS IS" BASIS,
  ~  WITHOUT WARRANTIES OR CONDITIONS OF ANY KIND, either express or implied.
  ~  See the License for the specific language governing permissions and
  ~  limitations under the License.
  ~
  -->

<resources>
    <!-- Helper text that tells the user how many characters to enter in a field
        All the quantities may not be needed for all languages -->
    <plurals name="enter_n_chars">
        <item quantity="zero">Enter %1$d character</item>
        <item quantity="one">Enter %1$d character</item>
        <item quantity="two">Enter %1$d characters</item>
        <item quantity="few">Enter %1$d characters</item>
        <item quantity="many">Enter %1$d characters</item>
        <item quantity="other">Enter %1$d characters</item>
    </plurals>
    <!-- Helper text that tells the user exactly how many characters to enter in a field
        All the quantities may not be needed for all languages -->
    <plurals name="value_must_be_n_characters">
        <item quantity="zero">Value must be %1$d character</item>
        <item quantity="one">Value must be %1$d character</item>
        <item quantity="two">Value must be %1$d characters</item>
        <item quantity="few">Value must be %1$d characters</item>
        <item quantity="many">Value must be %1$d characters</item>
        <item quantity="other">Value must be %1$d characters</item>
    </plurals>
    <!-- Helper text that tells the user the maximum number of characters allowed in a field
        All the quantities may not be needed for all languages -->
    <plurals name="maximum_n_chars">
        <item quantity="zero">Maximum %1$d character</item>
        <item quantity="one">Maximum %1$d character</item>
        <item quantity="two">Maximum %1$d characters</item>
        <item quantity="few">Maximum %1$d characters</item>
        <item quantity="many">Maximum %1$d characters</item>
        <item quantity="other">Maximum %1$d characters</item>
    </plurals>
    <!--suppress AndroidLintPluralsCandidate-->
    <string name="enter_min_to_max_chars">Enter %1$d to %2$d characters</string>
    <!--suppress AndroidLintPluralsCandidate-->
    <string name="value_must_be_from_to_characters">Value must be %1$d to %2$d characters</string>
    <!--suppress AndroidLintPluralsCandidate-->
    <string name="maximum_n_chars">Maximum %1$d characters</string>
    <string name="no_value">No value</string>
    <string name="enter_value">Enter Value</string>
    <string name="required">Required</string>
    <string name="today">Today</string>
    <string name="now">Now</string>
    <string name="cancel">Cancel</string>
    <string name="ok">OK</string>
    <string name="done">Done</string>
    <string name="filter">Filter %1$s</string>
    <string name="search">Search</string>
    <string name="numeric_range_helper_text">Enter value from %1$s to %2$s</string>
    <string name="value_must_be_from_to">Value must be from %1$s to %2$s</string>
    <string name="less_than_min_value">Less than minimum value %1$s</string>
    <string name="exceeds_max_value">Exceeds maximum value %1$s</string>
    <string name="value_must_be_a_whole_number">Value must be a whole number</string>
    <string name="value_must_be_a_number">Value must be a number</string>
    <string name="value_must_be_within_domain">Value must be within domain</string>
    <string name="value_must_not_be_empty">Value must not be empty</string>
    <string name="min_datetime_helper_text">Date must be on or after %1$s</string>
    <string name="max_datetime_helper_text">Date must be on or before %1$s</string>

    <!-- Date Picker string values -->
    <string name="ff_date_input_headline">Entered date</string>
    <string name="ff_date_input_headline_description">Entered date: %1$s</string>
    <string name="ff_date_input_invalid_for_pattern">Date does not match expected pattern: %1$s</string>
    <string name="ff_date_input_invalid_not_allowed">Date not allowed: %1$s</string>
    <string name="ff_date_input_invalid_year_range">
        Date out of expected year range %1$s - %2$s
    </string>
    <string name="ff_date_input_label">Date</string>
    <string name="ff_date_input_no_input_description">None</string>
    <string name="ff_date_input_title">Select date</string>
    <string name="ff_date_picker_headline">"Selected date"</string>
    <string name="ff_date_picker_headline_description">Current selection: %1$s</string>
    <string name="ff_date_picker_navigate_to_year_description">Navigate to year %1$s</string>
    <string name="ff_date_picker_no_selection_description">None</string>
    <string name="ff_date_picker_scroll_to_earlier_years">Scroll to show earlier years</string>
    <string name="ff_date_picker_scroll_to_later_years">Scroll to show later years</string>
    <string name="ff_date_picker_switch_to_calendar_mode">Switch to calendar input mode</string>
    <string name="ff_date_picker_switch_to_day_selection">
        "Swipe to select a year, or tap to switch back to selecting a day"
    </string>
    <string name="ff_date_picker_switch_to_input_mode">Switch to text input mode</string>
    <string name="ff_date_picker_switch_to_next_month">"Change to next month"</string>
    <string name="ff_date_picker_switch_to_previous_month">"Change to previous month"</string>
    <string name="ff_date_picker_switch_to_year_selection">"Switch to selecting a year"</string>
    <string name="ff_date_picker_title">"Select date"</string>
    <string name="ff_date_picker_today_description">Today</string>
    <string name="ff_date_picker_year_picker_pane_title">Year picker visible</string>
    <string name="ff_date_range_input_invalid_range_input">Invalid date range input</string>
    <string name="ff_date_range_input_title">Enter dates</string>
    <string name="ff_date_range_picker_day_in_range">In range</string>
    <string name="ff_date_range_picker_end_headline">End date</string>
    <string name="ff_date_range_picker_scroll_to_next_month">Scroll to show the next month</string>
    <string name="ff_date_range_picker_scroll_to_previous_month">Scroll to show the previous month</string>
    <string name="ff_date_range_picker_start_headline">Start date</string>
    <string name="ff_date_range_picker_title">Select dates</string>

    <!-- Time Picker string values -->
    <string name="ff_time_picker_am">AM</string>
    <string name="ff_time_picker_hour">Hour</string>
    <!--suppress AndroidLintPluralsCandidate-->
    <string name="ff_time_picker_hour_24h_suffix">%1$d hours</string>
    <string name="ff_time_picker_hour_selection">Select hour</string>
    <string name="ff_time_picker_hour_suffix">%1$d o\'clock</string>
    <string name="ff_time_picker_hour_text_field">for hour</string>
    <string name="ff_time_picker_minute">Minute</string>
    <string name="ff_time_picker_minute_selection">Select minutes</string>
    <!--suppress AndroidLintPluralsCandidate-->
    <string name="ff_time_picker_minute_suffix">%1$d minutes</string>
    <string name="ff_time_picker_minute_text_field">for minutes</string>
    <string name="ff_time_picker_period_toggle_description">Select AM or PM</string>
    <string name="ff_time_picker_pm">PM</string>

    <string name="take_photo">Take Photo</string>
    <string name="add_from_gallery">Add From Gallery</string>
    <string name="rename">Rename</string>
    <string name="delete">Delete</string>
    <string name="rename_attachment">Rename Attachment</string>
    <string name="name">Name</string>
    <string name="add_file">Add From Files</string>
    <string name="attachment_error">Error Adding Attachment</string>
    <string name="no_app_found">No application found to open this file type.</string>
    <string name="attachment_too_large">The File is too large. Please add a file less than 50 MB.</string>
    <string name="attachment_is_empty">Empty files are not supported</string>
    <string name="download_empty_file">Empty files cannot be downloaded</string>
    <string name="attachment_deleted">%1s was deleted successfully</string>
    <string name="attachment_size_limit_exceeded">Attachments larger than %1$s cannot be downloaded</string>
    <string name="barcode_tooltip">Point your camera at a barcode</string>
    <string name="barcode_permission_denied">Camera permissions are required to scan barcodes. Please enable camera permissions in your device settings.</string>
    <string name="unsupported_value">Unsupported Value</string>
    <string name="tap_to_scan">Tap to scan</string>
    <string name="unable_to_open_the_camera">Unable to open the camera</string>
    <string name="value_must_be_a_guid">Value must be a valid GUID</string>
<<<<<<< HEAD
=======
    <string name="delete_attachment_title">Delete Attachment?</string>
    <string name="delete_attachment_confirmation">Are you sure you want to delete this attachment?</string>
    <string name="download_failed">Unable to download this file.</string>
    <string name="file_size_exceeds_limit">File Size Exceeds Limit</string>
    <string name="unsupported_file_type">Unsupported File Type</string>
>>>>>>> 627ba883
    <string name="save">Save</string>
    <string name="discard">Discard</string>
    <string name="none_selected">None Selected</string>
    <string name="the_form_has_validation_errors">The form has validation errors</string>
    <string name="the_form_has_edits">The form has edits</string>
    <string name="do_you_want_to_save_your_changes">Do you want to save your changes?</string>
<<<<<<< HEAD
    <string name="no_associations_found">No associations found</string>
=======
    <string name="terminal">Terminal : %1$s</string>
    <string name="containment_visible">Containment Visible : %1$s</string>
>>>>>>> 627ba883
    <plurals name="you_have_errors_that_must_be_fixed_before_saving">
        <item quantity="zero">You have %1$d errors that must be fixed before saving.</item>
        <item quantity="one">You have %1$d error that must be fixed before saving.</item>
        <item quantity="two">You have %1$d errors that must be fixed before saving</item>
        <item quantity="few">You have %1$d errors that must be fixed before saving</item>
        <item quantity="many">You have %1$d errors that must be fixed before saving</item>
        <item quantity="other">You have %1$d errors that must be fixed before saving</item>
    </plurals>
</resources><|MERGE_RESOLUTION|>--- conflicted
+++ resolved
@@ -147,26 +147,20 @@
     <string name="tap_to_scan">Tap to scan</string>
     <string name="unable_to_open_the_camera">Unable to open the camera</string>
     <string name="value_must_be_a_guid">Value must be a valid GUID</string>
-<<<<<<< HEAD
-=======
     <string name="delete_attachment_title">Delete Attachment?</string>
     <string name="delete_attachment_confirmation">Are you sure you want to delete this attachment?</string>
     <string name="download_failed">Unable to download this file.</string>
     <string name="file_size_exceeds_limit">File Size Exceeds Limit</string>
     <string name="unsupported_file_type">Unsupported File Type</string>
->>>>>>> 627ba883
     <string name="save">Save</string>
     <string name="discard">Discard</string>
     <string name="none_selected">None Selected</string>
     <string name="the_form_has_validation_errors">The form has validation errors</string>
     <string name="the_form_has_edits">The form has edits</string>
     <string name="do_you_want_to_save_your_changes">Do you want to save your changes?</string>
-<<<<<<< HEAD
     <string name="no_associations_found">No associations found</string>
-=======
     <string name="terminal">Terminal : %1$s</string>
     <string name="containment_visible">Containment Visible : %1$s</string>
->>>>>>> 627ba883
     <plurals name="you_have_errors_that_must_be_fixed_before_saving">
         <item quantity="zero">You have %1$d errors that must be fixed before saving.</item>
         <item quantity="one">You have %1$d error that must be fixed before saving.</item>
