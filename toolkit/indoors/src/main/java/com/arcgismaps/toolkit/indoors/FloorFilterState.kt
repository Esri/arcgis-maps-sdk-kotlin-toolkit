/*
 *  Copyright 2023 Esri
 *
 *  Licensed under the Apache License, Version 2.0 (the "License");
 *  you may not use this file except in compliance with the License.
 *  You may obtain a copy of the License at
 *
 *     http://www.apache.org/licenses/LICENSE-2.0
 *
 *  Unless required by applicable law or agreed to in writing, software
 *  distributed under the License is distributed on an "AS IS" BASIS,
 *  WITHOUT WARRANTIES OR CONDITIONS OF ANY KIND, either express or implied.
 *  See the License for the specific language governing permissions and
 *  limitations under the License.
 *
 */

package com.arcgismaps.toolkit.indoors

import android.view.View
import androidx.compose.material3.Typography
import androidx.compose.ui.geometry.Size
import androidx.compose.ui.graphics.Color
import androidx.compose.ui.unit.dp
import com.arcgismaps.mapping.GeoModel
import com.arcgismaps.mapping.floor.FloorFacility
import com.arcgismaps.mapping.floor.FloorLevel
import com.arcgismaps.mapping.floor.FloorManager
import com.arcgismaps.mapping.floor.FloorSite
import com.arcgismaps.mapping.view.GeoView
import kotlinx.coroutines.CoroutineScope
import kotlinx.coroutines.flow.MutableStateFlow
import kotlinx.coroutines.flow.StateFlow
import kotlinx.coroutines.flow.asStateFlow
import kotlinx.coroutines.launch

/**
 * Represents the state for the FloorFilter.
 *
 * _Workflow example:_
 *
 * ```
 *  val floorFilterState: FloorFilterState = FloorFilterState(this.map.value, viewModelScope) { floorFilterSelection ->
 *      when (floorFilterSelection.type) {
 *          is FloorFilterSelection.Type.FloorSite -> {
 *              val floorFilterSelectionType =
 *                  floorFilterSelection.type as FloorFilterSelection.Type.FloorSite
 *              floorFilterSelectionType.site.geometry?.let {
 *                  this.setViewpoint(Viewpoint(getEnvelopeWithBuffer(it)))
 *                 }
 *              }
 *              is FloorFilterSelection.Type.FloorFacility -> {
 *              ....
 *
 *       }
 *  }
 * ```
 *
 * @since 200.2.0
 */
public sealed interface FloorFilterState {
    public val floorManager: StateFlow<FloorManager?>
    public val sites: List<FloorSite>
    public val facilities: List<FloorFacility>

    public var selectedSiteId: String?
    public var selectedFacilityId: String?
    public var selectedLevelId: String?

    public val onFacilityChanged: StateFlow<FloorFacility?>
    public val onLevelChanged: StateFlow<FloorLevel?>

    public val uiProperties: UIProperties

    public fun getSelectedSite(): FloorSite?
    public fun getSelectedFacility(): FloorFacility?
}

/**
 * Default implementation for [FloorFilterState].
 *
 * @since 200.2.0
 */
private class FloorFilterStateImpl(
    var geoModel: GeoModel,
    var coroutineScope: CoroutineScope,
    override var uiProperties: UIProperties,
    var onSelectionChangedListener: (FloorFilterSelection) -> Unit
) : FloorFilterState {

    private val _floorManager: MutableStateFlow<FloorManager?> = MutableStateFlow(null)
    override val floorManager: StateFlow<FloorManager?> = _floorManager.asStateFlow()

    private val _onFacilityChanged: MutableStateFlow<FloorFacility?> = MutableStateFlow(null)
    override val onFacilityChanged: StateFlow<FloorFacility?> = _onFacilityChanged.asStateFlow()

    private val _onLevelChanged: MutableStateFlow<FloorLevel?> = MutableStateFlow(null)
    override val onLevelChanged: StateFlow<FloorLevel?> = _onLevelChanged.asStateFlow()

    /**
     * The list of [FloorLevel]s from the [FloorManager].
     *
     * @since 200.2.0
     */
    private val levels: List<FloorLevel>
        get() {
            return floorManager.value?.levels ?: emptyList()
        }

    /**
     * The list of [FloorSite]s from the [FloorManager].
     *
     * @since 200.2.0
     */
    override val sites: List<FloorSite>
        get() {
            return floorManager.value?.sites ?: emptyList()
        }

    /**
     * The list of [FloorFacility]s from the [FloorManager].
     *
     * @since 200.2.0
     */
    override val facilities: List<FloorFacility>
        get() {
            return floorManager.value?.facilities ?: emptyList()
        }

    /**
     * The selected [FloorSite]'s site ID.
     *
     * @since 200.2.0
     */
    private var _selectedSiteId: String? = null
    override var selectedSiteId: String?
        get() {
            return _selectedSiteId
        }
        set(value) {
            _selectedSiteId = value
            selectedFacilityId = null
            coroutineScope.launch {
                getSelectedSite()?.let {
                    onSelectionChangedListener(FloorFilterSelection(FloorFilterSelection.Type.FloorSite(it)))
                }
            }
        }

    /**
     * The selected [FloorFacility]'s facility ID.
     *
     * @since 200.2.0
     */
    private var _selectedFacilityId: String? = null
    override var selectedFacilityId: String?
        get() {
            return _selectedFacilityId
        }
        set(value) {
            _selectedFacilityId = value
            if (_selectedFacilityId != null) {
                _selectedSiteId = getSelectedFacility()?.site?.id
            }
            selectedLevelId = getDefaultLevelIdForFacility(value)
            coroutineScope.launch {
                _onFacilityChanged.emit(getSelectedFacility())
                getSelectedFacility()?.let {
                    onSelectionChangedListener(FloorFilterSelection(FloorFilterSelection.Type.FloorFacility(it)))
                }
            }
        }

    /**
     * The selected [FloorLevel]'s level ID.
     *
     * @since 200.2.0
     */
    private var _selectedLevelId: String? = null
    override var selectedLevelId: String?
        get() {
            return _selectedLevelId
        }
        set(value) {
            if (_selectedLevelId != value) {
                _selectedLevelId = value
                if (_selectedLevelId != null) {
                    val selectedLevelsFacility = getSelectedLevel()?.facility
                    _selectedFacilityId = selectedLevelsFacility?.id
                    _selectedSiteId = selectedLevelsFacility?.site?.id
                }
                filterMap()
            }
            coroutineScope.launch {
                _onLevelChanged.emit(getSelectedLevel())
                getSelectedLevel()?.let {
                    onSelectionChangedListener(FloorFilterSelection(FloorFilterSelection.Type.FloorLevel(it)))
                }
            }
        }

    init {
        coroutineScope.launch {
            loadFloorManager()
        }
    }

    /**
     * Loads the floorManager when the Map is loaded.
     *
     * @since 200.2.0
     */
    private suspend fun loadFloorManager() {
        geoModel.load().onSuccess {
            val floorManager: FloorManager = geoModel.floorManager
                ?: throw IllegalStateException("The map is not configured to be floor aware")
            floorManager.load().onSuccess {
                _floorManager.value = floorManager
                // no FloorLevel is selected at this point, so clear the FloorFilter from the selected GeoModel
                filterMap()
            }.onFailure {
                throw it
            }
        }.onFailure {
            throw it
        }
    }

    /**
     * Returns the selected [FloorLevel] or null if no [FloorLevel] is selected.
     *
     * @since 200.2.0
     */
    fun getSelectedLevel(): FloorLevel? {
        return levels.firstOrNull { isLevelSelected(it) }
    }

    /**
     * Returns the selected [FloorFacility] or null if no [FloorFacility] is selected.
     *
     * @since 200.2.0
     */
    override fun getSelectedFacility(): FloorFacility? {
        return facilities.firstOrNull { isFacilitySelected(it) }
    }

    /**
     * Returns the selected [FloorSite] or null if no [FloorSite] is selected.
     *
     * @since 200.2.0
     */
    override fun getSelectedSite(): FloorSite? {
        return sites.firstOrNull { isSiteSelected(it) }
    }

    /**
     * Returns true if the [level] is selected.
     *
     * @since 200.2.0
     */
    fun isLevelSelected(level: FloorLevel?): Boolean {
        return level != null && selectedLevelId == level.id
    }

    /**
     * Returns true if the [facility] is selected.
     *
     * @since 200.2.0
     */
    fun isFacilitySelected(facility: FloorFacility?): Boolean {
        return facility != null && selectedFacilityId == facility.id
    }

    /**
     * Returns true if the [site] is selected.
     *
     * @since 200.2.0
     */
    fun isSiteSelected(site: FloorSite?): Boolean {
        return site != null && selectedSiteId == site.id
    }

    /**
     * Filters the attached [GeoModel] to the selected [FloorLevel]. If no [FloorLevel] is
     * selected, clears the floor filter from the selected [GeoModel].
     *
     * @since 200.2.0
     */
    private fun filterMap() {
        // Set levels that match the selected level's vertical order to visible
        val selectedLevel = getSelectedLevel()
        if (selectedLevel == null) {
            clearMapFilter()
        } else {
            floorManager.value?.levels?.forEach {
                it.isVisible = it.verticalOrder == selectedLevel.verticalOrder
            }
        }
    }

    /**
     * Clears the floor filter from the attached [GeoModel].
     *
     * @since 200.2.0
     */
    private fun clearMapFilter() {
        floorManager.value?.levels?.forEach {
            it.isVisible = true
        }
    }

    /**
     * Returns the level ID of the [FloorLevel] with [FloorLevel.verticalOrder] of 0. If no
     * [FloorLevel] has [FloorLevel.verticalOrder] of 0, it will return the level ID of the
     * [FloorLevel] with the lowest [FloorLevel.verticalOrder].
     *
     * @since 200.2.0
     */
    private fun getDefaultLevelIdForFacility(facilityId: String?): String? {
        val candidateLevels = levels.filter { it.facility?.id == facilityId }
        return (candidateLevels.firstOrNull { it.verticalOrder == 0 } ?: getLowestLevel(
            candidateLevels
        ))?.id
    }

    /**
     * Returns the [FloorLevel] with the lowest[FloorLevel.verticalOrder].
     *
     * @since 200.2.0
     */
    private fun getLowestLevel(levels: List<FloorLevel>): FloorLevel? {
        var lowestLevel: FloorLevel? = null
        levels.forEach {
            if (it.verticalOrder != Int.MIN_VALUE && it.verticalOrder != Int.MAX_VALUE) {
                val lowestVerticalOrder = lowestLevel?.verticalOrder
                if (lowestVerticalOrder == null || lowestVerticalOrder > it.verticalOrder) {
                    lowestLevel = it
                }
            }
        }
        return lowestLevel
    }
}

/**
 * Represents the position of the level list close button.
 *
 * @since 200.2.0
 */
public enum class ButtonPosition {
    /**
     * The button will be above the level list.
     *
     * @since 200.2.0
     */
    Top,

    /**
     * The button will be below the level list.
     *
     * @since 200.2.0
     */
    Bottom
}

/**
 * Factory function for the creating FloorFilterState.
 *
 * @param geoModel the floor aware geoModel that drives the [FloorFilter]
 * @param coroutineScope scope for [FloorFilterState] that it can use to launch jobs in response
 *        to events that change the selectedSiteId, selectedFacilityId or selectedLevelId
 * @param onSelectionChangedListener a lambda to facilitate setting of new ViewPoint on the [GeoView]
 *        with the Site or Facilities extent whenever a new Site or Facility is selected
 * @since 200.2.0
 */
public fun FloorFilterState(
    geoModel: GeoModel,
    coroutineScope: CoroutineScope,
<<<<<<< HEAD
    uiProperties: UIProperties = UIProperties(),
    onSelectionChangedListener: (FloorFilterSelection) -> Unit
=======
    onSelectionChangedListener: (FloorFilterSelection) -> Unit = { }
>>>>>>> 4dc9d909
): FloorFilterState =
    FloorFilterStateImpl(geoModel, coroutineScope, uiProperties, onSelectionChangedListener)

/**
 * The selection that was made by the user
 *
 * @since 200.2.0
 */
public data class FloorFilterSelection(public val type: Type) {
    /**
     * The type of Selection
     *
     * @since 200.2.0
     */
    public sealed class Type {
        /**
         * The FloorSite
         *
         * @since 200.2.0
         */
        public data class FloorSite(public val site: com.arcgismaps.mapping.floor.FloorSite): Type()
        /**
         * The FloorFacility
         *
         * @since 200.2.0
         */
        public data class FloorFacility(public val facility: com.arcgismaps.mapping.floor.FloorFacility): Type()
        /**
         * The FloorLevel
         *
         * @since 200.2.0
         */
        public data class FloorLevel(public val level: com.arcgismaps.mapping.floor.FloorLevel): Type()
    }

}

/**
 * UI properties used by the [FloorFilter] component which can be set or else use default values.
 *
 * @since 200.2.0
 */
public data class UIProperties(
    var selectedBackgroundColor: Color = Color(0xFFE2F1FB), // light blue
    var selectedForegroundColor: Color = Color(0xFF005E95), // dark blue
    var searchBackgroundColor: Color = Color(0xFFEEEEEE), // light gray
    var textColor: Color = Color.DarkGray,
    var backgroundColor: Color = Color.White,
    var maxDisplayLevels: Int = -1, // less than 1 will show all of the levels.
    var siteFacilityButtonVisibility: Int = View.VISIBLE,
    var closeButtonVisibility: Int = View.VISIBLE,
    var closeButtonPosition: ButtonPosition = ButtonPosition.Top,
    var buttonSize: Size = Size(60.dp.value, 40.dp.value),
    var typography: Typography = Typography()
)<|MERGE_RESOLUTION|>--- conflicted
+++ resolved
@@ -376,12 +376,8 @@
 public fun FloorFilterState(
     geoModel: GeoModel,
     coroutineScope: CoroutineScope,
-<<<<<<< HEAD
     uiProperties: UIProperties = UIProperties(),
-    onSelectionChangedListener: (FloorFilterSelection) -> Unit
-=======
     onSelectionChangedListener: (FloorFilterSelection) -> Unit = { }
->>>>>>> 4dc9d909
 ): FloorFilterState =
     FloorFilterStateImpl(geoModel, coroutineScope, uiProperties, onSelectionChangedListener)
 
