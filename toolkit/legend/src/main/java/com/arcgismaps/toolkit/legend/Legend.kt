/*
 *
 *  Copyright 2025 Esri
 *
 *  Licensed under the Apache License, Version 2.0 (the "License");
 *  you may not use this file except in compliance with the License.
 *  You may obtain a copy of the License at
 *
 *     http://www.apache.org/licenses/LICENSE-2.0
 *
 *  Unless required by applicable law or agreed to in writing, software
 *  distributed under the License is distributed on an "AS IS" BASIS,
 *  WITHOUT WARRANTIES OR CONDITIONS OF ANY KIND, either express or implied.
 *  See the License for the specific language governing permissions and
 *  limitations under the License.
 *
 */

package com.arcgismaps.toolkit.legend

import android.graphics.Bitmap
import android.os.Parcelable
import androidx.compose.foundation.Image
import androidx.compose.foundation.layout.Row
import androidx.compose.foundation.lazy.LazyColumn
import androidx.compose.foundation.lazy.itemsIndexed
import androidx.compose.material3.CircularProgressIndicator
import androidx.compose.material3.Text
import androidx.compose.runtime.Composable
import androidx.compose.runtime.LaunchedEffect
import androidx.compose.runtime.getValue
import androidx.compose.runtime.mutableStateListOf
import androidx.compose.runtime.mutableStateOf
import androidx.compose.runtime.saveable.Saver
import androidx.compose.runtime.saveable.listSaver
import androidx.compose.runtime.saveable.rememberSaveable
import androidx.compose.runtime.setValue
import androidx.compose.runtime.snapshots.SnapshotStateList
import androidx.compose.ui.Modifier
import androidx.compose.ui.graphics.asImageBitmap
import androidx.compose.ui.platform.LocalContext
import androidx.compose.ui.res.stringResource
import com.arcgismaps.mapping.Basemap
import com.arcgismaps.mapping.layers.Layer
import com.arcgismaps.mapping.layers.LayerContent
<<<<<<< HEAD
import kotlinx.coroutines.flow.Flow
import kotlinx.coroutines.flow.SharingStarted
import kotlinx.coroutines.flow.drop
import kotlinx.coroutines.flow.merge
import kotlinx.coroutines.flow.shareIn
=======
import com.arcgismaps.toolkit.legend.theme.LegendDefaults
import com.arcgismaps.toolkit.legend.theme.Typography
>>>>>>> 6130e1c8
import kotlinx.parcelize.Parcelize

@Parcelize
private data class LegendItem(
    val name: String,
    val bitmap: Bitmap?
) : Parcelable

@Parcelize
private data class LayerContentData(
    val name: String,
    val legendItems: MutableList<LegendItem> = mutableListOf(),
    val isVisible: (Double) -> Boolean
) : Parcelable

@Composable
public fun Legend(
    operationalLayers: List<LayerContent>,
    basemap: Basemap?,
    currentScale: Double,
    modifier: Modifier = Modifier,
    reverseLayerOrder: Boolean = false,
<<<<<<< HEAD
    respectScaleRange: Boolean = true
=======
    respectScaleRange: Boolean = true,
    modifier: Modifier = Modifier,
    typography: Typography = LegendDefaults.typography()
>>>>>>> 6130e1c8
) {
    val density = LocalContext.current.resources.displayMetrics.density
    var initialized: Boolean by rememberSaveable(
        operationalLayers,
        basemap
    ) { mutableStateOf(false) }
    val layerContentData =
        rememberSaveable(operationalLayers, basemap, saver = snapshotStateListSaver()) {
            mutableStateListOf<LayerContentData>()
        }

    if (!initialized) {
        // initialize legend content once
        LaunchedEffect(Unit) {
            operationalLayers.filterIsInstance<Layer>().forEach {
                it.load().onFailure { return@LaunchedEffect }
            }
            basemap?.load()?.onFailure { return@LaunchedEffect }

            basemap?.baseLayers?.forEach { it.load().onFailure { return@LaunchedEffect } }
            basemap?.referenceLayers?.forEach { it.load().onFailure { return@LaunchedEffect } }
            legendContent(
                layerContentData,
                operationalLayers,
                basemap?.baseLayers ?: emptyList(),
                basemap?.referenceLayers ?: emptyList(),
                reverseLayerOrder,
                density
            )
            initialized = true
        }
    } else {
        // establish the sublayerContents observation after initialization and after a config change.
        LaunchedEffect(Unit) {
            val sublayerContent = operationalLayers.map {
                it.subLayerContents
            } + (basemap?.baseLayers?.map {
                it.subLayerContents
            } ?: emptyList()) + (basemap?.referenceLayers?.map {
                it.subLayerContents
            } ?: emptyList())

            // drop the first values -- the initial sublayer contents are already in the Legend.
            val dropList = sublayerContent.map {
                it.drop(1)
            }
            val sublayerChangedFlow: Flow<List<LayerContent>> =
                merge(*dropList.toTypedArray()).shareIn(this, SharingStarted.Lazily)

            sublayerChangedFlow
                .collect {
                    legendContent(
                        layerContentData,
                        operationalLayers,
                        basemap?.baseLayers ?: emptyList(),
                        basemap?.referenceLayers ?: emptyList(),
                        reverseLayerOrder,
                        density
                    )
                }
        }
    }

<<<<<<< HEAD
    val validScale = (currentScale != 0.0 && !currentScale.isNaN())
    if (validScale && initialized) {
        Legend(modifier, layerContentData, currentScale, respectScaleRange)
=======
    if (initialized) {
        Legend(modifier, layerContentData, currentScale, respectScaleRange, typography)
>>>>>>> 6130e1c8
    } else {
        CircularProgressIndicator()
    }
}


@Composable
private fun Legend(
    modifier: Modifier,
    legendItems: List<LayerContentData>,
    currentScale: Double,
    respectScaleRange: Boolean,
) {
    LazyColumn(modifier = modifier) {

        itemsIndexed(legendItems) { index, item ->
            if (!respectScaleRange || item.isVisible(currentScale)) {
                if (index == legendItems.size - 1 || item.name != legendItems[index + 1].name) {
                    Row {
                        Text(text = item.name)
                    }
                }
                if (item.legendItems.isNotEmpty()) {
                    item.legendItems.forEach { legendInfo ->
                        LegendInfoRow(legendInfo)
                    }
                }
            }
        }
    }
}

@Composable
private fun LegendInfoRow(
    legendInfo: LegendItem,
) {
    Row {
        legendInfo.bitmap?.let {
            Image(
                bitmap = it.asImageBitmap(),
                contentDescription = stringResource(R.string.symbol_description)
            )
        }
        Text(text = legendInfo.name)
    }
}

private suspend fun legendContent(
    layerContentData: MutableList<LayerContentData>,
    layers: List<LayerContent>,
    baseLayers: List<LayerContent>,
    referenceLayers: List<LayerContent>,
    reverseOrder: Boolean,
    density: Float
) {
    println("sublayer legendContent call")
    layerContentData.clear()
    // Add the layers to the layer content data
    // Add the operational layers first
    addLayersAndSubLayersDataToLayerContentData(
        layers,
        reverseOrder,
        density,
        layerContentData
    )
    // Add the basemap layers
    addLayersAndSubLayersDataToLayerContentData(
        baseLayers,
        reverseOrder,
        density,
        layerContentData,
        addAtIndexZero = reverseOrder
    )
    // Add the reference layers
    addLayersAndSubLayersDataToLayerContentData(
        referenceLayers,
        reverseOrder,
        density,
        layerContentData,
        addAtIndexZero = !reverseOrder
    )
}

private suspend fun addLayersAndSubLayersDataToLayerContentData(
    layers: List<LayerContent>?,
    reverseLayerOrder: Boolean,
    density: Float,
    layerContentData: MutableList<LayerContentData>,
    addAtIndexZero: Boolean = false
) {
    layers?.let { layerList ->
        // The order of the layers is reversed to match the order in the legend
        val orderedLayers = if (reverseLayerOrder) layerList else layerList.reversed()
        val filteredLayers = orderedLayers.filter { it.isVisible && it.showInLegend }
        val layersAndSubLayersLayerContentData =
            filteredLayers.flatMap { getLayerContentData(it, density) }
        if (addAtIndexZero) {
            layerContentData.addAll(0, layersAndSubLayersLayerContentData)
        } else {
            layerContentData.addAll(layersAndSubLayersLayerContentData)
        }
    }
}

private suspend fun getLayerContentData(
    layerContent: LayerContent,
    density: Float
): List<LayerContentData> {
    val data = LayerContentData(layerContent.name) { scale ->
        layerContent.isVisibleAtScale(scale)
    }
    layerContent.fetchLegendInfos().onSuccess {
        it.map { info ->
            val bitmap = info.symbol?.createSwatch(density)?.getOrNull()?.bitmap
            LegendItem(info.name, bitmap)
        }.also { items ->
            data.legendItems.addAll(items)
        }
    }
    return if (layerContent.subLayerContents.value.isEmpty()) {
        listOf(data)
    } else {
        listOf(data) + layerContent.subLayerContents.value.flatMap { sublayer ->
            getLayerContentData(sublayer, density)
        }
    }
}

<<<<<<< HEAD
private fun <T : Parcelable> snapshotStateListSaver(): Saver<SnapshotStateList<T>, Any> = listSaver(
    {
        it.toList()
    },
    {
        mutableStateListOf<T>().apply {
            addAll(it)
        }
    }
)
=======
@Composable
private fun Legend(
    modifier: Modifier,
    legendItems: List<LayerContentData>,
    currentScale: Double,
    respectScaleRange: Boolean,
    typography: Typography
    ) {
    LazyColumn(modifier = modifier) {
        itemsIndexed(legendItems) { index, item ->
            if (!respectScaleRange || item.isVisible(currentScale)) {
                if (index == legendItems.size - 1 || item.name != legendItems[index + 1].name) {
                    Row {
                        Text(text = item.name, style = typography.layerName)
                    }
                }
                if (item.legendItems.isNotEmpty()) {
                    item.legendItems.forEach { legendInfo ->
                        LegendInfoRow(legendInfo, typography)
                    }
                }
            }
        }
    }
}

@Composable
private fun LegendInfoRow(
    legendInfo: LegendItem,
    typography: Typography,
) {
    Row {
        legendInfo.bitmap?.let {
            Image(
                bitmap = it.asImageBitmap(),
                contentDescription = stringResource(R.string.symbol_description)
            )
        }
        Text(text = legendInfo.name, style = typography.legendInfoName)
    }
}
>>>>>>> 6130e1c8
<|MERGE_RESOLUTION|>--- conflicted
+++ resolved
@@ -43,16 +43,13 @@
 import com.arcgismaps.mapping.Basemap
 import com.arcgismaps.mapping.layers.Layer
 import com.arcgismaps.mapping.layers.LayerContent
-<<<<<<< HEAD
+import com.arcgismaps.toolkit.legend.theme.LegendDefaults
+import com.arcgismaps.toolkit.legend.theme.Typography
 import kotlinx.coroutines.flow.Flow
 import kotlinx.coroutines.flow.SharingStarted
 import kotlinx.coroutines.flow.drop
 import kotlinx.coroutines.flow.merge
 import kotlinx.coroutines.flow.shareIn
-=======
-import com.arcgismaps.toolkit.legend.theme.LegendDefaults
-import com.arcgismaps.toolkit.legend.theme.Typography
->>>>>>> 6130e1c8
 import kotlinx.parcelize.Parcelize
 
 @Parcelize
@@ -75,13 +72,8 @@
     currentScale: Double,
     modifier: Modifier = Modifier,
     reverseLayerOrder: Boolean = false,
-<<<<<<< HEAD
-    respectScaleRange: Boolean = true
-=======
     respectScaleRange: Boolean = true,
-    modifier: Modifier = Modifier,
     typography: Typography = LegendDefaults.typography()
->>>>>>> 6130e1c8
 ) {
     val density = LocalContext.current.resources.displayMetrics.density
     var initialized: Boolean by rememberSaveable(
@@ -145,14 +137,9 @@
         }
     }
 
-<<<<<<< HEAD
     val validScale = (currentScale != 0.0 && !currentScale.isNaN())
     if (validScale && initialized) {
-        Legend(modifier, layerContentData, currentScale, respectScaleRange)
-=======
-    if (initialized) {
         Legend(modifier, layerContentData, currentScale, respectScaleRange, typography)
->>>>>>> 6130e1c8
     } else {
         CircularProgressIndicator()
     }
@@ -165,19 +152,19 @@
     legendItems: List<LayerContentData>,
     currentScale: Double,
     respectScaleRange: Boolean,
+    typography: Typography
 ) {
     LazyColumn(modifier = modifier) {
-
         itemsIndexed(legendItems) { index, item ->
             if (!respectScaleRange || item.isVisible(currentScale)) {
                 if (index == legendItems.size - 1 || item.name != legendItems[index + 1].name) {
                     Row {
-                        Text(text = item.name)
+                        Text(text = item.name, style = typography.layerName)
                     }
                 }
                 if (item.legendItems.isNotEmpty()) {
                     item.legendItems.forEach { legendInfo ->
-                        LegendInfoRow(legendInfo)
+                        LegendInfoRow(legendInfo, typography)
                     }
                 }
             }
@@ -188,6 +175,7 @@
 @Composable
 private fun LegendInfoRow(
     legendInfo: LegendItem,
+    typography: Typography,
 ) {
     Row {
         legendInfo.bitmap?.let {
@@ -196,7 +184,7 @@
                 contentDescription = stringResource(R.string.symbol_description)
             )
         }
-        Text(text = legendInfo.name)
+        Text(text = legendInfo.name, style = typography.legendInfoName)
     }
 }
 
@@ -208,7 +196,6 @@
     reverseOrder: Boolean,
     density: Float
 ) {
-    println("sublayer legendContent call")
     layerContentData.clear()
     // Add the layers to the layer content data
     // Add the operational layers first
@@ -281,7 +268,6 @@
     }
 }
 
-<<<<<<< HEAD
 private fun <T : Parcelable> snapshotStateListSaver(): Saver<SnapshotStateList<T>, Any> = listSaver(
     {
         it.toList()
@@ -291,47 +277,4 @@
             addAll(it)
         }
     }
-)
-=======
-@Composable
-private fun Legend(
-    modifier: Modifier,
-    legendItems: List<LayerContentData>,
-    currentScale: Double,
-    respectScaleRange: Boolean,
-    typography: Typography
-    ) {
-    LazyColumn(modifier = modifier) {
-        itemsIndexed(legendItems) { index, item ->
-            if (!respectScaleRange || item.isVisible(currentScale)) {
-                if (index == legendItems.size - 1 || item.name != legendItems[index + 1].name) {
-                    Row {
-                        Text(text = item.name, style = typography.layerName)
-                    }
-                }
-                if (item.legendItems.isNotEmpty()) {
-                    item.legendItems.forEach { legendInfo ->
-                        LegendInfoRow(legendInfo, typography)
-                    }
-                }
-            }
-        }
-    }
-}
-
-@Composable
-private fun LegendInfoRow(
-    legendInfo: LegendItem,
-    typography: Typography,
-) {
-    Row {
-        legendInfo.bitmap?.let {
-            Image(
-                bitmap = it.asImageBitmap(),
-                contentDescription = stringResource(R.string.symbol_description)
-            )
-        }
-        Text(text = legendInfo.name, style = typography.legendInfoName)
-    }
-}
->>>>>>> 6130e1c8
+)