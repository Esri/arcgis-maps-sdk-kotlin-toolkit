/*
 *
 *  Copyright 2025 Esri
 *
 *  Licensed under the Apache License, Version 2.0 (the "License");
 *  you may not use this file except in compliance with the License.
 *  You may obtain a copy of the License at
 *
 *     http://www.apache.org/licenses/LICENSE-2.0
 *
 *  Unless required by applicable law or agreed to in writing, software
 *  distributed under the License is distributed on an "AS IS" BASIS,
 *  WITHOUT WARRANTIES OR CONDITIONS OF ANY KIND, either express or implied.
 *  See the License for the specific language governing permissions and
 *  limitations under the License.
 *
 */

package com.arcgismaps.toolkit.legend

import android.graphics.Bitmap
import android.os.Parcelable
import androidx.compose.foundation.Image
import androidx.compose.foundation.layout.Row
import androidx.compose.foundation.lazy.LazyColumn
import androidx.compose.foundation.lazy.itemsIndexed
import androidx.compose.material3.CircularProgressIndicator
import androidx.compose.material3.Text
import androidx.compose.runtime.Composable
import androidx.compose.runtime.LaunchedEffect
import androidx.compose.runtime.getValue
import androidx.compose.runtime.mutableStateOf
import androidx.compose.runtime.saveable.rememberSaveable
import androidx.compose.runtime.setValue
import androidx.compose.ui.Modifier
import androidx.compose.ui.graphics.asImageBitmap
import androidx.compose.ui.platform.LocalContext
import androidx.compose.ui.res.stringResource
import com.arcgismaps.mapping.Basemap
import com.arcgismaps.mapping.layers.Layer
import com.arcgismaps.mapping.layers.LayerContent
import com.arcgismaps.toolkit.legend.theme.LegendDefaults
import com.arcgismaps.toolkit.legend.theme.Typography
import kotlinx.parcelize.Parcelize

@Parcelize
private data class LegendItem(
    val name: String,
    val bitmap: Bitmap?
): Parcelable

@Parcelize
private data class LayerContentData(
    val name: String,
    val legendItems: MutableList<LegendItem> = mutableListOf(),
    val isVisible: (Double) -> Boolean
) : Parcelable

@Composable
public fun Legend(
    operationalLayers: List<LayerContent>,
    basemap: Basemap?,
    currentScale: Double,
<<<<<<< HEAD
    modifier: Modifier = Modifier,
    typography: Typography = LegendDefaults.typography()
=======
    reverseLayerOrder: Boolean = false,
    respectScaleRange: Boolean = true,
    modifier: Modifier = Modifier
>>>>>>> db5a4669
) {
    val density = LocalContext.current.resources.displayMetrics.density
    var initialized: Boolean by rememberSaveable(operationalLayers, basemap) { mutableStateOf(false) }
    val layerContentData = rememberSaveable(operationalLayers, basemap) { mutableListOf<LayerContentData>() }

    if (!initialized) {
        LaunchedEffect(Unit) {
            operationalLayers.filterIsInstance<Layer>().forEach {
                it.load().onFailure { return@LaunchedEffect }
            }
            basemap?.load()?.onFailure { return@LaunchedEffect }

            basemap?.baseLayers?.forEach { it.load().onFailure { return@LaunchedEffect } }
            basemap?.referenceLayers?.forEach { it.load().onFailure { return@LaunchedEffect } }

            // Add the layers to the layer content data
            // Add the operational layers first
            addLayersAndSubLayersDataToLayerContentData(operationalLayers, reverseLayerOrder, density, layerContentData)
            // Add the basemap layers
            addLayersAndSubLayersDataToLayerContentData(basemap?.baseLayers, reverseLayerOrder, density, layerContentData, addAtIndexZero = reverseLayerOrder)
            // Add the reference layers
            addLayersAndSubLayersDataToLayerContentData(basemap?.referenceLayers, reverseLayerOrder, density, layerContentData, addAtIndexZero = !reverseLayerOrder)

            initialized = true
        }
    }

    if (currentScale == 0.0 || currentScale.isNaN()) {
        return
    }

    if (initialized) {
<<<<<<< HEAD
        Legend(modifier, layerContentData, currentScale, typography)
=======
        Legend(modifier, layerContentData, currentScale, respectScaleRange)
>>>>>>> db5a4669
    } else {
        CircularProgressIndicator()
    }
}

private suspend fun addLayersAndSubLayersDataToLayerContentData(
    layers: List<LayerContent>?,
    reverseLayerOrder: Boolean,
    density: Float,
    layerContentData: MutableList<LayerContentData>,
    addAtIndexZero: Boolean = false
) {
    layers?.let { layerList ->
        // The order of the layers is reversed to match the order in the legend
        val orderedLayers = if (reverseLayerOrder) layerList else layerList.reversed()
        val filteredLayers = orderedLayers.filter { it.isVisible && it.showInLegend }
        val layersAndSubLayersLayerContentData = filteredLayers.flatMap { getLayerContentData(it, density) }
        if (addAtIndexZero) {
            layerContentData.addAll(0, layersAndSubLayersLayerContentData)
        } else {
            layerContentData.addAll(layersAndSubLayersLayerContentData)
        }
    }
}

private suspend fun getLayerContentData(
    layerContent: LayerContent,
    density: Float
): List<LayerContentData> {
    val data = LayerContentData(layerContent.name) { scale ->
        layerContent.isVisibleAtScale(scale)
    }
    layerContent.fetchLegendInfos().onSuccess {
        it.map { info ->
            val bitmap = info.symbol?.createSwatch(density)?.getOrNull()?.bitmap
            LegendItem(info.name, bitmap)
        }.also { items ->
            data.legendItems.addAll(items)
        }
    }
    return if (layerContent.subLayerContents.value.isEmpty()) {
        listOf(data)
    } else {
        listOf(data) + layerContent.subLayerContents.value.flatMap { sublayer ->
            getLayerContentData(sublayer, density)
        }
    }
}

@Composable
private fun Legend(
    modifier: Modifier,
    legendItems: List<LayerContentData>,
    currentScale: Double,
<<<<<<< HEAD
    typography: Typography
=======
    respectScaleRange: Boolean,
>>>>>>> db5a4669
    ) {
    LazyColumn(modifier = modifier) {
        itemsIndexed(legendItems) { index, item ->
            if (!respectScaleRange || item.isVisible(currentScale)) {
                if (index == legendItems.size - 1 || item.name != legendItems[index + 1].name) {
                    Row {
                        Text(text = item.name, style = typography.layerName)
                    }
                }
                if (item.legendItems.isNotEmpty()) {
                    item.legendItems.forEach { legendInfo ->
                        LegendInfoRow(legendInfo, typography)
                    }
                }
            }
        }
    }
}

@Composable
private fun LegendInfoRow(
    legendInfo: LegendItem,
    typography: Typography,
) {
    Row {
        legendInfo.bitmap?.let {
            Image(
                bitmap = it.asImageBitmap(),
                contentDescription = stringResource(R.string.symbol_description)
            )
        }
        Text(text = legendInfo.name, style = typography.legendInfoName)
    }
}<|MERGE_RESOLUTION|>--- conflicted
+++ resolved
@@ -61,14 +61,10 @@
     operationalLayers: List<LayerContent>,
     basemap: Basemap?,
     currentScale: Double,
-<<<<<<< HEAD
+    reverseLayerOrder: Boolean = false,
+    respectScaleRange: Boolean = true,
     modifier: Modifier = Modifier,
     typography: Typography = LegendDefaults.typography()
-=======
-    reverseLayerOrder: Boolean = false,
-    respectScaleRange: Boolean = true,
-    modifier: Modifier = Modifier
->>>>>>> db5a4669
 ) {
     val density = LocalContext.current.resources.displayMetrics.density
     var initialized: Boolean by rememberSaveable(operationalLayers, basemap) { mutableStateOf(false) }
@@ -101,11 +97,7 @@
     }
 
     if (initialized) {
-<<<<<<< HEAD
-        Legend(modifier, layerContentData, currentScale, typography)
-=======
-        Legend(modifier, layerContentData, currentScale, respectScaleRange)
->>>>>>> db5a4669
+        Legend(modifier, layerContentData, currentScale, respectScaleRange, typography)
     } else {
         CircularProgressIndicator()
     }
@@ -160,11 +152,8 @@
     modifier: Modifier,
     legendItems: List<LayerContentData>,
     currentScale: Double,
-<<<<<<< HEAD
+    respectScaleRange: Boolean,
     typography: Typography
-=======
-    respectScaleRange: Boolean,
->>>>>>> db5a4669
     ) {
     LazyColumn(modifier = modifier) {
         itemsIndexed(legendItems) { index, item ->
