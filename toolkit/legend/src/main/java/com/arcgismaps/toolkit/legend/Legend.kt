/*
 *
 *  Copyright 2025 Esri
 *
 *  Licensed under the Apache License, Version 2.0 (the "License");
 *  you may not use this file except in compliance with the License.
 *  You may obtain a copy of the License at
 *
 *     http://www.apache.org/licenses/LICENSE-2.0
 *
 *  Unless required by applicable law or agreed to in writing, software
 *  distributed under the License is distributed on an "AS IS" BASIS,
 *  WITHOUT WARRANTIES OR CONDITIONS OF ANY KIND, either express or implied.
 *  See the License for the specific language governing permissions and
 *  limitations under the License.
 *
 */

package com.arcgismaps.toolkit.legend

import android.graphics.Bitmap
import android.os.Parcelable
import androidx.compose.foundation.Image
<<<<<<< HEAD
import androidx.compose.foundation.layout.Box
import androidx.compose.foundation.layout.Column
import androidx.compose.foundation.layout.Row
import androidx.compose.foundation.layout.Spacer
import androidx.compose.foundation.layout.fillMaxSize
import androidx.compose.foundation.layout.height
import androidx.compose.foundation.layout.padding
=======
import androidx.compose.foundation.layout.Column
import androidx.compose.foundation.layout.Row
import androidx.compose.foundation.layout.Spacer
import androidx.compose.foundation.layout.height
>>>>>>> af2083fe
import androidx.compose.foundation.lazy.LazyColumn
import androidx.compose.foundation.lazy.itemsIndexed
import androidx.compose.material3.CircularProgressIndicator
import androidx.compose.material3.HorizontalDivider
import androidx.compose.material3.Text
import androidx.compose.runtime.Composable
import androidx.compose.runtime.LaunchedEffect
import androidx.compose.runtime.getValue
import androidx.compose.runtime.mutableStateOf
import androidx.compose.runtime.saveable.rememberSaveable
import androidx.compose.runtime.setValue
import androidx.compose.ui.Alignment
import androidx.compose.ui.Modifier
import androidx.compose.ui.graphics.asImageBitmap
import androidx.compose.ui.platform.LocalContext
import androidx.compose.ui.res.stringResource
import androidx.compose.ui.unit.dp
import com.arcgismaps.mapping.Basemap
import com.arcgismaps.mapping.layers.Layer
import com.arcgismaps.mapping.layers.LayerContent
import com.arcgismaps.toolkit.legend.theme.LegendDefaults
import com.arcgismaps.toolkit.legend.theme.Typography
import kotlinx.parcelize.Parcelize

/**
 * A composable that displays a legend for the given operational layers and basemap.
 * The legend will display the layer symbology and description so users can better
 * understand what is being viewed in the GeoView. The component provides the option to show all
 * layers or only those layers in the current scale range of the GeoView as well as the ability
 * to reverse the order of items in the legend. The legend will display information from layers,
 * sublayers and group layers.
 *
 * The required parameters are the operational layers, the basemap to display in the legend and
 * the current scale of the GeoView. The currentScale can be obtained from the Composable MapView's
 * onViewpointChangedForCenterAndScale callback.
 *
 * _Workflow example:_
 *
 *  ```
 * fun MainScreen(viewModel: LegendViewModel = viewModel()) {
 *
 *     val loadState by viewModel.arcGISMap.loadStatus.collectAsState()
 *     val baseMap = viewModel.arcGISMap.basemap.collectAsState()
 *     var currentScale: Double by remember { mutableDoubleStateOf(Double.NaN) }
 *     ...
 *
 *     // show composable MapView with a legend in the bottom sheet
 *      BottomSheetScaffold(
 *         sheetContent = {
 *             AnimatedVisibility(
 *                 visible = loadState is LoadStatus.Loaded,
 *                 enter = slideInVertically { h -> h },
 *                 exit = slideOutVertically { h -> h },
 *                 label = "legend",
 *                 modifier = Modifier.heightIn(min = 0.dp, max = 400.dp)
 *             ) {
 *                 Legend(
 *                     operationalLayers = viewModel.arcGISMap.operationalLayers,
 *                     basemap = baseMap.value,
 *                     currentScale = currentScale,
 *                     modifier = Modifier.fillMaxSize()
 *                 )
 *             }
 *         },
 *         modifier = Modifier.fillMaxSize(),
 *         scaffoldState = scaffoldState,
 *         sheetSwipeEnabled = true,
 *         topBar = null
 *     ) { padding ->
 *         MapView(
 *             modifier = Modifier
 *                 .padding(padding)
 *                 .fillMaxSize(),
 *             arcGISMap = viewModel.arcGISMap,
 *             onViewpointChangedForCenterAndScale = {
 *                 currentScale = it.targetScale
 *             }
 *         )
 *     }
 *  ```
 *
 * @param operationalLayers The operational layers to display in the legend.
 * @param basemap The basemap to display in the legend.
 * @param currentScale The current scale of the GeoView.
 * @param modifier Modifier to be applied to the legend.
 * @param reverseLayerOrder Whether to reverse the order of the layers in the legend.
 * @param respectScaleRange Whether to respect the scale range of the layers.
 * @param title The title of the legend. Defaults to "Legend". Empty string will not display the title.
 * @param typography The typography to use for the legend.
 *
 * @since 200.7.0
 */
@Composable
public fun Legend(
    operationalLayers: List<LayerContent>,
    basemap: Basemap?,
    currentScale: Double,
    modifier: Modifier = Modifier,
    reverseLayerOrder: Boolean = false,
    respectScaleRange: Boolean = true,
    title: String = stringResource(R.string.title),
    typography: Typography = LegendDefaults.typography()
) {
    val density = LocalContext.current.resources.displayMetrics.density
    var initialized: Boolean by rememberSaveable(operationalLayers, basemap) { mutableStateOf(false) }
    val layerContentData = rememberSaveable(operationalLayers, basemap) { mutableListOf<LayerContentData>() }

    if (!initialized) {
        LaunchedEffect(Unit) {
            operationalLayers.filterIsInstance<Layer>().forEach {
                it.load().onFailure { return@LaunchedEffect }
            }
            basemap?.load()?.onFailure { return@LaunchedEffect }

            basemap?.baseLayers?.forEach { it.load().onFailure { return@LaunchedEffect } }
            basemap?.referenceLayers?.forEach { it.load().onFailure { return@LaunchedEffect } }

            // Add the layers to the layer content data
            // Add the operational layers first
            addLayersAndSubLayersDataToLayerContentData(operationalLayers, reverseLayerOrder, density, layerContentData)
            // Add the basemap layers
            addLayersAndSubLayersDataToLayerContentData(basemap?.baseLayers, reverseLayerOrder, density, layerContentData, addAtIndexZero = reverseLayerOrder)
            // Add the reference layers
            addLayersAndSubLayersDataToLayerContentData(basemap?.referenceLayers, reverseLayerOrder, density, layerContentData, addAtIndexZero = !reverseLayerOrder)

            initialized = true
        }
    }

    if (currentScale == 0.0 || currentScale.isNaN()) {
        return
    }

    if (initialized) {
        Legend(modifier, layerContentData, currentScale, respectScaleRange, title, typography)
    } else {
        Box(
            modifier = modifier.fillMaxSize(),
            contentAlignment = Alignment.Center
        ) {
            CircularProgressIndicator()
        }
    }
}

private suspend fun addLayersAndSubLayersDataToLayerContentData(
    layers: List<LayerContent>?,
    reverseLayerOrder: Boolean,
    density: Float,
    layerContentData: MutableList<LayerContentData>,
    addAtIndexZero: Boolean = false
) {
    layers?.let { layerList ->
        // The order of the layers is reversed to match the order in the legend
        val orderedLayers = if (reverseLayerOrder) layerList else layerList.reversed()
        val filteredLayers = orderedLayers.filter { it.isVisible && it.showInLegend }
        val layersAndSubLayersLayerContentData = filteredLayers.flatMap { getLayerContentData(it, density) }
        if (addAtIndexZero) {
            layerContentData.addAll(0, layersAndSubLayersLayerContentData)
        } else {
            layerContentData.addAll(layersAndSubLayersLayerContentData)
        }
    }
}

private suspend fun getLayerContentData(
    layerContent: LayerContent,
    density: Float
): List<LayerContentData> {
    val data = LayerContentData(layerContent.name, layerContent is Layer) { scale ->
        layerContent.isVisibleAtScale(scale)
    }
    layerContent.fetchLegendInfos().onSuccess {
        it.map { info ->
            val bitmap = info.symbol?.createSwatch(density)?.getOrNull()?.bitmap
            LegendItem(info.name, bitmap)
        }.also { items ->
            data.legendItems.addAll(items)
        }
    }
    return if (layerContent.subLayerContents.value.isEmpty()) {
        listOf(data)
    } else {
        listOf(data) + layerContent.subLayerContents.value.flatMap { sublayer ->
            getLayerContentData(sublayer, density)
        }
    }
}

@Composable
private fun Legend(
    modifier: Modifier,
    legendItems: List<LayerContentData>,
    currentScale: Double,
    respectScaleRange: Boolean,
    title: String,
    typography: Typography
    ) {
    Column(modifier = modifier) {
        if (title.isNotEmpty()) {
            Text(
                text = title,
                modifier = Modifier.align(Alignment.CenterHorizontally),
                style = typography.title
            )
            Spacer(modifier = Modifier.height(8.dp))
        }

        LazyColumn {
            itemsIndexed(legendItems) { index, item ->
                if (!respectScaleRange || item.isVisible(currentScale)) {
                    if (index == legendItems.size - 1 || item.name != legendItems[index + 1].name) {
<<<<<<< HEAD
                        if (item.isLayer && index < legendItems.size - 1) {
                            HorizontalDivider(modifier = Modifier.padding(top = 6.dp))
                        }
                        Row(
                            modifier = Modifier.then(
                                if (item.isLayer) Modifier.padding(
                                    start = 8.dp, top = 8.dp
                                ) else Modifier.padding(
                                    start = 16.dp, top = 8.dp
                                )
                            )
                        ) {
                            Text(
                                text = item.name,
                                style = if (item.isLayer) typography.layerName else typography.subLayerName
                            )
=======
                        Row {
                            Text(text = item.name, style = typography.layerName)
>>>>>>> af2083fe
                        }
                    }
                    if (item.legendItems.isNotEmpty()) {
                        item.legendItems.forEach { legendInfo ->
<<<<<<< HEAD
                            LegendInfoRow(
                                legendInfo = legendInfo,
                                typography = typography,
                                modifier = if (item.isLayer) Modifier.padding(
                                    start = 16.dp,
                                    top = 8.dp
                                ) else Modifier.padding(
                                    start = 24.dp,
                                    top = 8.dp
                                )
                            )
=======
                            LegendInfoRow(legendInfo, typography)
>>>>>>> af2083fe
                        }
                    }
                }
            }
        }
    }
}

@Composable
private fun LegendInfoRow(
    legendInfo: LegendItem,
    typography: Typography,
    modifier: Modifier
) {
    Row(modifier = modifier) {
        legendInfo.bitmap?.let {
            Image(
                bitmap = it.asImageBitmap(),
                contentDescription = stringResource(R.string.symbol_description)
            )
        }
        Spacer(modifier = Modifier.padding(start = 8.dp))
        Text(text = legendInfo.name, style = typography.legendInfoName)
    }
}

@Parcelize
private data class LegendItem(
    val name: String,
    val bitmap: Bitmap?
): Parcelable

@Parcelize
private data class LayerContentData(
    val name: String,
    val isLayer: Boolean,
    val legendItems: MutableList<LegendItem> = mutableListOf(),
    val isVisible: (Double) -> Boolean
) : Parcelable<|MERGE_RESOLUTION|>--- conflicted
+++ resolved
@@ -21,7 +21,6 @@
 import android.graphics.Bitmap
 import android.os.Parcelable
 import androidx.compose.foundation.Image
-<<<<<<< HEAD
 import androidx.compose.foundation.layout.Box
 import androidx.compose.foundation.layout.Column
 import androidx.compose.foundation.layout.Row
@@ -29,12 +28,10 @@
 import androidx.compose.foundation.layout.fillMaxSize
 import androidx.compose.foundation.layout.height
 import androidx.compose.foundation.layout.padding
-=======
 import androidx.compose.foundation.layout.Column
 import androidx.compose.foundation.layout.Row
 import androidx.compose.foundation.layout.Spacer
 import androidx.compose.foundation.layout.height
->>>>>>> af2083fe
 import androidx.compose.foundation.lazy.LazyColumn
 import androidx.compose.foundation.lazy.itemsIndexed
 import androidx.compose.material3.CircularProgressIndicator
@@ -247,7 +244,6 @@
             itemsIndexed(legendItems) { index, item ->
                 if (!respectScaleRange || item.isVisible(currentScale)) {
                     if (index == legendItems.size - 1 || item.name != legendItems[index + 1].name) {
-<<<<<<< HEAD
                         if (item.isLayer && index < legendItems.size - 1) {
                             HorizontalDivider(modifier = Modifier.padding(top = 6.dp))
                         }
@@ -264,15 +260,10 @@
                                 text = item.name,
                                 style = if (item.isLayer) typography.layerName else typography.subLayerName
                             )
-=======
-                        Row {
-                            Text(text = item.name, style = typography.layerName)
->>>>>>> af2083fe
                         }
                     }
                     if (item.legendItems.isNotEmpty()) {
                         item.legendItems.forEach { legendInfo ->
-<<<<<<< HEAD
                             LegendInfoRow(
                                 legendInfo = legendInfo,
                                 typography = typography,
@@ -284,9 +275,6 @@
                                     top = 8.dp
                                 )
                             )
-=======
-                            LegendInfoRow(legendInfo, typography)
->>>>>>> af2083fe
                         }
                     }
                 }
