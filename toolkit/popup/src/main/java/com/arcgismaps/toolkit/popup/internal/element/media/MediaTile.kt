/*
 * Copyright 2024 Esri
 *
 * Licensed under the Apache License, Version 2.0 (the "License");
 * you may not use this file except in compliance with the License.
 * You may obtain a copy of the License at
 *
 * http://www.apache.org/licenses/LICENSE-2.0
 *
 * Unless required by applicable law or agreed to in writing, software
 * distributed under the License is distributed on an "AS IS" BASIS,
 * WITHOUT WARRANTIES OR CONDITIONS OF ANY KIND, either express or implied.
 * See the License for the specific language governing permissions and
 * limitations under the License.
 */

package com.arcgismaps.toolkit.popup.internal.element.media

import androidx.compose.foundation.BorderStroke
import androidx.compose.foundation.background
import androidx.compose.foundation.border
import androidx.compose.foundation.clickable
import androidx.compose.foundation.layout.Arrangement
import androidx.compose.foundation.layout.Box
import androidx.compose.foundation.layout.Column
import androidx.compose.foundation.layout.fillMaxSize
import androidx.compose.foundation.layout.fillMaxWidth
import androidx.compose.foundation.layout.height
import androidx.compose.foundation.layout.padding
import androidx.compose.foundation.layout.width
import androidx.compose.material3.MaterialTheme
import androidx.compose.material3.Text
import androidx.compose.runtime.Composable
import androidx.compose.runtime.getValue
import androidx.compose.ui.Alignment
import androidx.compose.ui.Modifier
import androidx.compose.ui.draw.clip
import androidx.compose.ui.graphics.Color
import androidx.compose.ui.graphics.DefaultAlpha
import androidx.compose.ui.layout.ContentScale
import androidx.compose.ui.text.TextStyle
import androidx.compose.ui.text.style.TextAlign
import androidx.compose.ui.text.style.TextOverflow
import androidx.compose.ui.unit.dp
import coil.compose.AsyncImage
import com.arcgismaps.mapping.popup.PopupMediaType
import com.arcgismaps.toolkit.popup.internal.ui.fileviewer.ViewableFile
import com.arcgismaps.toolkit.popup.internal.ui.fileviewer.ViewableFileType

@Composable
internal fun MediaTile(
    state: PopupMediaState,
    onClicked: (ViewableFile) -> Unit
) {
    val colors = MediaElementDefaults.colors()
    val shapes = MediaElementDefaults.shapes()
    val model by state.imageUri
    Box(
        modifier = Modifier
            .width(shapes.tileWidth)
            .height(shapes.tileHeight)
            .clip(shape = shapes.tileShape)
            .border(
                border = BorderStroke(shapes.tileStrokeWidth, colors.tileBorderColor),
                shape = shapes.tileShape
            )
            .clickable {
                onClicked(
                    ViewableFile(name = state.title, path = state.imageUri.value, type = ViewableFileType.Image)
                )
            }
    ) {
        val defaults = MediaElementDefaults.shapes()
        val padding = if (state.type is PopupMediaType.Image)
            defaults.mediaImagePadding
        else defaults.mediaChartPadding
        MediaView(
            model = model,
            title = state.title,
            caption = state.caption,
            modifier = Modifier.padding(padding)
        )
    }
}

@Composable
private fun Title(
    text: String,
    modifier: Modifier = Modifier,
    color: Color = Color.Unspecified,
    style: TextStyle = MaterialTheme.typography.labelMedium
) {
    Text(
        text = text,
        color = color,
        style = style,
        textAlign = TextAlign.Start,
        overflow = TextOverflow.Ellipsis,
        maxLines = 1,
        modifier = modifier.padding(vertical = 1.dp)
    )
}

@Composable
private fun Caption(
    text: String,
    modifier: Modifier = Modifier,
    color: Color = Color.Unspecified,
    style: TextStyle = MaterialTheme.typography.labelSmall
) {
    Text(
        text = text,
        color = color,
        style = style,
        textAlign = TextAlign.Start,
        overflow = TextOverflow.Ellipsis,
        maxLines = 1,
        modifier = modifier
    )
}

@Composable
internal fun MediaView(
    model: String,
    title: String,
    caption: String,
    modifier: Modifier = Modifier
) {
    Box(
        modifier = Modifier
            .fillMaxSize()
    ) {
        AsyncImage(
            model = model,
            contentDescription = title,
            contentScale = ContentScale.FillBounds,
            modifier = modifier.fillMaxSize(),
            alignment = Alignment.Center,
            alpha = DefaultAlpha,
            colorFilter = null
        )
        Column(
            modifier = Modifier
                .align(Alignment.BottomCenter)
                .fillMaxWidth()
                .height(
                    if (title.isNotEmpty() && caption.isNotEmpty()) {
                        40.dp
                    } else if (title.isNotEmpty() || caption.isNotEmpty()) {
                        20.dp
                    } else {
                        0.dp
                    }
                )
                .background(
                    MaterialTheme.colorScheme.onBackground.copy(
                        alpha = 0.7f
                    )
                ),
            verticalArrangement = Arrangement.Center
        ) {
            Title(
                text = title,
                modifier = Modifier
                    .fillMaxWidth()
                    .padding(horizontal = 5.dp),
                color = MaterialTheme.colorScheme.background
            )
            Caption(
                text = caption,
                modifier = Modifier
                    .fillMaxWidth()
                    .padding(horizontal = 5.dp),
                color = MaterialTheme.colorScheme.background.copy(alpha = 0.7f)
            )

        }
    }
<<<<<<< HEAD
}

@Preview(showBackground = true)
@Composable
internal fun PreviewMediaTile() {
    MediaTile(
        state = PopupMediaState(
            title = "Some attachment",
            caption = "foo",
            refreshInterval = 1234L,
            sourceUrl = "https://i.postimg.cc/65yws9mR/Screenshot-2024-02-02-at-6-20-49-PM.png",
            linkUrl = "",
            type = PopupMediaType.Image,
            scope = rememberCoroutineScope(),
            chartFolder = "",
            imageGenerator = null
        ),
        onClicked = {}
    )
=======
>>>>>>> 4b198ff6
}<|MERGE_RESOLUTION|>--- conflicted
+++ resolved
@@ -176,26 +176,4 @@
 
         }
     }
-<<<<<<< HEAD
-}
-
-@Preview(showBackground = true)
-@Composable
-internal fun PreviewMediaTile() {
-    MediaTile(
-        state = PopupMediaState(
-            title = "Some attachment",
-            caption = "foo",
-            refreshInterval = 1234L,
-            sourceUrl = "https://i.postimg.cc/65yws9mR/Screenshot-2024-02-02-at-6-20-49-PM.png",
-            linkUrl = "",
-            type = PopupMediaType.Image,
-            scope = rememberCoroutineScope(),
-            chartFolder = "",
-            imageGenerator = null
-        ),
-        onClicked = {}
-    )
-=======
->>>>>>> 4b198ff6
 }