/*
 * Copyright 2024 Esri
 *
 * Licensed under the Apache License, Version 2.0 (the "License");
 * you may not use this file except in compliance with the License.
 * You may obtain a copy of the License at
 *
 *  http://www.apache.org/licenses/LICENSE-2.0
 *  
 *  Unless required by applicable law or agreed to in writing, software
 *  distributed under the License is distributed on an "AS IS" BASIS,
 *  WITHOUT WARRANTIES OR CONDITIONS OF ANY KIND, either express or implied.
 *  See the License for the specific language governing permissions and
 *  limitations under the License.
 */

package com.arcgismaps.toolkit.popup.internal.element.media

import androidx.compose.foundation.layout.Arrangement
import androidx.compose.foundation.layout.Column
import androidx.compose.foundation.layout.padding
import androidx.compose.foundation.lazy.LazyListState
import androidx.compose.foundation.lazy.LazyRow
import androidx.compose.foundation.lazy.items
import androidx.compose.foundation.lazy.rememberLazyListState
import androidx.compose.runtime.Composable
import androidx.compose.ui.Modifier
import androidx.compose.ui.unit.dp
import com.arcgismaps.toolkit.popup.internal.ui.ExpandableCard
import com.arcgismaps.toolkit.popup.internal.ui.fileviewer.ViewableFile

@Composable
internal fun MediaPopupElement(
    state: MediaElementState,
    onClickedMedia: (ViewableFile) -> Unit
) {
    MediaPopupElement(
        title = state.title,
        description = state.description,
        stateId = state.id,
        media = state.media,
        onClickedMedia = onClickedMedia
    )
}

@Composable
private fun MediaPopupElement(
    description: String,
    title: String,
    @Suppress("UNUSED_PARAMETER") stateId: Int,
    media: List<PopupMediaState>,
    onClickedMedia: (ViewableFile) -> Unit
) {
    ExpandableCard(
        title = title,
        description = description
    ) {
        Column(
            modifier = Modifier.padding(MediaElementDefaults.shapes().galleryPadding)
        ) {
            val listState = rememberLazyListState()
            MediaGallery(listState, media, onClickedMedia)
        }
    }
}

@Composable
private fun MediaGallery(state: LazyListState, media: List<PopupMediaState>, onClicked: (ViewableFile) -> Unit) {
    LazyRow(
        state = state,
        horizontalArrangement = Arrangement.spacedBy(15.dp),
    ) {
        items(media, key = { it.title + it.type + it.caption }) {
            MediaTile(
                state = it,
                onClicked = onClicked
            )
        }
    }
<<<<<<< HEAD
}

@Preview
@Composable
private fun MediaPopupElementPreview() {
    MediaPopupElement(
        title = "Media",
        description = "description of Media",
        stateId = 1,
        media = listOf(
            PopupMediaState(
                title = "Photo 1.jpg",
                caption = "caption",
                refreshInterval = 1234L,
                linkUrl = "",
                sourceUrl = "https://i.postimg.cc/65yws9mR/Screenshot-2024-02-02-at-6-20-49-PM.png",
                type = PopupMediaType.Image,
                scope = rememberCoroutineScope(),
                chartFolder = ""
            )
        ),
        onClickedMedia = {}
    )
=======
>>>>>>> 4b198ff6
}<|MERGE_RESOLUTION|>--- conflicted
+++ resolved
@@ -77,30 +77,4 @@
             )
         }
     }
-<<<<<<< HEAD
-}
-
-@Preview
-@Composable
-private fun MediaPopupElementPreview() {
-    MediaPopupElement(
-        title = "Media",
-        description = "description of Media",
-        stateId = 1,
-        media = listOf(
-            PopupMediaState(
-                title = "Photo 1.jpg",
-                caption = "caption",
-                refreshInterval = 1234L,
-                linkUrl = "",
-                sourceUrl = "https://i.postimg.cc/65yws9mR/Screenshot-2024-02-02-at-6-20-49-PM.png",
-                type = PopupMediaType.Image,
-                scope = rememberCoroutineScope(),
-                chartFolder = ""
-            )
-        ),
-        onClickedMedia = {}
-    )
-=======
->>>>>>> 4b198ff6
 }