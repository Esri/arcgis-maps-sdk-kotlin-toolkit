/*
 * Copyright 2024 Esri
 *
 * Licensed under the Apache License, Version 2.0 (the "License");
 * you may not use this file except in compliance with the License.
 * You may obtain a copy of the License at
 *
 *  http://www.apache.org/licenses/LICENSE-2.0
 *
 *  Unless required by applicable law or agreed to in writing, software
 *  distributed under the License is distributed on an "AS IS" BASIS,
 *  WITHOUT WARRANTIES OR CONDITIONS OF ANY KIND, either express or implied.
 *  See the License for the specific language governing permissions and
 *  limitations under the License.
 */
package com.arcgismaps.toolkit.popup.internal.ui.fileviewer

import android.content.Intent
import android.util.Log
import android.widget.Toast
import androidx.compose.foundation.background
import androidx.compose.foundation.layout.Box
import androidx.compose.foundation.layout.Row
import androidx.compose.foundation.layout.Spacer
import androidx.compose.foundation.layout.fillMaxHeight
import androidx.compose.foundation.layout.fillMaxSize
import androidx.compose.foundation.layout.fillMaxWidth
import androidx.compose.foundation.layout.height
import androidx.compose.foundation.layout.padding
import androidx.compose.material.icons.Icons
import androidx.compose.material.icons.rounded.Close
import androidx.compose.material.icons.rounded.MoreVert
import androidx.compose.material.icons.rounded.Save
import androidx.compose.material.icons.rounded.Share
import androidx.compose.material3.DropdownMenu
import androidx.compose.material3.DropdownMenuItem
import androidx.compose.material3.Icon
import androidx.compose.material3.IconButton
import androidx.compose.material3.MaterialTheme
import androidx.compose.material3.Scaffold
import androidx.compose.material3.Text
import androidx.compose.runtime.Composable
import androidx.compose.runtime.DisposableEffect
import androidx.compose.runtime.mutableStateOf
import androidx.compose.runtime.remember
import androidx.compose.runtime.rememberCoroutineScope
import androidx.compose.ui.Alignment
import androidx.compose.ui.Modifier
import androidx.compose.ui.platform.LocalContext
import androidx.compose.ui.res.stringResource
import androidx.compose.ui.tooling.preview.Preview
import androidx.compose.ui.unit.dp
import androidx.compose.ui.viewinterop.AndroidView
import androidx.compose.ui.window.Dialog
import androidx.compose.ui.window.DialogProperties
<<<<<<< HEAD
import androidx.core.content.FileProvider
=======
import androidx.media3.common.MediaItem
import androidx.media3.exoplayer.ExoPlayer
import androidx.media3.ui.PlayerView
>>>>>>> 97656256
import coil.compose.AsyncImage
import com.arcgismaps.toolkit.popup.R
import kotlinx.coroutines.CoroutineScope
import kotlinx.coroutines.launch
import java.io.File

/**
 * A file viewer that can display different type of files.
 *
 * @since 200.5.0
 */
@Composable
internal fun FileViewer(scope: CoroutineScope, fileState: ViewableFile, onDismissRequest: () -> Unit) {
    if (fileState.type !is ViewableFileType.Other) {
        Dialog(
            onDismissRequest = onDismissRequest,
            properties = DialogProperties(usePlatformDefaultWidth = false)
        ) {
            Scaffold(
                modifier = Modifier.fillMaxSize(),
                topBar = {
                    TopAppBar(fileState, scope, onDismissRequest)
                }
            ) {
                FileViewerContent(Modifier.padding(it), fileState)
            }
        }
    } else {
        val uri = FileProvider.getUriForFile(
            LocalContext.current.applicationContext,
            "${LocalContext.current.applicationContext.applicationInfo.packageName}.arcgis.popup.fileprovider",
            File(fileState.path)
        )

<<<<<<< HEAD
        val intent = Intent(Intent.ACTION_VIEW).apply {
            setDataAndType(uri, fileState.contentType)
            addFlags(Intent.FLAG_ACTIVITY_NEW_TASK or Intent.FLAG_GRANT_READ_URI_PERMISSION)
        }
        LocalContext.current.startActivity(intent)
        onDismissRequest()
    }
}

@Composable
private fun FileViewerContent(
    modifier: Modifier,
    fileState: ViewableFile
) {
    Box(
        modifier = modifier
            .fillMaxSize()
            .background(MaterialTheme.colorScheme.background),
        contentAlignment = Alignment.Center
    ) {
        when (fileState.type) {
            is ViewableFileType.Image ->
                AsyncImage(
                    modifier = Modifier.fillMaxSize(),
                    model = fileState.path,
                    contentDescription = stringResource(id = R.string.image),
                )

            is ViewableFileType.Video -> Text("Video")
            else -> {
                throw UnsupportedOperationException("Cannot view this file type")
=======
                    is ViewableFileType.Video, ViewableFileType.Audio -> VideoViewer(fileState.path)
                    is ViewableFileType.Other -> Text("Other")
                }
>>>>>>> 97656256
            }
        }
    }
}

@Composable
private fun TopAppBar(fileState: ViewableFile, scope: CoroutineScope, onDismissRequest: () -> Unit) {
    Row(
        modifier = Modifier
            .fillMaxWidth()
            .height(64.dp)
            .background(MaterialTheme.colorScheme.surface),
        verticalAlignment = Alignment.CenterVertically,
    ) {
        IconButton(onClick = { onDismissRequest() }) {
            Icon(
                Icons.Rounded.Close,
                contentDescription = stringResource(id = R.string.close),
                tint = MaterialTheme.colorScheme.onSurface
            )
        }
        Text(
            text = fileState.name,
            color = MaterialTheme.colorScheme.onSurface,
            fontSize = MaterialTheme.typography.headlineSmall.fontSize
        )
        Spacer(
            modifier = Modifier
                .weight(1f)
                .fillMaxHeight()
        )
        ViewerActions(
            coroutineScope = scope,
            viewableFile = fileState,
        )
    }
}

@Composable
private fun ViewerActions(
    coroutineScope: CoroutineScope,
    modifier: Modifier = Modifier,
    viewableFile: ViewableFile,
) {
    val context = LocalContext.current
    val expanded = remember { mutableStateOf(false) }
    Box(modifier = modifier) {
        IconButton(onClick = { expanded.value = true }) {
            Icon(
                Icons.Rounded.MoreVert,
                contentDescription = stringResource(id = R.string.more),
                tint = MaterialTheme.colorScheme.onSurface
            )
        }

        DropdownMenu(expanded = expanded.value, onDismissRequest = { expanded.value = false }) {
            DropdownMenuItem(
                text = { Text(stringResource(id = R.string.share), color = MaterialTheme.colorScheme.onSurface) },
                onClick = {
                    expanded.value = false
                    coroutineScope.launch { viewableFile.share(context) }
                },
                leadingIcon = {
                    Icon(
                        Icons.Rounded.Share,
                        contentDescription = stringResource(id = R.string.share),
                        tint = MaterialTheme.colorScheme.onSurface
                    )
                }
            )

            DropdownMenuItem(
                text = {
                    Text(text = stringResource(id = R.string.save), color = MaterialTheme.colorScheme.onSurface)
                },
                onClick = {
                    expanded.value = false
                    coroutineScope.launch {
                        val saveResult = viewableFile.saveToDevice(context)
                        saveResult.onSuccess {
                            Toast.makeText(context, context.getString(R.string.save_successful), Toast.LENGTH_SHORT)
                                .show()
                        }.onFailure {
                            Toast.makeText(context, context.getString(R.string.save_failed), Toast.LENGTH_SHORT).show()
                            Log.e("ArcGISMapsSDK", "Failed to save file: $it")
                        }
                    }
                },
                leadingIcon = {
                    Icon(
                        Icons.Rounded.Save,
                        contentDescription = stringResource(id = R.string.save),
                        tint = MaterialTheme.colorScheme.onSurface
                    )
                }
            )
        }
    }
}

@Composable
internal fun VideoViewer(path: String) {
    val context = LocalContext.current
    val exoPlayer = remember {
        ExoPlayer.Builder(context).build().apply {
            val mediaItem = MediaItem.Builder()
                .setUri(path)
                .build()
            setMediaItem(mediaItem)
            prepare()
        }
    }

    AndroidView(
        factory = {
            PlayerView(context).apply {
                player = exoPlayer
            }
        }
    )
    DisposableEffect(Unit) {
        onDispose {
            exoPlayer.release()
        }
    }
}

@Preview
@Composable
private fun FileViewerPreview() {
    FileViewer(
        scope = rememberCoroutineScope(),
        fileState = ViewableFile(
            path = "path",
            name = "ArcGIS Pro",
            size = 0,
            type = ViewableFileType.Image,
            contentType = "image/jpeg",
        ), onDismissRequest = {}
    )
}<|MERGE_RESOLUTION|>--- conflicted
+++ resolved
@@ -53,13 +53,10 @@
 import androidx.compose.ui.viewinterop.AndroidView
 import androidx.compose.ui.window.Dialog
 import androidx.compose.ui.window.DialogProperties
-<<<<<<< HEAD
 import androidx.core.content.FileProvider
-=======
 import androidx.media3.common.MediaItem
 import androidx.media3.exoplayer.ExoPlayer
 import androidx.media3.ui.PlayerView
->>>>>>> 97656256
 import coil.compose.AsyncImage
 import com.arcgismaps.toolkit.popup.R
 import kotlinx.coroutines.CoroutineScope
@@ -94,7 +91,6 @@
             File(fileState.path)
         )
 
-<<<<<<< HEAD
         val intent = Intent(Intent.ACTION_VIEW).apply {
             setDataAndType(uri, fileState.contentType)
             addFlags(Intent.FLAG_ACTIVITY_NEW_TASK or Intent.FLAG_GRANT_READ_URI_PERMISSION)
@@ -126,11 +122,6 @@
             is ViewableFileType.Video -> Text("Video")
             else -> {
                 throw UnsupportedOperationException("Cannot view this file type")
-=======
-                    is ViewableFileType.Video, ViewableFileType.Audio -> VideoViewer(fileState.path)
-                    is ViewableFileType.Other -> Text("Other")
-                }
->>>>>>> 97656256
             }
         }
     }
