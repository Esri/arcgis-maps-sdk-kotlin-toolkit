/*
 *
 *  Copyright 2024 Esri
 *
 *  Licensed under the Apache License, Version 2.0 (the "License");
 *  you may not use this file except in compliance with the License.
 *  You may obtain a copy of the License at
 *
 *     http://www.apache.org/licenses/LICENSE-2.0
 *
 *  Unless required by applicable law or agreed to in writing, software
 *  distributed under the License is distributed on an "AS IS" BASIS,
 *  WITHOUT WARRANTIES OR CONDITIONS OF ANY KIND, either express or implied.
 *  See the License for the specific language governing permissions and
 *  limitations under the License.
 *
 */

package com.arcgismaps.toolkit.popup

import androidx.compose.animation.core.animateFloatAsState
import androidx.compose.foundation.layout.Column
import androidx.compose.foundation.layout.Spacer
import androidx.compose.foundation.layout.fillMaxSize
import androidx.compose.foundation.layout.fillMaxWidth
import androidx.compose.foundation.layout.height
import androidx.compose.foundation.layout.padding
import androidx.compose.foundation.lazy.LazyColumn
import androidx.compose.foundation.lazy.rememberLazyListState
import androidx.compose.material3.HorizontalDivider
import androidx.compose.material3.LinearProgressIndicator
import androidx.compose.material3.Surface
import androidx.compose.material3.Text
import androidx.compose.runtime.Composable
import androidx.compose.runtime.Immutable
import androidx.compose.runtime.LaunchedEffect
import androidx.compose.runtime.Stable
import androidx.compose.runtime.getValue
import androidx.compose.runtime.mutableStateOf
import androidx.compose.runtime.remember
import androidx.compose.runtime.saveable.rememberSaveable
import androidx.compose.runtime.setValue
import androidx.compose.ui.Alignment
import androidx.compose.ui.Modifier
import androidx.compose.ui.graphics.graphicsLayer
import androidx.compose.ui.semantics.contentDescription
import androidx.compose.ui.semantics.semantics
import androidx.compose.ui.unit.dp
import com.arcgismaps.mapping.popup.FieldsPopupElement
import com.arcgismaps.mapping.popup.Popup
import com.arcgismaps.mapping.popup.TextPopupElement
import com.arcgismaps.toolkit.popup.internal.element.state.PopupElementStateCollection
import com.arcgismaps.toolkit.popup.internal.element.state.mutablePopupElementStateCollection
import com.arcgismaps.toolkit.popup.internal.element.textelement.TextElementState
import com.arcgismaps.toolkit.popup.internal.element.textelement.TextPopupElement
import com.arcgismaps.toolkit.popup.internal.element.textelement.rememberTextElementState
import com.arcgismaps.toolkit.popup.internal.ui.ExpandableCardDefaults

@Immutable
private data class PopupState(@Stable val popup: Popup)

/**
 * A composable Popup toolkit component that enables users to see Popup content in a
 * layer that have been configured externally.
 *
 * Popups may be configured in the [Web Map Viewer](https://www.arcgis.com/home/webmap/viewer.html)
 * or [Fields Maps Designer](https://www.arcgis.com/apps/fieldmaps/)).
 *
 * Note : Even though the [Popup] class is not stable, there exists an internal mechanism to
 * enable smart recompositions.
 *
 * @param popup The [Popup] configuration.
 * @param modifier The [Modifier] to be applied to layout corresponding to the content of this
 * Popup.
 *
 * @since 200.5.0
 */
@Composable
public fun Popup(popup: Popup, modifier: Modifier = Modifier) {
    val stateData = remember(popup) {
        PopupState(popup)
    }
    Popup(stateData, modifier)
}

@Suppress("unused_parameter")
@Composable
private fun Popup(popupState: PopupState, modifier: Modifier = Modifier) {
    val popup = popupState.popup
    var evaluated by rememberSaveable(popup) { mutableStateOf(false) }

    LaunchedEffect(popup) {
        popupState.popup.evaluateExpressions()
        evaluated = true
    }

    Popup(popupState, evaluated)
}

@Composable
private fun Popup(popupState: PopupState, evaluated: Boolean, modifier: Modifier = Modifier) {
    val popup = popupState.popup
    Column(
        modifier = modifier.fillMaxSize(),
        horizontalAlignment = Alignment.CenterHorizontally
    ) {
        Text(
            text = popup.title,
            modifier = Modifier.padding(horizontal = 15.dp)
        )
        Spacer(
            modifier = Modifier
                .fillMaxWidth()
                .height(15.dp)
        )
        InitializingExpressions(modifier = Modifier.fillMaxWidth()) {
            evaluated
        }
        HorizontalDivider(modifier = Modifier.fillMaxWidth(), thickness = 2.dp)
<<<<<<< HEAD
        LazyColumn(
            modifier = Modifier
                .fillMaxSize()
                .semantics { contentDescription = "lazy column" },
            state = lazyListState
        ) {
            popup.evaluatedElements.forEach { element ->
                item {
                    when (element) {
                        is TextPopupElement -> {
                            ExpandableCard {
                                TextPopupElement(element)
                            }
                        }
                        is FieldsPopupElement -> {
                            ExpandableCard(title= element.title) {
                                FieldsPopupElement(element)
                            }
                        }
=======
        if (evaluated) {
            PopupBody(popupState)
        }
    }
}
>>>>>>> 7f019cbf

@Composable
private fun PopupBody(popupState: PopupState) {
    val popup = popupState.popup
    val lazyListState = rememberLazyListState()
    val states = rememberStates(popup)
    val shapes = ExpandableCardDefaults.shapes()
    LazyColumn(
        modifier = Modifier
            .fillMaxSize()
            .semantics { contentDescription = "lazy column" },
        state = lazyListState
    ) {
        states.forEach { entry ->
            val element = entry.popupElement
            item {
                when (element) {
                    is TextPopupElement -> {
                        TextPopupElement(
                            entry.state as TextElementState,
                            modifier = Modifier
                                .fillMaxWidth()
                                .padding(shapes.padding)
                        )
                    }

                    else -> {
                        // other popup elements are not created
                    }
                }
            }
        }
    }
}


@Composable
internal fun InitializingExpressions(
    modifier: Modifier = Modifier,
    evaluationProvider: () -> Boolean
) {
    val alpha by animateFloatAsState(
        if (evaluationProvider()) 0f else 1f,
        label = "evaluation loading alpha"
    )
    Surface(
        modifier = modifier.graphicsLayer {
            this.alpha = alpha
        }
    ) {
        LinearProgressIndicator(modifier)
    }
}

/**
 * Creates and remembers state objects for all the supported element types that are part of the
 * provided Popup. These state objects are returned as part of a [PopupElementStateCollection].
 *
 * @param popup the [Popup] to create the states for.
 * @return returns the [PopupElementStateCollection] created.
 */
@Composable
internal fun rememberStates(
    popup: Popup
): PopupElementStateCollection {
    val states = mutablePopupElementStateCollection()
    popup.evaluatedElements.forEach { element ->
        when (element) {
            is TextPopupElement -> {
                states.add(
                    element,
                    rememberTextElementState(element = element, popup = popup)
                )
            }

            else -> {
                // TODO remove for release
                println("encountered element of type ${element::class.java}")
            }
        }
    }

    return states
}<|MERGE_RESOLUTION|>--- conflicted
+++ resolved
@@ -117,33 +117,11 @@
             evaluated
         }
         HorizontalDivider(modifier = Modifier.fillMaxWidth(), thickness = 2.dp)
-<<<<<<< HEAD
-        LazyColumn(
-            modifier = Modifier
-                .fillMaxSize()
-                .semantics { contentDescription = "lazy column" },
-            state = lazyListState
-        ) {
-            popup.evaluatedElements.forEach { element ->
-                item {
-                    when (element) {
-                        is TextPopupElement -> {
-                            ExpandableCard {
-                                TextPopupElement(element)
-                            }
-                        }
-                        is FieldsPopupElement -> {
-                            ExpandableCard(title= element.title) {
-                                FieldsPopupElement(element)
-                            }
-                        }
-=======
         if (evaluated) {
             PopupBody(popupState)
         }
     }
 }
->>>>>>> 7f019cbf
 
 @Composable
 private fun PopupBody(popupState: PopupState) {
