--- conflicted
+++ resolved
@@ -57,12 +57,8 @@
 import com.arcgismaps.toolkit.popup.internal.element.textelement.TextElementState
 import com.arcgismaps.toolkit.popup.internal.element.textelement.TextPopupElement
 import com.arcgismaps.toolkit.popup.internal.element.textelement.rememberTextElementState
-<<<<<<< HEAD
-import com.arcgismaps.toolkit.popup.internal.ui.ExpandableCard
+import com.arcgismaps.toolkit.popup.internal.ui.ExpandableCardDefaults
 import kotlinx.coroutines.async
-=======
-import com.arcgismaps.toolkit.popup.internal.ui.ExpandableCardDefaults
->>>>>>> 79b85e7d
 
 @Immutable
 private data class PopupState(@Stable val popup: Popup)
@@ -165,7 +161,6 @@
                         )
                     }
 
-<<<<<<< HEAD
                     is AttachmentsPopupElement -> {
                         AttachmentsPopupElement(
                             state = entry.state as AttachmentsElementState,
@@ -175,8 +170,6 @@
                         )
                     }
 
-=======
->>>>>>> 79b85e7d
                     else -> {
                         // other popup elements are not created
                     }
