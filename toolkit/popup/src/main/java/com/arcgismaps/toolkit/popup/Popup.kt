/*
 *
 *  Copyright 2024 Esri
 *
 *  Licensed under the Apache License, Version 2.0 (the "License");
 *  you may not use this file except in compliance with the License.
 *  You may obtain a copy of the License at
 *
 *     http://www.apache.org/licenses/LICENSE-2.0
 *
 *  Unless required by applicable law or agreed to in writing, software
 *  distributed under the License is distributed on an "AS IS" BASIS,
 *  WITHOUT WARRANTIES OR CONDITIONS OF ANY KIND, either express or implied.
 *  See the License for the specific language governing permissions and
 *  limitations under the License.
 *
 */

package com.arcgismaps.toolkit.popup

import androidx.compose.animation.core.animateFloatAsState
import androidx.compose.foundation.layout.Column
import androidx.compose.foundation.layout.Spacer
import androidx.compose.foundation.layout.fillMaxSize
import androidx.compose.foundation.layout.fillMaxWidth
import androidx.compose.foundation.layout.height
import androidx.compose.foundation.layout.padding
import androidx.compose.foundation.lazy.LazyColumn
import androidx.compose.foundation.lazy.rememberLazyListState
import androidx.compose.material3.HorizontalDivider
import androidx.compose.material3.LinearProgressIndicator
import androidx.compose.material3.Surface
import androidx.compose.material3.Text
import androidx.compose.runtime.Composable
import androidx.compose.runtime.Immutable
import androidx.compose.runtime.LaunchedEffect
import androidx.compose.runtime.Stable
import androidx.compose.runtime.getValue
import androidx.compose.runtime.mutableStateOf
import androidx.compose.runtime.remember
import androidx.compose.runtime.saveable.rememberSaveable
import androidx.compose.runtime.setValue
import androidx.compose.ui.Alignment
import androidx.compose.ui.Modifier
import androidx.compose.ui.graphics.graphicsLayer
import androidx.compose.ui.semantics.contentDescription
import androidx.compose.ui.semantics.semantics
import androidx.compose.ui.unit.dp
import com.arcgismaps.mapping.popup.AttachmentsPopupElement
import com.arcgismaps.mapping.popup.Popup
import com.arcgismaps.mapping.popup.TextPopupElement
import com.arcgismaps.toolkit.popup.internal.element.attachment.AttachmentsElementState
import com.arcgismaps.toolkit.popup.internal.element.attachment.AttachmentsPopupElement
import com.arcgismaps.toolkit.popup.internal.element.attachment.rememberAttachmentElementState
import com.arcgismaps.toolkit.popup.internal.element.state.PopupElementStateCollection
import com.arcgismaps.toolkit.popup.internal.element.state.mutablePopupElementStateCollection
import com.arcgismaps.toolkit.popup.internal.element.textelement.TextElementState
import com.arcgismaps.toolkit.popup.internal.element.textelement.TextPopupElement
import com.arcgismaps.toolkit.popup.internal.element.textelement.rememberTextElementState
<<<<<<< HEAD
import com.arcgismaps.toolkit.popup.internal.ui.ExpandableCardDefaults
import kotlinx.coroutines.async
=======
>>>>>>> 372224e9

@Immutable
private data class PopupState(@Stable val popup: Popup)

/**
 * A composable Popup toolkit component that enables users to see Popup content in a
 * layer that have been configured externally.
 *
 * Popups may be configured in the [Web Map Viewer](https://www.arcgis.com/home/webmap/viewer.html)
 * or [Fields Maps Designer](https://www.arcgis.com/apps/fieldmaps/)).
 *
 * Note : Even though the [Popup] class is not stable, there exists an internal mechanism to
 * enable smart recompositions.
 *
 * @param popup The [Popup] configuration.
 * @param modifier The [Modifier] to be applied to layout corresponding to the content of this
 * Popup.
 *
 * @since 200.5.0
 */
@Composable
public fun Popup(popup: Popup, modifier: Modifier = Modifier) {
    val stateData = remember(popup) {
        PopupState(popup)
    }
    Popup(stateData, modifier)
}

@Suppress("unused_parameter")
@Composable
private fun Popup(popupState: PopupState, modifier: Modifier = Modifier) {
    val popup = popupState.popup
    var evaluated by rememberSaveable(popup) { mutableStateOf(false) }

    LaunchedEffect(popup) {
        val evaluation = async {
            popupState.popup.evaluateExpressions()
        }
        val attachments = async {
            popupState.popup.evaluatedElements
                .filterIsInstance<AttachmentsPopupElement>()
                .firstOrNull()?.fetchAttachments()
        }
        evaluation.await()
        attachments.await()
        evaluated = true
    }

    Popup(popupState, evaluated)
}

@Composable
private fun Popup(popupState: PopupState, evaluated: Boolean, modifier: Modifier = Modifier) {
    val popup = popupState.popup
    Column(
        modifier = modifier.fillMaxSize(),
        horizontalAlignment = Alignment.CenterHorizontally
    ) {
        Text(
            text = popup.title,
            modifier = Modifier.padding(horizontal = 15.dp)
        )
        Spacer(
            modifier = Modifier
                .fillMaxWidth()
                .height(15.dp)
        )
        InitializingExpressions(modifier = Modifier.fillMaxWidth()) {
            evaluated
        }
        HorizontalDivider(modifier = Modifier.fillMaxWidth(), thickness = 2.dp)
        if (evaluated) {
            PopupBody(popupState)
        }
    }
}

@Composable
private fun PopupBody(popupState: PopupState) {
    val popup = popupState.popup
    val lazyListState = rememberLazyListState()
    val states = rememberStates(popup)
    LazyColumn(
        modifier = Modifier
            .fillMaxSize()
            .semantics { contentDescription = "lazy column" },
        state = lazyListState
    ) {
        states.forEach { entry ->
            val element = entry.popupElement
            item {
                when (element) {
                    is TextPopupElement -> {
                        TextPopupElement(
                            entry.state as TextElementState
                        )
                    }

                    is AttachmentsPopupElement -> {
                        AttachmentsPopupElement(
                            state = entry.state as AttachmentsElementState,
                            modifier = Modifier
                                .fillMaxWidth()
                                .padding(horizontal = 15.dp, vertical = 10.dp)
                        )
                    }

                    else -> {
                        // other popup elements are not created
                    }
                }
            }
        }
    }
}


@Composable
internal fun InitializingExpressions(
    modifier: Modifier = Modifier,
    evaluationProvider: () -> Boolean
) {
    val alpha by animateFloatAsState(
        if (evaluationProvider()) 0f else 1f,
        label = "evaluation loading alpha"
    )
    Surface(
        modifier = modifier.graphicsLayer {
            this.alpha = alpha
        }
    ) {
        LinearProgressIndicator(modifier)
    }
}

/**
 * Creates and remembers state objects for all the supported element types that are part of the
 * provided Popup. These state objects are returned as part of a [PopupElementStateCollection].
 *
 * @param popup the [Popup] to create the states for.
 * @return returns the [PopupElementStateCollection] created.
 */
@Composable
internal fun rememberStates(
    popup: Popup
): PopupElementStateCollection {
    val states = mutablePopupElementStateCollection()
    popup.evaluatedElements.forEach { element ->
        when (element) {
            is TextPopupElement -> {
                states.add(
                    element,
                    rememberTextElementState(element = element, popup = popup)
                )
            }

            is AttachmentsPopupElement -> {
                states.add(
                    element,
                    rememberAttachmentElementState(popup = popup, element = element)
                )
            }

            else -> {
                // TODO remove for release
                println("encountered element of type ${element::class.java}")
            }
        }
    }

    return states
}<|MERGE_RESOLUTION|>--- conflicted
+++ resolved
@@ -57,11 +57,6 @@
 import com.arcgismaps.toolkit.popup.internal.element.textelement.TextElementState
 import com.arcgismaps.toolkit.popup.internal.element.textelement.TextPopupElement
 import com.arcgismaps.toolkit.popup.internal.element.textelement.rememberTextElementState
-<<<<<<< HEAD
-import com.arcgismaps.toolkit.popup.internal.ui.ExpandableCardDefaults
-import kotlinx.coroutines.async
-=======
->>>>>>> 372224e9
 
 @Immutable
 private data class PopupState(@Stable val popup: Popup)
@@ -97,16 +92,10 @@
     var evaluated by rememberSaveable(popup) { mutableStateOf(false) }
 
     LaunchedEffect(popup) {
-        val evaluation = async {
-            popupState.popup.evaluateExpressions()
-        }
-        val attachments = async {
-            popupState.popup.evaluatedElements
-                .filterIsInstance<AttachmentsPopupElement>()
-                .firstOrNull()?.fetchAttachments()
-        }
-        evaluation.await()
-        attachments.await()
+        popupState.popup.evaluateExpressions()
+        popupState.popup.evaluatedElements
+            .filterIsInstance<AttachmentsPopupElement>()
+            .firstOrNull()?.fetchAttachments()
         evaluated = true
     }
 
@@ -162,10 +151,10 @@
 
                     is AttachmentsPopupElement -> {
                         AttachmentsPopupElement(
-                            state = entry.state as AttachmentsElementState,
-                            modifier = Modifier
-                                .fillMaxWidth()
-                                .padding(horizontal = 15.dp, vertical = 10.dp)
+                            state = entry.state as AttachmentsElementState
+//                            modifier = Modifier
+//                                .fillMaxWidth()
+//                                .padding(horizontal = 15.dp, vertical = 10.dp)
                         )
                     }
 
