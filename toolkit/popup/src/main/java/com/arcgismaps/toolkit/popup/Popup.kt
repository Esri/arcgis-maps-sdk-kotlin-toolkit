--- conflicted
+++ resolved
@@ -46,21 +46,16 @@
 import androidx.compose.ui.semantics.contentDescription
 import androidx.compose.ui.semantics.semantics
 import androidx.compose.ui.unit.dp
-<<<<<<< HEAD
 import com.arcgismaps.mapping.popup.FieldsPopupElement
+import com.arcgismaps.mapping.popup.AttachmentsPopupElement
 import com.arcgismaps.mapping.popup.Popup
 import com.arcgismaps.mapping.popup.TextPopupElement
 import com.arcgismaps.toolkit.popup.internal.element.fieldselement.FieldsElementState
 import com.arcgismaps.toolkit.popup.internal.element.fieldselement.FieldsPopupElement
 import com.arcgismaps.toolkit.popup.internal.element.fieldselement.rememberFieldsElementState
-=======
-import com.arcgismaps.mapping.popup.AttachmentsPopupElement
-import com.arcgismaps.mapping.popup.Popup
-import com.arcgismaps.mapping.popup.TextPopupElement
 import com.arcgismaps.toolkit.popup.internal.element.attachment.AttachmentsElementState
 import com.arcgismaps.toolkit.popup.internal.element.attachment.AttachmentsPopupElement
 import com.arcgismaps.toolkit.popup.internal.element.attachment.rememberAttachmentElementState
->>>>>>> 06036b41
 import com.arcgismaps.toolkit.popup.internal.element.state.PopupElementStateCollection
 import com.arcgismaps.toolkit.popup.internal.element.state.mutablePopupElementStateCollection
 import com.arcgismaps.toolkit.popup.internal.element.textelement.TextElementState
@@ -158,15 +153,15 @@
                         )
                     }
 
-<<<<<<< HEAD
+                    is AttachmentsPopupElement -> {
+                        AttachmentsPopupElement(
+                            state = entry.state as AttachmentsElementState
+                        )
+                    }
+
                     is FieldsPopupElement -> {
                         FieldsPopupElement(
                             entry.state as FieldsElementState,
-=======
-                    is AttachmentsPopupElement -> {
-                        AttachmentsPopupElement(
-                            state = entry.state as AttachmentsElementState
->>>>>>> 06036b41
                         )
                     }
 
@@ -219,17 +214,17 @@
                 )
             }
 
-<<<<<<< HEAD
+            is AttachmentsPopupElement -> {
+                states.add(
+                    element,
+                    rememberAttachmentElementState(popup = popup, element = element)
+                )
+            }
+
             is FieldsPopupElement -> {
                 states.add(
                     element,
                     rememberFieldsElementState(element = element, popup = popup)
-=======
-            is AttachmentsPopupElement -> {
-                states.add(
-                    element,
-                    rememberAttachmentElementState(popup = popup, element = element)
->>>>>>> 06036b41
                 )
             }
 
