--- conflicted
+++ resolved
@@ -46,22 +46,16 @@
 import androidx.compose.ui.semantics.contentDescription
 import androidx.compose.ui.semantics.semantics
 import androidx.compose.ui.unit.dp
-<<<<<<< HEAD
 import com.arcgismaps.mapping.popup.FieldsPopupElement
 import com.arcgismaps.mapping.popup.AttachmentsPopupElement
 import com.arcgismaps.mapping.popup.Popup
 import com.arcgismaps.mapping.popup.TextPopupElement
+import com.arcgismaps.toolkit.popup.internal.element.attachment.AttachmentsElementState
+import com.arcgismaps.toolkit.popup.internal.element.attachment.AttachmentsPopupElement
+import com.arcgismaps.toolkit.popup.internal.element.attachment.rememberAttachmentElementState
 import com.arcgismaps.toolkit.popup.internal.element.fieldselement.FieldsElementState
 import com.arcgismaps.toolkit.popup.internal.element.fieldselement.FieldsPopupElement
 import com.arcgismaps.toolkit.popup.internal.element.fieldselement.rememberFieldsElementState
-=======
-import com.arcgismaps.mapping.popup.AttachmentsPopupElement
-import com.arcgismaps.mapping.popup.Popup
-import com.arcgismaps.mapping.popup.TextPopupElement
->>>>>>> 0c12c1ea
-import com.arcgismaps.toolkit.popup.internal.element.attachment.AttachmentsElementState
-import com.arcgismaps.toolkit.popup.internal.element.attachment.AttachmentsPopupElement
-import com.arcgismaps.toolkit.popup.internal.element.attachment.rememberAttachmentElementState
 import com.arcgismaps.toolkit.popup.internal.element.state.PopupElementStateCollection
 import com.arcgismaps.toolkit.popup.internal.element.state.mutablePopupElementStateCollection
 import com.arcgismaps.toolkit.popup.internal.element.textelement.TextElementState
@@ -165,15 +159,12 @@
                         )
                     }
 
-<<<<<<< HEAD
                     is FieldsPopupElement -> {
                         FieldsPopupElement(
                             entry.state as FieldsElementState,
                         )
                     }
 
-=======
->>>>>>> 0c12c1ea
                     else -> {
                         // other popup elements are not created
                     }
@@ -230,7 +221,6 @@
                 )
             }
 
-<<<<<<< HEAD
             is FieldsPopupElement -> {
                 states.add(
                     element,
@@ -238,8 +228,6 @@
                 )
             }
 
-=======
->>>>>>> 0c12c1ea
             else -> {
                 // TODO remove for release
                 println("encountered element of type ${element::class.java}")
