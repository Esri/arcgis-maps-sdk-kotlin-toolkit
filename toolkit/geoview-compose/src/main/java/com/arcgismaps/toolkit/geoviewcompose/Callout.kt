/*
 *  Copyright 2024 Esri
 *
 *  Licensed under the Apache License, Version 2.0 (the "License");
 *  you may not use this file except in compliance with the License.
 *  You may obtain a copy of the License at
 *
 *     http://www.apache.org/licenses/LICENSE-2.0
 *
 *  Unless required by applicable law or agreed to in writing, software
 *  distributed under the License is distributed on an "AS IS" BASIS,
 *  WITHOUT WARRANTIES OR CONDITIONS OF ANY KIND, either express or implied.
 *  See the License for the specific language governing permissions and
 *  limitations under the License.
 *
 */

package com.arcgismaps.toolkit.geoviewcompose

import androidx.compose.foundation.layout.Box
import androidx.compose.foundation.layout.BoxScope
import androidx.compose.foundation.layout.PaddingValues
import androidx.compose.foundation.layout.padding
import androidx.compose.foundation.layout.sizeIn
import androidx.compose.runtime.Composable
import androidx.compose.runtime.LaunchedEffect
import androidx.compose.runtime.getValue
import androidx.compose.runtime.mutableStateOf
import androidx.compose.runtime.remember
import androidx.compose.runtime.setValue
import androidx.compose.ui.Modifier
import androidx.compose.ui.draw.drawWithCache
<<<<<<< HEAD
=======
import androidx.compose.ui.geometry.Offset
>>>>>>> aa56226f
import androidx.compose.ui.geometry.Rect
import androidx.compose.ui.geometry.Size
import androidx.compose.ui.graphics.Color
import androidx.compose.ui.graphics.Path
import androidx.compose.ui.graphics.drawscope.Fill
import androidx.compose.ui.graphics.drawscope.Stroke
<<<<<<< HEAD
import androidx.compose.ui.layout.SubcomposeLayout
import androidx.compose.ui.platform.LocalDensity
import androidx.compose.ui.unit.Constraints
=======
import androidx.compose.ui.graphics.graphicsLayer
import androidx.compose.ui.platform.LocalDensity
>>>>>>> aa56226f
import androidx.compose.ui.unit.Dp
import androidx.compose.ui.unit.DpSize
import androidx.compose.ui.unit.dp
import androidx.compose.ui.unit.times
<<<<<<< HEAD
import com.arcgismaps.geometry.Point
import com.arcgismaps.mapping.view.DrawStatus
=======
import com.arcgismaps.LoadStatus
import com.arcgismaps.geometry.AngularUnit
import com.arcgismaps.geometry.Point
import com.arcgismaps.mapping.ViewpointType
import com.arcgismaps.mapping.view.DoubleXY
import com.arcgismaps.mapping.view.GeoView
>>>>>>> aa56226f
import com.arcgismaps.mapping.view.MapView
import com.arcgismaps.mapping.view.SceneLocationVisibility
import com.arcgismaps.mapping.view.SceneView
import com.arcgismaps.mapping.view.ScreenCoordinate
<<<<<<< HEAD
import kotlinx.coroutines.flow.transformWhile
=======
import com.arcgismaps.mapping.view.zero
import kotlin.math.cos
import kotlin.math.sin
>>>>>>> aa56226f

/**
 * The receiver class of the MapView content lambda.
 *
 * @since 200.5.0
 */
public class MapViewScope(internal val mapView: MapView)

/**
 * Creates a Callout at the specified geographical location on the MapView. The Callout is a composable
 * that can be used to display additional information about a location on the map. The additional information is
 * passed as a content composable that contains text and/or other content. It has a leader that points to
 * the location that Callout refers to. The body of the Callout is a rectangular area with curved corners
 * that contains the content lambda provided by the application. A thin border line is drawn around the entire Callout.
 *
 * @param location the geographical location at which to display the Callout
 * @param modifier Modifier to be applied to the composable Callout
 * @param content the content of the Callout
 * @param offset the offset in screen coordinates from the geographical location at which to place the callout
 * @param rotateOffsetWithGeoView specifies whether the screen offset is rotated with the [GeoView]. The Screen offset
 *        will be rotated with the [GeoView] when true, false otherwise.
 *        This is useful if you are showing the callout for elements with symbology that does rotate with the [GeoView]
 * @since 200.5.0
 */
@Composable
public fun MapViewScope.Callout(
    location: Point,
    modifier: Modifier = Modifier,
<<<<<<< HEAD
    content: @Composable BoxScope.() -> Unit
) {
    val isMapViewReady = remember { mutableStateOf(false) }
    // We don't want to start drawing the Callout until the MapView is ready. We only collect
    // the drawStatus till the first time MapView is done drawing. the transformWhile operator
    // will stop collecting when isMapViewReady.value becomes false.
    LaunchedEffect(location) {
        mapView.drawStatus.transformWhile { drawStatus ->
            emit(drawStatus)
            !isMapViewReady.value
        }.collect {
            if (it == DrawStatus.Completed) {
                isMapViewReady.value = true
            }
        }
    }

    if (!isMapViewReady.value) {
        return
    }

    val localDensity = LocalDensity.current

    // SHAPE PROPERTIES
    val cornerRadius = 10.dp
    val anchorLeaderWidth = 10.dp
    val anchorLeaderHeight = 12.dp
    val strokeBorderWidth = 2.dp
    val stokeColor = Color.LightGray
    val calloutBackgroundColor = Color.White
    val calloutContentPadding = PaddingValues(cornerRadius + (strokeBorderWidth / 2))
    val minSize = DpSize(
        width = strokeBorderWidth + (2 * cornerRadius),
        height = strokeBorderWidth + (2 * cornerRadius)
    )

    // Convert the given location to a screen coordinate
    var calloutScreenCoordinate: ScreenCoordinate by remember {
        mutableStateOf(mapView.locationToScreen(location))
    }


    LaunchedEffect(location) {
        // Used to update screen coordinate when new location point is used
        calloutScreenCoordinate = mapView.locationToScreen(location)
        // Used to update screen coordinate when viewpoint is changed
        mapView.viewpointChanged.collect {
            calloutScreenCoordinate = mapView.locationToScreen(location)
        }
    }
    SubComposableLayout(
        screenCoordinate = calloutScreenCoordinate
    ) {
        Box(
            modifier = modifier
                .drawCalloutShape(
                    cornerRadius = with(localDensity) { cornerRadius.toPx() },
                    anchorLeaderWidth = with(localDensity) { anchorLeaderWidth.toPx() },
                    anchorLeaderHeight = with(localDensity) { anchorLeaderHeight.toPx() },
                    strokeBorderWidth = with(localDensity) { strokeBorderWidth.toPx() },
                    minSize = minSize,
                    strokeColor = stokeColor,
                    calloutBackgroundColor = calloutBackgroundColor,
                    calloutContentPadding = calloutContentPadding
                )
=======
    offset: Offset = Offset.Zero,
    rotateOffsetWithGeoView: Boolean = false,
    content: @Composable BoxScope.() -> Unit
) {

    if (mapView.map?.loadStatus?.collectAsState()?.value == LoadStatus.Loaded) {

        val leaderScreenCoordinate = getLeaderScreenCoordinate(
            mapView,
            location,
            offset,
            rotateOffsetWithGeoView,
>>>>>>> aa56226f
        )
        leaderScreenCoordinate?.let {

            val localDensity = LocalDensity.current
            // Get the default shape, color & size properties for Callout
            val properties = CalloutProperties()

            Box(
                modifier = modifier
                    .drawCalloutContainer(
                        cornerRadius = with(localDensity) { properties.cornerRadius.toPx() },
                        strokeBorderWidth = with(localDensity) { properties.strokeBorderWidth.toPx() },
                        strokeColor = properties.strokeColor,
                        backgroundColor = properties.backgroundColor,
                        calloutContentPadding = properties.calloutContentPadding,
                        leaderWidth = with(localDensity) { properties.leaderSize.width.toPx() },
                        leaderHeight = with(localDensity) { properties.leaderSize.height.toPx() },
                        minSize = properties.minSize,
                        calloutScreenCoordinate = leaderScreenCoordinate,
                    )
            )
            {
                this.content()
            }
        }
    }
<<<<<<< HEAD

}

@Composable
private fun SubComposableLayout(
    modifier: Modifier = Modifier,
    maxWidth: Dp = Constraints.Infinity.dp,
    maxHeight: Dp = Constraints.Infinity.dp,
    screenCoordinate: ScreenCoordinate,
    content: @Composable () -> Unit
) {
    val configuration = LocalDensity.current
    val maxWidthInPx = with(configuration) {
        maxWidth.roundToPx()
    }
    val maxHeightInPx = with(configuration) {
        maxHeight.roundToPx()
    }

    SubcomposeLayout(modifier = modifier) { constraints ->
        // set the max width to the lesser of the available size or the maxWidth
        val layoutWidth = Integer.min(constraints.maxWidth, maxWidthInPx)
        // set the max height to the lesser of the available size or the maxHeight
        val layoutHeight = Integer.min(constraints.maxHeight, maxHeightInPx)
        // measure the content with the constraints
        val contentPlaceable = subcompose(0) {
            content()
        }[0].measure(
            constraints.copy(
                maxWidth = layoutWidth,
                maxHeight = layoutHeight
            )
        )
        // calculate the callout position
        val calloutOffsetX = screenCoordinate.x.toInt() - (contentPlaceable.width / 2)
        val calloutOffsetY = screenCoordinate.y.toInt() - contentPlaceable.height
        // place the callout in the layout
        layout(layoutWidth, layoutHeight) {
            contentPlaceable.place(calloutOffsetX, calloutOffsetY)
        }
    }
}

/**
 * Extension function to draw the Callout shape using the given shape options.
 *
 * [cornerRadius] The corner radius of the rectangle shape in px.
 * [anchorLeaderWidth] Width of the anchor leader in px.
 * [anchorLeaderHeight] Height of the anchor leader in px.
 * [strokeBorderWidth] Width of the Callout stroke in px.
 * [strokeColor] Color used to define the outline stroke.
 * [calloutBackgroundColor] Color used to define the fill color of the Callout shape.
 * [minSize] Minimum size the of the Callout shape.
 * @since 200.5.0
 */
@Composable
private fun Modifier.drawCalloutShape(
    cornerRadius: Float,
    anchorLeaderWidth: Float,
    anchorLeaderHeight: Float,
    strokeBorderWidth: Float,
    strokeColor: Color,
    calloutBackgroundColor: Color,
    minSize: DpSize,
    calloutContentPadding: PaddingValues,
): Modifier {

    val localDensity = LocalDensity.current
    return this.then(
        sizeIn(minWidth = minSize.width, minHeight = minSize.height)
            .padding(bottom = with(localDensity) { anchorLeaderHeight.toDp() })
            .drawWithCache {
                onDrawBehind {
                    // Define the Path of the callout
                    val path = calloutPath(
                        size = size,
                        cornerRadius = cornerRadius,
                        anchorLeaderWidth = anchorLeaderWidth,
                        anchorLeaderHeight = anchorLeaderHeight
                    )
                    // Fill the path's shape with the Callout's background color
                    drawPath(
                        path = path,
                        color = calloutBackgroundColor,
                        style = Fill
                    )
                    // Outline the path's shape with the Callout's stroke color
                    drawPath(
                        path = path,
                        color = strokeColor,
                        style = Stroke(width = strokeBorderWidth)
                    )
                }
            }
            .padding(calloutContentPadding)
    )
}
=======
}

/**
 * Returns the ScreenCoordinate for the location [Point] on [GeoView].
 *
 * @param geoView the GeoView
 * @param location the location in geographical coordinates
 * @param offset the offset in screen coordinates from the geographical location at which to place the callout
 * @param rotateOffsetWithGeoView specifies whether the screen offset is rotated with the [GeoView]. The Screen offset
 *       will be rotated with the [GeoView] when true, false otherwise.
 * @return A [ScreenCoordinate] for the screen in pixels or null if the location is not visible
 * @since 200.5.0
 */
private fun getLeaderScreenCoordinate(
    geoView: GeoView,
    location: Point,
    offset: Offset,
    rotateOffsetWithGeoView: Boolean
): ScreenCoordinate? {
    val geoViewRotation = geoView.rotation()
    val locationToScreen = when (geoView) {
        is MapView -> geoView.locationToScreen(location)
        is SceneView -> {
            val locationToScreenResult = geoView.locationToScreen(location)
            if (locationToScreenResult?.visibility == SceneLocationVisibility.Visible) {
                locationToScreenResult.screenPoint
            }
            null
        }
    }
    return locationToScreen?.let { screenCoordinate ->
        if (rotateOffsetWithGeoView && geoViewRotation != 0.0) {
            val angle = AngularUnit.degrees.convertTo(AngularUnit.radians, -geoViewRotation)
            screenCoordinate.offset(offset).rotate(angle, screenCoordinate)
        } else {
            screenCoordinate.offset(offset)
        }
    }
}

private fun GeoView.rotation(): Double = when (this) {
    is SceneView -> getCurrentViewpoint(ViewpointType.CenterAndScale)?.rotation ?: 0.0
    is MapView -> mapRotation.value
}

/**
 * Returns a [DoubleXY] which is the result of offsetting this [DoubleXY] by the specified [Offset].
 *
 * @param offset the offset to be applied
 * @return the new [DoubleXY] offset point
 * @since 200.5.0
 */
private fun DoubleXY.offset(offset: Offset): DoubleXY {
    return DoubleXY(x + offset.x, y + offset.y)
}

/**
 * Returns a [DoubleXY] which is the result of rotating this [DoubleXY] by an angle around a center.
 *
 * @param rotateByAngle angle in Radians where a positive value is counter clockwise
 * @param center the center around which the resulting point will be rotated
 * @return the resulting [DoubleXY] that has been rotated
 * @since 200.5.0
 */
private fun DoubleXY.rotate(rotateByAngle: Double, center: DoubleXY = DoubleXY.zero): DoubleXY {
    val x1 = x - center.x
    val y1 = y - center.y

    val x2 = x1 * cos(rotateByAngle) - y1 * sin(rotateByAngle)
    val y2 = x1 * sin(rotateByAngle) + y1 * cos(rotateByAngle)

    return DoubleXY(x2 + center.x, y2 + center.y)
}

/**
 * Extension function to draw the Callout container using the given parameters. It draws the shape, adds the content padding, adds padding for the leader height, restricting the min size and positions it on the screen.
 *
 * @param cornerRadius The corner radius of the Callout shape in px.
 * @param strokeBorderWidth Width of the Callout stroke in px.
 * @param strokeColor Color used to define the outline stroke.
 * @param backgroundColor Color used to define the fill color of the Callout shape.
 * @param calloutContentPadding PaddingValues for the content placed inside the Callout.
 * @param leaderWidth Width of the Callout leader in px.
 * @param leaderHeight Height of the Callout leader in px.
 * @param minSize Minimum size the of the Callout shape.
 * @param calloutScreenCoordinate Represents the x,y coordinate of the Callout leader.
 * @since 200.5.0
 */
@Composable
private fun Modifier.drawCalloutContainer(
    cornerRadius: Float,
    strokeBorderWidth: Float,
    strokeColor: Color,
    backgroundColor: Color,
    calloutContentPadding: PaddingValues,
    leaderWidth: Float,
    leaderHeight: Float,
    minSize: DpSize,
    calloutScreenCoordinate: ScreenCoordinate,
) = then(
    sizeIn(minWidth = minSize.width, minHeight = minSize.height)
        // Set bottom padding to ensure the leader is visible
        .padding(bottom = with(LocalDensity.current) { leaderHeight.toDp() })
        .graphicsLayer {
            translationX = calloutScreenCoordinate.x.toFloat()
            translationY = calloutScreenCoordinate.y.toFloat()
        }
        .drawWithCache {
            onDrawBehind {
                // Define the Path of the callout
                val path = calloutPath(size, cornerRadius, leaderWidth, leaderHeight)
                // Fill the path's shape with the Callout's background color
                drawPath(
                    path = path,
                    color = backgroundColor,
                    style = Fill
                )
                // Outline the path's shape with the Callout's stroke color
                drawPath(
                    path = path,
                    color = strokeColor,
                    style = Stroke(width = strokeBorderWidth)
                )
            }
        }
        .padding(calloutContentPadding)
)
>>>>>>> aa56226f

/**
 * Create the Callout shape by returning the [Path] using the given parameters.
 *
<<<<<<< HEAD
 * [size] The calculated size of the resulting content used to created the Path.
 * [cornerRadius] The corner radius of the rectangle shape in px.
 * [anchorLeaderWidth] Width of the anchor leader in px.
 * [anchorLeaderHeight] Height of the anchor leader in px.
=======
 * @param size The calculated size of the resulting content used to created the Path.
 * @param cornerRadius The corner radius of the rectangle shape in px.
 * @param leaderWidth Width of the Callout leader in px.
 * @param leaderHeight Height of the Callout leader in px.
>>>>>>> aa56226f
 * @since 200.5.0
 */
private fun calloutPath(
    size: Size,
    cornerRadius: Float,
<<<<<<< HEAD
    anchorLeaderWidth: Float,
    anchorLeaderHeight: Float
=======
    leaderWidth: Float,
    leaderHeight: Float
>>>>>>> aa56226f
): Path {
    return Path().apply {
        reset()
        // Create a default rectangle using the given size
        val rect = Rect(left = 0f, top = 0f, right = size.width, bottom = size.height)
        // Move to the top-left corner of the shape
        moveTo(x = rect.left + cornerRadius, y = rect.top)
        // Draw a line from 0,0 to the top-right start of the corner
        lineTo(x = rect.right - cornerRadius, y = rect.top)
        // Create the top-right corner rectangle
        val topRightCorner = Rect(
            left = rect.right - 2 * cornerRadius,
            top = rect.top,
            right = rect.right,
            bottom = rect.top + 2 * cornerRadius
        )
        // Draw an arc representing the top-right corner
        arcTo(
            rect = topRightCorner,
            startAngleDegrees = -90f,
            sweepAngleDegrees = 90f,
            forceMoveTo = false
        )
        // Draw a line from the end of the arc to the bottom-right start of the corner
        lineTo(
            x = rect.right,
            y = rect.bottom - cornerRadius
        )
        // Create the bottom-right corner rectangle
        val bottomRightCorner = Rect(
            left = rect.right - 2 * cornerRadius,
            top = rect.bottom - 2 * cornerRadius,
            right = rect.right,
            bottom = rect.bottom
        )
        // Draw an arc representing the bottom-right corner
        arcTo(
            rect = bottomRightCorner,
            startAngleDegrees = 0f,
            sweepAngleDegrees = 90f,
            forceMoveTo = false
        )
        // Draw a line from the end of the arc to the start of the bottom leader
        lineTo(
<<<<<<< HEAD
            x = (size.width / 2) + (anchorLeaderWidth / 2),
=======
            x = (size.width / 2) + (leaderWidth / 2),
>>>>>>> aa56226f
            y = rect.bottom
        )
        // Draw a line from start of the leader bottom to the leader tip
        lineTo(
            x = (size.width / 2),
<<<<<<< HEAD
            y = rect.bottom + anchorLeaderHeight
        )
        // Draw a line from the leader tip to the bottom leader
        lineTo(
            x = (size.width / 2) - (anchorLeaderWidth / 2),
=======
            y = rect.bottom + leaderHeight
        )
        // Draw a line from the leader tip to the bottom leader
        lineTo(
            x = (size.width / 2) - (leaderWidth / 2),
>>>>>>> aa56226f
            y = rect.bottom
        )
        // Draw a line from the bottom leader to the start of the bottom-left corner
        lineTo(
            x = rect.left + cornerRadius,
            y = rect.bottom
        )
        // Create the bottom-left corner rectangle
        val bottomLeftCorner = Rect(
            left = rect.left,
            top = rect.bottom - 2 * cornerRadius,
            right = rect.left + 2 * cornerRadius,
            bottom = rect.bottom
        )
        // Draw an arc representing the bottom-left corner
        arcTo(
            rect = bottomLeftCorner,
            startAngleDegrees = 90f,
            sweepAngleDegrees = 90f,
            forceMoveTo = false
        )
        // Draw a line from the end of the arc to the top-left start of the corner
        lineTo(
            x = rect.left,
            y = rect.top + cornerRadius
        )
        // Create the top-left corner rectangle
        val topLeftCorner = Rect(
            left = rect.left,
            top = rect.top,
            right = rect.left + 2 * cornerRadius,
            bottom = rect.top + 2 * cornerRadius
        )
        // Draw an arc representing the top-left corner
        arcTo(
            rect = topLeftCorner,
            startAngleDegrees = 180f,
            sweepAngleDegrees = 90f,
            forceMoveTo = false
        )
        // Close the path to complete the shape
        close()
    }
<<<<<<< HEAD
}
=======
}

/**
 * UI default properties for the [Callout] component.
 */
private data class CalloutProperties(
    val cornerRadius: Dp = 10.dp,
    val strokeBorderWidth: Dp = 2.dp,
    val strokeColor: Color = Color.LightGray,
    val backgroundColor: Color = Color.White,
    val calloutContentPadding: PaddingValues = PaddingValues(
        all = cornerRadius + (strokeBorderWidth / 2)
    ),
    val leaderSize: DpSize = DpSize(
        width = 12.dp,
        height = 10.dp
    ),
    val minSize: DpSize = DpSize(
        width = strokeBorderWidth + (2 * cornerRadius),
        height = strokeBorderWidth + (2 * cornerRadius)
    )
)
>>>>>>> aa56226f
<|MERGE_RESOLUTION|>--- conflicted
+++ resolved
@@ -24,56 +24,39 @@
 import androidx.compose.foundation.layout.sizeIn
 import androidx.compose.runtime.Composable
 import androidx.compose.runtime.LaunchedEffect
-import androidx.compose.runtime.getValue
 import androidx.compose.runtime.mutableStateOf
 import androidx.compose.runtime.remember
-import androidx.compose.runtime.setValue
 import androidx.compose.ui.Modifier
 import androidx.compose.ui.draw.drawWithCache
-<<<<<<< HEAD
-=======
 import androidx.compose.ui.geometry.Offset
->>>>>>> aa56226f
 import androidx.compose.ui.geometry.Rect
 import androidx.compose.ui.geometry.Size
 import androidx.compose.ui.graphics.Color
 import androidx.compose.ui.graphics.Path
 import androidx.compose.ui.graphics.drawscope.Fill
 import androidx.compose.ui.graphics.drawscope.Stroke
-<<<<<<< HEAD
+import androidx.compose.ui.graphics.graphicsLayer
 import androidx.compose.ui.layout.SubcomposeLayout
 import androidx.compose.ui.platform.LocalDensity
 import androidx.compose.ui.unit.Constraints
-=======
-import androidx.compose.ui.graphics.graphicsLayer
-import androidx.compose.ui.platform.LocalDensity
->>>>>>> aa56226f
 import androidx.compose.ui.unit.Dp
 import androidx.compose.ui.unit.DpSize
 import androidx.compose.ui.unit.dp
 import androidx.compose.ui.unit.times
-<<<<<<< HEAD
-import com.arcgismaps.geometry.Point
-import com.arcgismaps.mapping.view.DrawStatus
-=======
-import com.arcgismaps.LoadStatus
 import com.arcgismaps.geometry.AngularUnit
 import com.arcgismaps.geometry.Point
 import com.arcgismaps.mapping.ViewpointType
 import com.arcgismaps.mapping.view.DoubleXY
+import com.arcgismaps.mapping.view.DrawStatus
 import com.arcgismaps.mapping.view.GeoView
->>>>>>> aa56226f
 import com.arcgismaps.mapping.view.MapView
 import com.arcgismaps.mapping.view.SceneLocationVisibility
 import com.arcgismaps.mapping.view.SceneView
 import com.arcgismaps.mapping.view.ScreenCoordinate
-<<<<<<< HEAD
+import com.arcgismaps.mapping.view.zero
 import kotlinx.coroutines.flow.transformWhile
-=======
-import com.arcgismaps.mapping.view.zero
 import kotlin.math.cos
 import kotlin.math.sin
->>>>>>> aa56226f
 
 /**
  * The receiver class of the MapView content lambda.
@@ -102,9 +85,11 @@
 public fun MapViewScope.Callout(
     location: Point,
     modifier: Modifier = Modifier,
-<<<<<<< HEAD
+    offset: Offset = Offset.Zero,
+    rotateOffsetWithGeoView: Boolean = false,
     content: @Composable BoxScope.() -> Unit
 ) {
+
     val isMapViewReady = remember { mutableStateOf(false) }
     // We don't want to start drawing the Callout until the MapView is ready. We only collect
     // the drawStatus till the first time MapView is done drawing. the transformWhile operator
@@ -124,71 +109,21 @@
         return
     }
 
-    val localDensity = LocalDensity.current
-
-    // SHAPE PROPERTIES
-    val cornerRadius = 10.dp
-    val anchorLeaderWidth = 10.dp
-    val anchorLeaderHeight = 12.dp
-    val strokeBorderWidth = 2.dp
-    val stokeColor = Color.LightGray
-    val calloutBackgroundColor = Color.White
-    val calloutContentPadding = PaddingValues(cornerRadius + (strokeBorderWidth / 2))
-    val minSize = DpSize(
-        width = strokeBorderWidth + (2 * cornerRadius),
-        height = strokeBorderWidth + (2 * cornerRadius)
+    val leaderScreenCoordinate = getLeaderScreenCoordinate(
+        mapView,
+        location,
+        offset,
+        rotateOffsetWithGeoView,
     )
-
-    // Convert the given location to a screen coordinate
-    var calloutScreenCoordinate: ScreenCoordinate by remember {
-        mutableStateOf(mapView.locationToScreen(location))
-    }
-
-
-    LaunchedEffect(location) {
-        // Used to update screen coordinate when new location point is used
-        calloutScreenCoordinate = mapView.locationToScreen(location)
-        // Used to update screen coordinate when viewpoint is changed
-        mapView.viewpointChanged.collect {
-            calloutScreenCoordinate = mapView.locationToScreen(location)
-        }
-    }
-    SubComposableLayout(
-        screenCoordinate = calloutScreenCoordinate
-    ) {
-        Box(
-            modifier = modifier
-                .drawCalloutShape(
-                    cornerRadius = with(localDensity) { cornerRadius.toPx() },
-                    anchorLeaderWidth = with(localDensity) { anchorLeaderWidth.toPx() },
-                    anchorLeaderHeight = with(localDensity) { anchorLeaderHeight.toPx() },
-                    strokeBorderWidth = with(localDensity) { strokeBorderWidth.toPx() },
-                    minSize = minSize,
-                    strokeColor = stokeColor,
-                    calloutBackgroundColor = calloutBackgroundColor,
-                    calloutContentPadding = calloutContentPadding
-                )
-=======
-    offset: Offset = Offset.Zero,
-    rotateOffsetWithGeoView: Boolean = false,
-    content: @Composable BoxScope.() -> Unit
-) {
-
-    if (mapView.map?.loadStatus?.collectAsState()?.value == LoadStatus.Loaded) {
-
-        val leaderScreenCoordinate = getLeaderScreenCoordinate(
-            mapView,
-            location,
-            offset,
-            rotateOffsetWithGeoView,
->>>>>>> aa56226f
-        )
-        leaderScreenCoordinate?.let {
-
-            val localDensity = LocalDensity.current
-            // Get the default shape, color & size properties for Callout
-            val properties = CalloutProperties()
-
+    leaderScreenCoordinate?.let {
+
+        val localDensity = LocalDensity.current
+        // Get the default shape, color & size properties for Callout
+        val properties = CalloutProperties()
+
+        SubComposableLayout(
+            screenCoordinate = leaderScreenCoordinate
+        ) {
             Box(
                 modifier = modifier
                     .drawCalloutContainer(
@@ -208,9 +143,133 @@
             }
         }
     }
-<<<<<<< HEAD
-
-}
+}
+
+/**
+ * Returns the ScreenCoordinate for the location [Point] on [GeoView].
+ *
+ * @param geoView the GeoView
+ * @param location the location in geographical coordinates
+ * @param offset the offset in screen coordinates from the geographical location at which to place the callout
+ * @param rotateOffsetWithGeoView specifies whether the screen offset is rotated with the [GeoView]. The Screen offset
+ *       will be rotated with the [GeoView] when true, false otherwise.
+ * @return A [ScreenCoordinate] for the screen in pixels or null if the location is not visible
+ * @since 200.5.0
+ */
+private fun getLeaderScreenCoordinate(
+    geoView: GeoView,
+    location: Point,
+    offset: Offset,
+    rotateOffsetWithGeoView: Boolean
+): ScreenCoordinate? {
+    val geoViewRotation = geoView.rotation()
+    val locationToScreen = when (geoView) {
+        is MapView -> geoView.locationToScreen(location)
+        is SceneView -> {
+            val locationToScreenResult = geoView.locationToScreen(location)
+            if (locationToScreenResult?.visibility == SceneLocationVisibility.Visible) {
+                locationToScreenResult.screenPoint
+            }
+            null
+        }
+    }
+    return locationToScreen?.let { screenCoordinate ->
+        if (rotateOffsetWithGeoView && geoViewRotation != 0.0) {
+            val angle = AngularUnit.degrees.convertTo(AngularUnit.radians, -geoViewRotation)
+            screenCoordinate.offset(offset).rotate(angle, screenCoordinate)
+        } else {
+            screenCoordinate.offset(offset)
+        }
+    }
+}
+
+private fun GeoView.rotation(): Double = when (this) {
+    is SceneView -> getCurrentViewpoint(ViewpointType.CenterAndScale)?.rotation ?: 0.0
+    is MapView -> mapRotation.value
+}
+
+/**
+ * Returns a [DoubleXY] which is the result of offsetting this [DoubleXY] by the specified [Offset].
+ *
+ * @param offset the offset to be applied
+ * @return the new [DoubleXY] offset point
+ * @since 200.5.0
+ */
+private fun DoubleXY.offset(offset: Offset): DoubleXY {
+    return DoubleXY(x + offset.x, y + offset.y)
+}
+
+/**
+ * Returns a [DoubleXY] which is the result of rotating this [DoubleXY] by an angle around a center.
+ *
+ * @param rotateByAngle angle in Radians where a positive value is counter clockwise
+ * @param center the center around which the resulting point will be rotated
+ * @return the resulting [DoubleXY] that has been rotated
+ * @since 200.5.0
+ */
+private fun DoubleXY.rotate(rotateByAngle: Double, center: DoubleXY = DoubleXY.zero): DoubleXY {
+    val x1 = x - center.x
+    val y1 = y - center.y
+
+    val x2 = x1 * cos(rotateByAngle) - y1 * sin(rotateByAngle)
+    val y2 = x1 * sin(rotateByAngle) + y1 * cos(rotateByAngle)
+
+    return DoubleXY(x2 + center.x, y2 + center.y)
+}
+
+/**
+ * Extension function to draw the Callout container using the given parameters. It draws the shape, adds the content padding, adds padding for the leader height, restricting the min size and positions it on the screen.
+ *
+ * @param cornerRadius The corner radius of the Callout shape in px.
+ * @param strokeBorderWidth Width of the Callout stroke in px.
+ * @param strokeColor Color used to define the outline stroke.
+ * @param backgroundColor Color used to define the fill color of the Callout shape.
+ * @param calloutContentPadding PaddingValues for the content placed inside the Callout.
+ * @param leaderWidth Width of the Callout leader in px.
+ * @param leaderHeight Height of the Callout leader in px.
+ * @param minSize Minimum size the of the Callout shape.
+ * @param calloutScreenCoordinate Represents the x,y coordinate of the Callout leader.
+ * @since 200.5.0
+ */
+@Composable
+private fun Modifier.drawCalloutContainer(
+    cornerRadius: Float,
+    strokeBorderWidth: Float,
+    strokeColor: Color,
+    backgroundColor: Color,
+    calloutContentPadding: PaddingValues,
+    leaderWidth: Float,
+    leaderHeight: Float,
+    minSize: DpSize,
+    calloutScreenCoordinate: ScreenCoordinate,
+) = then(
+    sizeIn(minWidth = minSize.width, minHeight = minSize.height)
+        // Set bottom padding to ensure the leader is visible
+        .padding(bottom = with(LocalDensity.current) { leaderHeight.toDp() })
+        .graphicsLayer {
+            translationX = calloutScreenCoordinate.x.toFloat()
+            translationY = calloutScreenCoordinate.y.toFloat()
+        }
+        .drawWithCache {
+            onDrawBehind {
+                // Define the Path of the callout
+                val path = calloutPath(size, cornerRadius, leaderWidth, leaderHeight)
+                // Fill the path's shape with the Callout's background color
+                drawPath(
+                    path = path,
+                    color = backgroundColor,
+                    style = Fill
+                )
+                // Outline the path's shape with the Callout's stroke color
+                drawPath(
+                    path = path,
+                    color = strokeColor,
+                    style = Stroke(width = strokeBorderWidth)
+                )
+            }
+        }
+        .padding(calloutContentPadding)
+)
 
 @Composable
 private fun SubComposableLayout(
@@ -306,162 +365,21 @@
             .padding(calloutContentPadding)
     )
 }
-=======
-}
-
-/**
- * Returns the ScreenCoordinate for the location [Point] on [GeoView].
- *
- * @param geoView the GeoView
- * @param location the location in geographical coordinates
- * @param offset the offset in screen coordinates from the geographical location at which to place the callout
- * @param rotateOffsetWithGeoView specifies whether the screen offset is rotated with the [GeoView]. The Screen offset
- *       will be rotated with the [GeoView] when true, false otherwise.
- * @return A [ScreenCoordinate] for the screen in pixels or null if the location is not visible
- * @since 200.5.0
- */
-private fun getLeaderScreenCoordinate(
-    geoView: GeoView,
-    location: Point,
-    offset: Offset,
-    rotateOffsetWithGeoView: Boolean
-): ScreenCoordinate? {
-    val geoViewRotation = geoView.rotation()
-    val locationToScreen = when (geoView) {
-        is MapView -> geoView.locationToScreen(location)
-        is SceneView -> {
-            val locationToScreenResult = geoView.locationToScreen(location)
-            if (locationToScreenResult?.visibility == SceneLocationVisibility.Visible) {
-                locationToScreenResult.screenPoint
-            }
-            null
-        }
-    }
-    return locationToScreen?.let { screenCoordinate ->
-        if (rotateOffsetWithGeoView && geoViewRotation != 0.0) {
-            val angle = AngularUnit.degrees.convertTo(AngularUnit.radians, -geoViewRotation)
-            screenCoordinate.offset(offset).rotate(angle, screenCoordinate)
-        } else {
-            screenCoordinate.offset(offset)
-        }
-    }
-}
-
-private fun GeoView.rotation(): Double = when (this) {
-    is SceneView -> getCurrentViewpoint(ViewpointType.CenterAndScale)?.rotation ?: 0.0
-    is MapView -> mapRotation.value
-}
-
-/**
- * Returns a [DoubleXY] which is the result of offsetting this [DoubleXY] by the specified [Offset].
- *
- * @param offset the offset to be applied
- * @return the new [DoubleXY] offset point
- * @since 200.5.0
- */
-private fun DoubleXY.offset(offset: Offset): DoubleXY {
-    return DoubleXY(x + offset.x, y + offset.y)
-}
-
-/**
- * Returns a [DoubleXY] which is the result of rotating this [DoubleXY] by an angle around a center.
- *
- * @param rotateByAngle angle in Radians where a positive value is counter clockwise
- * @param center the center around which the resulting point will be rotated
- * @return the resulting [DoubleXY] that has been rotated
- * @since 200.5.0
- */
-private fun DoubleXY.rotate(rotateByAngle: Double, center: DoubleXY = DoubleXY.zero): DoubleXY {
-    val x1 = x - center.x
-    val y1 = y - center.y
-
-    val x2 = x1 * cos(rotateByAngle) - y1 * sin(rotateByAngle)
-    val y2 = x1 * sin(rotateByAngle) + y1 * cos(rotateByAngle)
-
-    return DoubleXY(x2 + center.x, y2 + center.y)
-}
-
-/**
- * Extension function to draw the Callout container using the given parameters. It draws the shape, adds the content padding, adds padding for the leader height, restricting the min size and positions it on the screen.
- *
- * @param cornerRadius The corner radius of the Callout shape in px.
- * @param strokeBorderWidth Width of the Callout stroke in px.
- * @param strokeColor Color used to define the outline stroke.
- * @param backgroundColor Color used to define the fill color of the Callout shape.
- * @param calloutContentPadding PaddingValues for the content placed inside the Callout.
- * @param leaderWidth Width of the Callout leader in px.
- * @param leaderHeight Height of the Callout leader in px.
- * @param minSize Minimum size the of the Callout shape.
- * @param calloutScreenCoordinate Represents the x,y coordinate of the Callout leader.
- * @since 200.5.0
- */
-@Composable
-private fun Modifier.drawCalloutContainer(
-    cornerRadius: Float,
-    strokeBorderWidth: Float,
-    strokeColor: Color,
-    backgroundColor: Color,
-    calloutContentPadding: PaddingValues,
-    leaderWidth: Float,
-    leaderHeight: Float,
-    minSize: DpSize,
-    calloutScreenCoordinate: ScreenCoordinate,
-) = then(
-    sizeIn(minWidth = minSize.width, minHeight = minSize.height)
-        // Set bottom padding to ensure the leader is visible
-        .padding(bottom = with(LocalDensity.current) { leaderHeight.toDp() })
-        .graphicsLayer {
-            translationX = calloutScreenCoordinate.x.toFloat()
-            translationY = calloutScreenCoordinate.y.toFloat()
-        }
-        .drawWithCache {
-            onDrawBehind {
-                // Define the Path of the callout
-                val path = calloutPath(size, cornerRadius, leaderWidth, leaderHeight)
-                // Fill the path's shape with the Callout's background color
-                drawPath(
-                    path = path,
-                    color = backgroundColor,
-                    style = Fill
-                )
-                // Outline the path's shape with the Callout's stroke color
-                drawPath(
-                    path = path,
-                    color = strokeColor,
-                    style = Stroke(width = strokeBorderWidth)
-                )
-            }
-        }
-        .padding(calloutContentPadding)
-)
->>>>>>> aa56226f
 
 /**
  * Create the Callout shape by returning the [Path] using the given parameters.
  *
-<<<<<<< HEAD
  * [size] The calculated size of the resulting content used to created the Path.
  * [cornerRadius] The corner radius of the rectangle shape in px.
  * [anchorLeaderWidth] Width of the anchor leader in px.
  * [anchorLeaderHeight] Height of the anchor leader in px.
-=======
- * @param size The calculated size of the resulting content used to created the Path.
- * @param cornerRadius The corner radius of the rectangle shape in px.
- * @param leaderWidth Width of the Callout leader in px.
- * @param leaderHeight Height of the Callout leader in px.
->>>>>>> aa56226f
  * @since 200.5.0
  */
 private fun calloutPath(
     size: Size,
     cornerRadius: Float,
-<<<<<<< HEAD
     anchorLeaderWidth: Float,
     anchorLeaderHeight: Float
-=======
-    leaderWidth: Float,
-    leaderHeight: Float
->>>>>>> aa56226f
 ): Path {
     return Path().apply {
         reset()
@@ -506,29 +424,17 @@
         )
         // Draw a line from the end of the arc to the start of the bottom leader
         lineTo(
-<<<<<<< HEAD
             x = (size.width / 2) + (anchorLeaderWidth / 2),
-=======
-            x = (size.width / 2) + (leaderWidth / 2),
->>>>>>> aa56226f
             y = rect.bottom
         )
         // Draw a line from start of the leader bottom to the leader tip
         lineTo(
             x = (size.width / 2),
-<<<<<<< HEAD
             y = rect.bottom + anchorLeaderHeight
         )
         // Draw a line from the leader tip to the bottom leader
         lineTo(
             x = (size.width / 2) - (anchorLeaderWidth / 2),
-=======
-            y = rect.bottom + leaderHeight
-        )
-        // Draw a line from the leader tip to the bottom leader
-        lineTo(
-            x = (size.width / 2) - (leaderWidth / 2),
->>>>>>> aa56226f
             y = rect.bottom
         )
         // Draw a line from the bottom leader to the start of the bottom-left corner
@@ -572,9 +478,6 @@
         // Close the path to complete the shape
         close()
     }
-<<<<<<< HEAD
-}
-=======
 }
 
 /**
@@ -596,5 +499,4 @@
         width = strokeBorderWidth + (2 * cornerRadius),
         height = strokeBorderWidth + (2 * cornerRadius)
     )
-)
->>>>>>> aa56226f
+)