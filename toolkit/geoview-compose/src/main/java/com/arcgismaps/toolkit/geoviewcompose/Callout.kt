/*
 *  Copyright 2024 Esri
 *
 *  Licensed under the Apache License, Version 2.0 (the "License");
 *  you may not use this file except in compliance with the License.
 *  You may obtain a copy of the License at
 *
 *     http://www.apache.org/licenses/LICENSE-2.0
 *
 *  Unless required by applicable law or agreed to in writing, software
 *  distributed under the License is distributed on an "AS IS" BASIS,
 *  WITHOUT WARRANTIES OR CONDITIONS OF ANY KIND, either express or implied.
 *  See the License for the specific language governing permissions and
 *  limitations under the License.
 *
 */

package com.arcgismaps.toolkit.geoviewcompose

import android.util.DisplayMetrics
import androidx.compose.foundation.layout.Box
import androidx.compose.foundation.layout.BoxScope
import androidx.compose.foundation.layout.PaddingValues
import androidx.compose.foundation.layout.padding
import androidx.compose.foundation.layout.sizeIn
import androidx.compose.runtime.Composable
import androidx.compose.runtime.Immutable
import androidx.compose.runtime.LaunchedEffect
import androidx.compose.runtime.getValue
import androidx.compose.runtime.mutableStateOf
import androidx.compose.runtime.remember
import androidx.compose.runtime.setValue
import androidx.compose.ui.Modifier
import androidx.compose.ui.draw.drawWithCache
import androidx.compose.ui.geometry.Offset
import androidx.compose.ui.geometry.Rect
import androidx.compose.ui.geometry.Size
import androidx.compose.ui.graphics.Color
import androidx.compose.ui.graphics.Path
import androidx.compose.ui.graphics.drawscope.Fill
import androidx.compose.ui.graphics.drawscope.Stroke
import androidx.compose.ui.layout.SubcomposeLayout
import androidx.compose.ui.platform.LocalContext
import androidx.compose.ui.platform.LocalDensity
import androidx.compose.ui.unit.Density
import androidx.compose.ui.unit.Dp
import androidx.compose.ui.unit.DpSize
import androidx.compose.ui.unit.dp
import androidx.compose.ui.unit.times
import com.arcgismaps.geometry.AngularUnit
import com.arcgismaps.geometry.Point
import com.arcgismaps.mapping.ViewpointType
import com.arcgismaps.mapping.view.DoubleXY
import com.arcgismaps.mapping.view.DrawStatus
import com.arcgismaps.mapping.view.GeoView
import com.arcgismaps.mapping.view.MapView
import com.arcgismaps.mapping.view.SceneLocationVisibility
import com.arcgismaps.mapping.view.SceneView
import com.arcgismaps.mapping.view.ScreenCoordinate
import com.arcgismaps.mapping.view.zero
import kotlinx.coroutines.flow.transformWhile
import kotlin.math.cos
import kotlin.math.roundToInt
import kotlin.math.sin

/**
 * Creates a Callout at the specified geographical location on the MapView. The Callout is a composable
 * that can be used to display additional information about a location on the map. The additional information is
 * passed as a content composable that contains text and/or other content. It has a leader that points to
 * the location that Callout refers to. The body of the Callout is a rectangular area with curved corners
 * that contains the content lambda provided by the application. A thin border line is drawn around the entire Callout.
 *
 * Note: Only one Callout can be displayed at a time on the MapView.
 *
 * @param location the geographical location at which to display the Callout
 * @param modifier Modifier to be applied to the composable Callout
 * @param content the content of the Callout
 * @param offset the offset in screen coordinates from the geographical location at which to place the callout
 * @param rotateOffsetWithGeoView specifies whether the screen offset is rotated with the [GeoView]. The Screen offset
 *        will be rotated with the [GeoView] when true, false otherwise.
 *        This is useful if you are showing the callout for elements with symbology that does rotate with the [GeoView]
 * @since 200.5.0
 */
@Composable
public fun MapViewScope.Callout(
    location: Point,
    modifier: Modifier = Modifier,
    offset: Offset = Offset.Zero,
    rotateOffsetWithGeoView: Boolean = false,
    content: @Composable BoxScope.() -> Unit
) {
    if (this.calloutParams.location == null) {
        this.calloutParams = CalloutParams(location, modifier, offset, rotateOffsetWithGeoView, content)
        this.Callout()
    }
}

/**
 * The receiver class of the MapView content lambda.
 *
 * @since 200.5.0
 */
public class MapViewScope(private var _mapView: MapView?) {

    internal var calloutParams: CalloutParams = CalloutParams()
    private val mapView: MapView
        get() = _mapView ?: error("MapView not initialized")

    internal fun reset() {
        calloutParams = CalloutParams()
    }

    /**
     * Creates a Callout at the specified geographical location on the MapView.
     *
     * @since 200.5.0
     */
    @Composable
    internal fun Callout() {

        val isMapViewReady = remember { mutableStateOf(false) }
        // We don't want to start drawing the Callout until the MapView is ready. We only collect
        // the drawStatus till the first time MapView is done drawing. the transformWhile operator
        // will stop collecting when isMapViewReady.value becomes false.
        LaunchedEffect(calloutParams.location) {
            mapView.drawStatus.transformWhile { drawStatus ->
                emit(drawStatus)
                !isMapViewReady.value
            }.collect {
                if (it == DrawStatus.Completed) {
                    isMapViewReady.value = true
                }
            }
        }

        if (!isMapViewReady.value) {
            return
        }

<<<<<<< HEAD
    val localDensity = LocalDensity.current
    // Get the default shape, color & size properties for Callout
    val properties = CalloutProperties()
    leaderScreenCoordinate?.let {
        CalloutSubComposeLayout(
            leaderScreenCoordinate = it,
            maxSize = calloutContentMaxSize(
                geoView = mapView,
                density = LocalDensity.current,
                displayMetrics = LocalContext.current.resources.displayMetrics
            )) {
            Box(
                modifier = modifier
                    .drawCalloutContainer(
                        cornerRadius = with(localDensity) { properties.cornerRadius.toPx() },
                        strokeBorderWidth = with(localDensity) { properties.strokeBorderWidth.toPx() },
                        strokeColor = properties.strokeColor,
                        backgroundColor = properties.backgroundColor,
                        calloutContentPadding = properties.calloutContentPadding,
                        leaderWidth = with(localDensity) { properties.leaderSize.width.toPx() },
                        leaderHeight = with(localDensity) { properties.leaderSize.height.toPx() },
                        minSize = properties.minSize
                    )
=======
        // Convert the given location to a screen coordinate
        var leaderScreenCoordinate: ScreenCoordinate? by remember {
            mutableStateOf(
                getLeaderScreenCoordinate(mapView, calloutParams.location!!, calloutParams.offset, calloutParams.rotateOffsetWithGeoView)
>>>>>>> 83c3038c
            )
        }

        LaunchedEffect(calloutParams.location) {
            // Used to update screen coordinate when new location point is used
            leaderScreenCoordinate = getLeaderScreenCoordinate(mapView, calloutParams.location!!, calloutParams.offset, calloutParams.rotateOffsetWithGeoView)
            // Used to update screen coordinate when viewpoint is changed
            mapView.viewpointChanged.collect {
                leaderScreenCoordinate = getLeaderScreenCoordinate(mapView, calloutParams.location!!, calloutParams.offset, calloutParams.rotateOffsetWithGeoView)
            }
        }

        val localDensity = LocalDensity.current
        // Get the default shape, color & size properties for Callout
        val properties = CalloutProperties()
        leaderScreenCoordinate?.let {
            CalloutSubComposeLayout(leaderScreenCoordinate = it) {
                Box(
                    modifier = calloutParams.modifier!!
                        .drawCalloutContainer(
                            cornerRadius = with(localDensity) { properties.cornerRadius.toPx() },
                            strokeBorderWidth = with(localDensity) { properties.strokeBorderWidth.toPx() },
                            strokeColor = properties.strokeColor,
                            backgroundColor = properties.backgroundColor,
                            calloutContentPadding = properties.calloutContentPadding,
                            leaderWidth = with(localDensity) { properties.leaderSize.width.toPx() },
                            leaderHeight = with(localDensity) { properties.leaderSize.height.toPx() },
                            minSize = properties.minSize
                        )
                )
                {
                    calloutParams.content!!.invoke(this)
                }
            }
        }
    }

    /**
     * Returns the ScreenCoordinate for the location [Point] on [GeoView].
     *
     * @param geoView the GeoView
     * @param location the location in geographical coordinates
     * @param offset the offset in screen coordinates from the geographical location at which to place the Callout
     * @param rotateOffsetWithGeoView specifies whether the screen offset is rotated with the [GeoView]. The Screen offset
     *       will be rotated with the [GeoView] when true, false otherwise.
     * @return A [ScreenCoordinate] for the screen in pixels or null if the location is not visible
     * @since 200.5.0
     */
    private fun getLeaderScreenCoordinate(
        geoView: GeoView,
        location: Point,
        offset: Offset,
        rotateOffsetWithGeoView: Boolean
    ): ScreenCoordinate? {
        val geoViewRotation = geoView.rotation()
        val locationToScreen = when (geoView) {
            is MapView -> geoView.locationToScreen(location)
            is SceneView -> {
                val locationToScreenResult = geoView.locationToScreen(location)
                if (locationToScreenResult?.visibility == SceneLocationVisibility.Visible) {
                    locationToScreenResult.screenPoint
                }
                null
            }
        }
        return locationToScreen?.let { screenCoordinate ->
            if (rotateOffsetWithGeoView && geoViewRotation != 0.0) {
                val angle = AngularUnit.degrees.convertTo(AngularUnit.radians, -geoViewRotation)
                screenCoordinate.offset(offset).rotate(angle, screenCoordinate)
            } else {
                screenCoordinate.offset(offset)
            }
        }
    }

    /**
     * Analogue of Layout which allows to sub-compose the Callout container during the measuring stage,
     * and anchor the Callout leader at the given screenCoordinate. The Callout is drawn using a Box
     * and by default it is anchored to its top left corner. In order to anchor the Callout at the tip
     * of the leader we need to determine the size of its content to calculate the anchor point's
     * location before drawing the Callout on the screen.
     *
     * @param leaderScreenCoordinate Represents the x,y coordinate for the location on GeoView
     * @param maxWidth TODO
     * @param maxHeight TODO
     * @since 200.5.0
     */
    @Composable
    private fun CalloutSubComposeLayout(
        modifier: Modifier = Modifier,
        leaderScreenCoordinate: ScreenCoordinate,
        maxWidth: Dp = Constraints.Infinity.dp, // TODO: Use geoview max size here
        maxHeight: Dp = Constraints.Infinity.dp, // TODO: Use geoview max size here
        calloutContainer: @Composable () -> Unit
    ) {
        val configuration = LocalDensity.current
        val maxWidthInPx = with(configuration) {
            maxWidth.roundToPx()
        }
        val maxHeightInPx = with(configuration) {
            maxHeight.roundToPx()
        }

        SubcomposeLayout(modifier = modifier) { constraints ->
            // set the max width to the lesser of the available size or the maxWidth
            val layoutWidth = Integer.min(constraints.maxWidth, maxWidthInPx)
            // set the max height to the lesser of the available size or the maxHeight
            val layoutHeight = Integer.min(constraints.maxHeight, maxHeightInPx)
            // measure the content with the constraints
            val calloutContainerPlaceable = subcompose(slotId = 0) {
                calloutContainer()
            }[0].measure(
                constraints.copy(
                    maxWidth = layoutWidth,
                    maxHeight = layoutHeight
                )
            )
            // The default (0,0) value is on the top-left edge of the callout container.
            // This moves the anchor to the bottom-middle point using X,Y offsets,
            // and ensures that the leader's anchor point always represents the tapped location,
            // in this case the bottom-middle leader position.
            val calloutOffsetX =
                leaderScreenCoordinate.x.toInt() - (calloutContainerPlaceable.width / 2)
            val calloutOffsetY =
                leaderScreenCoordinate.y.toInt() - calloutContainerPlaceable.height
            // place the callout in the layout
            layout(layoutWidth, layoutHeight) {
                calloutContainerPlaceable.place(calloutOffsetX, calloutOffsetY)
            }
        }
    }

    /**
     * UI default properties for the [Callout] component.
     */
    private data class CalloutProperties(
        val cornerRadius: Dp = 10.dp,
        val strokeBorderWidth: Dp = 2.dp,
        val strokeColor: Color = Color.LightGray,
        val backgroundColor: Color = Color.White,
        val calloutContentPadding: PaddingValues = PaddingValues(
            all = cornerRadius + (strokeBorderWidth / 2)
        ),
        val leaderSize: DpSize = DpSize(
            width = 12.dp,
            height = 10.dp
        ),
        val minSize: DpSize = DpSize(
            width = strokeBorderWidth + (2 * cornerRadius),
            height = strokeBorderWidth + (2 * cornerRadius)
        )
    )
}

@Immutable
internal data class CalloutParams(
    val location: Point? = null,
    val modifier: Modifier? = null,
    val offset: Offset = Offset.Zero,
    val rotateOffsetWithGeoView: Boolean = false,
    val content: (@Composable BoxScope.() -> Unit)? = null
)

private fun GeoView.rotation(): Double = when (this) {
    is SceneView -> getCurrentViewpoint(ViewpointType.CenterAndScale)?.rotation ?: 0.0
    is MapView -> mapRotation.value
}

/**
 * Returns a [DoubleXY] which is the result of offsetting this [DoubleXY] by the specified [Offset].
 *
 * @param offset the offset to be applied
 * @return the new [DoubleXY] offset point
 * @since 200.5.0
 */
private fun DoubleXY.offset(offset: Offset): DoubleXY {
    return DoubleXY(x + offset.x, y + offset.y)
}

/**
 * Returns a [DoubleXY] which is the result of rotating this [DoubleXY] by an angle around a center.
 *
 * @param rotateByAngle angle in Radians where a positive value is counter clockwise
 * @param center the center around which the resulting point will be rotated
 * @return the resulting [DoubleXY] that has been rotated
 * @since 200.5.0
 */
private fun DoubleXY.rotate(
    rotateByAngle: Double,
    center: DoubleXY = DoubleXY.zero
): DoubleXY {
    val x1 = x - center.x
    val y1 = y - center.y

    val x2 = x1 * cos(rotateByAngle) - y1 * sin(rotateByAngle)
    val y2 = x1 * sin(rotateByAngle) + y1 * cos(rotateByAngle)

    return DoubleXY(x2 + center.x, y2 + center.y)
}

/**
<<<<<<< HEAD
 * Determines the max content size of the Callout container factoring in the
 * size of the GeoView and the Insets set on the GeoView.
 * @since 200.5.0
 */
private fun calloutContentMaxSize(
    geoView: GeoView,
    density: Density,
    displayMetrics: DisplayMetrics
): DpSize {
    // Start by getting height & width of GeoView
    var maxHeightForGeoView = geoView.height
    var maxWidthForGeoView = geoView.width
    if (maxHeightForGeoView == 0) {
        // Use height of display if view height not available yet (as happens once, before it is measured)
        maxHeightForGeoView = displayMetrics.heightPixels
    }
    if (maxWidthForGeoView == 0) {
        // Use width of display if view width not available yet (as happens once, before it is measured)
        maxWidthForGeoView = displayMetrics.widthPixels
    }
    // if we have valid insets set on the MapView, we deduct the maxHeightForGeoView & maxWidthForMapView by the specified inset sizes
    if (geoView is MapView && geoView.isViewInsetsValid) {
        maxHeightForGeoView -= with(density) { (geoView.viewInsetTop + geoView.viewInsetBottom).dp.toPx() }.roundToInt()
        maxWidthForGeoView -= with(density) { (geoView.viewInsetLeft + geoView.viewInsetRight).dp.toPx() }.roundToInt()
    }

    return DpSize(
        height = with(density) { maxHeightForGeoView.toDp() },
        width = with(density) { maxWidthForGeoView.toDp() }
    )
}

/**
 * Analogue of Layout which allows to sub-compose the Callout container during the measuring stage,
 * and anchor the Callout leader at the given screenCoordinate. The Callout is drawn using a Box
 * and by default it is anchored to its top left corner. In order to anchor the Callout at the tip
 * of the leader we need to determine the size of its content to calculate the anchor point's
 * location before drawing the Callout on the screen.
 *
 * @param leaderScreenCoordinate Represents the x,y coordinate for the location on GeoView
 * @param maxSize The calculated maximum size of the callout container
 * @since 200.5.0
 */
@Composable
private fun CalloutSubComposeLayout(
    modifier: Modifier = Modifier,
    leaderScreenCoordinate: ScreenCoordinate,
    maxSize: DpSize,
    calloutContainer: @Composable () -> Unit
) {
    val configuration = LocalDensity.current
    val maxWidthInPx = with(configuration) {
        maxSize.width.roundToPx()
    }
    val maxHeightInPx = with(configuration) {
        maxSize.height.roundToPx()
    }

    SubcomposeLayout(modifier = modifier) { constraints ->
        // set the max width to the lesser of the available size or the maxWidth
        val layoutWidth = Integer.min(constraints.maxWidth, maxWidthInPx)
        // set the max height to the lesser of the available size or the maxHeight
        val layoutHeight = Integer.min(constraints.maxHeight, maxHeightInPx)
        // measure the content with the constraints
        val calloutContainerPlaceable = subcompose(slotId = 0) {
            calloutContainer()
        }[0].measure(
            constraints.copy(
                maxWidth = layoutWidth,
                maxHeight = layoutHeight
            )
        )
        // The default (0,0) value is on the top-left edge of the callout container.
        // This moves the anchor to the bottom-middle point using X,Y offsets,
        // and ensures that the leader's anchor point always represents the tapped location,
        // in this case the bottom-middle leader position.
        val calloutOffsetX = leaderScreenCoordinate.x.toInt() - (calloutContainerPlaceable.width / 2)
        val calloutOffsetY = leaderScreenCoordinate.y.toInt() - calloutContainerPlaceable.height
        // place the callout in the layout
        layout(layoutWidth, layoutHeight) {
            calloutContainerPlaceable.place(calloutOffsetX, calloutOffsetY)
        }
    }
}

/**
=======
>>>>>>> 83c3038c
 * Extension function to draw the Callout container using the given parameters.
 * It draws the shape, adds the content padding, adds padding for the leader height
 * and restricts it to the min size.
 *
 * @param cornerRadius The corner radius of the Callout shape in px.
 * @param strokeBorderWidth Width of the Callout stroke in px.
 * @param strokeColor Color used to define the outline stroke.
 * @param backgroundColor Color used to define the fill color of the Callout shape.
 * @param calloutContentPadding PaddingValues for the content placed inside the Callout.
 * @param leaderWidth Width of the Callout leader in px.
 * @param leaderHeight Height of the Callout leader in px.
 * @param minSize Minimum size the of the Callout shape.
 * @since 200.5.0
 */
@Composable
private fun Modifier.drawCalloutContainer(
    cornerRadius: Float,
    strokeBorderWidth: Float,
    strokeColor: Color,
    backgroundColor: Color,
    calloutContentPadding: PaddingValues,
    leaderWidth: Float,
    leaderHeight: Float,
    minSize: DpSize
) = then(
    sizeIn(minWidth = minSize.width, minHeight = minSize.height)
        // Set bottom padding to ensure the leader is visible
        .padding(bottom = with(LocalDensity.current) { leaderHeight.toDp() })
        .drawWithCache {
            onDrawBehind {
                // Define the Path of the callout
                val path = calloutPath(size, cornerRadius, leaderWidth, leaderHeight)
                // Fill the path's shape with the Callout's background color
                drawPath(
                    path = path,
                    color = backgroundColor,
                    style = Fill
                )
                // Outline the path's shape with the Callout's stroke color
                drawPath(
                    path = path,
                    color = strokeColor,
                    style = Stroke(width = strokeBorderWidth)
                )
            }
        }
        .padding(calloutContentPadding)
)

/**
 * Create the Callout shape by returning the [Path] using the given parameters.
 *
 * @param size The calculated size of the resulting content used to created the Path.
 * @param cornerRadius The corner radius of the rectangle shape in px.
 * @param leaderWidth Width of the Callout leader in px.
 * @param leaderHeight Height of the Callout leader in px.
 * @since 200.5.0
 */
private fun calloutPath(
    size: Size,
    cornerRadius: Float,
    leaderWidth: Float,
    leaderHeight: Float
): Path {
    return Path().apply {
        reset()
        // Create a default rectangle using the given size
        val rect = Rect(left = 0f, top = 0f, right = size.width, bottom = size.height)
        // Move to the top-left corner of the shape
        moveTo(x = rect.left + cornerRadius, y = rect.top)
        // Draw a line from 0,0 to the top-right start of the corner
        lineTo(x = rect.right - cornerRadius, y = rect.top)
        // Create the top-right corner rectangle
        val topRightCorner = Rect(
            left = rect.right - 2 * cornerRadius,
            top = rect.top,
            right = rect.right,
            bottom = rect.top + 2 * cornerRadius
        )
        // Draw an arc representing the top-right corner
        arcTo(
            rect = topRightCorner,
            startAngleDegrees = -90f,
            sweepAngleDegrees = 90f,
            forceMoveTo = false
        )
        // Draw a line from the end of the arc to the bottom-right start of the corner
        lineTo(
            x = rect.right,
            y = rect.bottom - cornerRadius
        )
        // Create the bottom-right corner rectangle
        val bottomRightCorner = Rect(
            left = rect.right - 2 * cornerRadius,
            top = rect.bottom - 2 * cornerRadius,
            right = rect.right,
            bottom = rect.bottom
        )
        // Draw an arc representing the bottom-right corner
        arcTo(
            rect = bottomRightCorner,
            startAngleDegrees = 0f,
            sweepAngleDegrees = 90f,
            forceMoveTo = false
        )
        // Draw a line from the end of the arc to the start of the bottom leader
        lineTo(
            x = (size.width / 2) + (leaderWidth / 2),
            y = rect.bottom
        )
        // Draw a line from start of the leader bottom to the leader tip
        lineTo(
            x = (size.width / 2),
            y = rect.bottom + leaderHeight
        )
        // Draw a line from the leader tip to the bottom leader
        lineTo(
            x = (size.width / 2) - (leaderWidth / 2),
            y = rect.bottom
        )
        // Draw a line from the bottom leader to the start of the bottom-left corner
        lineTo(
            x = rect.left + cornerRadius,
            y = rect.bottom
        )
        // Create the bottom-left corner rectangle
        val bottomLeftCorner = Rect(
            left = rect.left,
            top = rect.bottom - 2 * cornerRadius,
            right = rect.left + 2 * cornerRadius,
            bottom = rect.bottom
        )
        // Draw an arc representing the bottom-left corner
        arcTo(
            rect = bottomLeftCorner,
            startAngleDegrees = 90f,
            sweepAngleDegrees = 90f,
            forceMoveTo = false
        )
        // Draw a line from the end of the arc to the top-left start of the corner
        lineTo(
            x = rect.left,
            y = rect.top + cornerRadius
        )
        // Create the top-left corner rectangle
        val topLeftCorner = Rect(
            left = rect.left,
            top = rect.top,
            right = rect.left + 2 * cornerRadius,
            bottom = rect.top + 2 * cornerRadius
        )
        // Draw an arc representing the top-left corner
        arcTo(
            rect = topLeftCorner,
            startAngleDegrees = 180f,
            sweepAngleDegrees = 90f,
            forceMoveTo = false
        )
        // Close the path to complete the shape
        close()
    }
}<|MERGE_RESOLUTION|>--- conflicted
+++ resolved
@@ -137,36 +137,10 @@
             return
         }
 
-<<<<<<< HEAD
-    val localDensity = LocalDensity.current
-    // Get the default shape, color & size properties for Callout
-    val properties = CalloutProperties()
-    leaderScreenCoordinate?.let {
-        CalloutSubComposeLayout(
-            leaderScreenCoordinate = it,
-            maxSize = calloutContentMaxSize(
-                geoView = mapView,
-                density = LocalDensity.current,
-                displayMetrics = LocalContext.current.resources.displayMetrics
-            )) {
-            Box(
-                modifier = modifier
-                    .drawCalloutContainer(
-                        cornerRadius = with(localDensity) { properties.cornerRadius.toPx() },
-                        strokeBorderWidth = with(localDensity) { properties.strokeBorderWidth.toPx() },
-                        strokeColor = properties.strokeColor,
-                        backgroundColor = properties.backgroundColor,
-                        calloutContentPadding = properties.calloutContentPadding,
-                        leaderWidth = with(localDensity) { properties.leaderSize.width.toPx() },
-                        leaderHeight = with(localDensity) { properties.leaderSize.height.toPx() },
-                        minSize = properties.minSize
-                    )
-=======
         // Convert the given location to a screen coordinate
         var leaderScreenCoordinate: ScreenCoordinate? by remember {
             mutableStateOf(
                 getLeaderScreenCoordinate(mapView, calloutParams.location!!, calloutParams.offset, calloutParams.rotateOffsetWithGeoView)
->>>>>>> 83c3038c
             )
         }
 
@@ -183,9 +157,15 @@
         // Get the default shape, color & size properties for Callout
         val properties = CalloutProperties()
         leaderScreenCoordinate?.let {
-            CalloutSubComposeLayout(leaderScreenCoordinate = it) {
+            CalloutSubComposeLayout(
+                leaderScreenCoordinate = it,
+                maxSize = calloutContentMaxSize(
+                    geoView = mapView,
+                    density = LocalDensity.current,
+                    displayMetrics = LocalContext.current.resources.displayMetrics
+                )) {
                 Box(
-                    modifier = calloutParams.modifier!!
+                    modifier = modifier
                         .drawCalloutContainer(
                             cornerRadius = with(localDensity) { properties.cornerRadius.toPx() },
                             strokeBorderWidth = with(localDensity) { properties.strokeBorderWidth.toPx() },
@@ -250,24 +230,22 @@
      * location before drawing the Callout on the screen.
      *
      * @param leaderScreenCoordinate Represents the x,y coordinate for the location on GeoView
-     * @param maxWidth TODO
-     * @param maxHeight TODO
+     * @param maxSize The calculated maximum size of the callout container
      * @since 200.5.0
      */
     @Composable
     private fun CalloutSubComposeLayout(
         modifier: Modifier = Modifier,
         leaderScreenCoordinate: ScreenCoordinate,
-        maxWidth: Dp = Constraints.Infinity.dp, // TODO: Use geoview max size here
-        maxHeight: Dp = Constraints.Infinity.dp, // TODO: Use geoview max size here
+        maxSize: DpSize,
         calloutContainer: @Composable () -> Unit
     ) {
         val configuration = LocalDensity.current
         val maxWidthInPx = with(configuration) {
-            maxWidth.roundToPx()
+            maxSize.width.roundToPx()
         }
         val maxHeightInPx = with(configuration) {
-            maxHeight.roundToPx()
+            maxSize.height.roundToPx()
         }
 
         SubcomposeLayout(modifier = modifier) { constraints ->
@@ -368,7 +346,6 @@
 }
 
 /**
-<<<<<<< HEAD
  * Determines the max content size of the Callout container factoring in the
  * size of the GeoView and the Insets set on the GeoView.
  * @since 200.5.0
@@ -402,61 +379,6 @@
 }
 
 /**
- * Analogue of Layout which allows to sub-compose the Callout container during the measuring stage,
- * and anchor the Callout leader at the given screenCoordinate. The Callout is drawn using a Box
- * and by default it is anchored to its top left corner. In order to anchor the Callout at the tip
- * of the leader we need to determine the size of its content to calculate the anchor point's
- * location before drawing the Callout on the screen.
- *
- * @param leaderScreenCoordinate Represents the x,y coordinate for the location on GeoView
- * @param maxSize The calculated maximum size of the callout container
- * @since 200.5.0
- */
-@Composable
-private fun CalloutSubComposeLayout(
-    modifier: Modifier = Modifier,
-    leaderScreenCoordinate: ScreenCoordinate,
-    maxSize: DpSize,
-    calloutContainer: @Composable () -> Unit
-) {
-    val configuration = LocalDensity.current
-    val maxWidthInPx = with(configuration) {
-        maxSize.width.roundToPx()
-    }
-    val maxHeightInPx = with(configuration) {
-        maxSize.height.roundToPx()
-    }
-
-    SubcomposeLayout(modifier = modifier) { constraints ->
-        // set the max width to the lesser of the available size or the maxWidth
-        val layoutWidth = Integer.min(constraints.maxWidth, maxWidthInPx)
-        // set the max height to the lesser of the available size or the maxHeight
-        val layoutHeight = Integer.min(constraints.maxHeight, maxHeightInPx)
-        // measure the content with the constraints
-        val calloutContainerPlaceable = subcompose(slotId = 0) {
-            calloutContainer()
-        }[0].measure(
-            constraints.copy(
-                maxWidth = layoutWidth,
-                maxHeight = layoutHeight
-            )
-        )
-        // The default (0,0) value is on the top-left edge of the callout container.
-        // This moves the anchor to the bottom-middle point using X,Y offsets,
-        // and ensures that the leader's anchor point always represents the tapped location,
-        // in this case the bottom-middle leader position.
-        val calloutOffsetX = leaderScreenCoordinate.x.toInt() - (calloutContainerPlaceable.width / 2)
-        val calloutOffsetY = leaderScreenCoordinate.y.toInt() - calloutContainerPlaceable.height
-        // place the callout in the layout
-        layout(layoutWidth, layoutHeight) {
-            calloutContainerPlaceable.place(calloutOffsetX, calloutOffsetY)
-        }
-    }
-}
-
-/**
-=======
->>>>>>> 83c3038c
  * Extension function to draw the Callout container using the given parameters.
  * It draws the shape, adds the content padding, adds padding for the leader height
  * and restricts it to the min size.
