/*
 *  Copyright 2024 Esri
 *
 *  Licensed under the Apache License, Version 2.0 (the "License");
 *  you may not use this file except in compliance with the License.
 *  You may obtain a copy of the License at
 *
 *     http://www.apache.org/licenses/LICENSE-2.0
 *
 *  Unless required by applicable law or agreed to in writing, software
 *  distributed under the License is distributed on an "AS IS" BASIS,
 *  WITHOUT WARRANTIES OR CONDITIONS OF ANY KIND, either express or implied.
 *  See the License for the specific language governing permissions and
 *  limitations under the License.
 *
 */

package com.arcgismaps.toolkit.geoviewcompose

import androidx.compose.foundation.layout.Box
import androidx.compose.foundation.layout.BoxScope
import androidx.compose.foundation.layout.PaddingValues
import androidx.compose.foundation.layout.padding
import androidx.compose.foundation.layout.sizeIn
import androidx.compose.runtime.Composable
import androidx.compose.runtime.collectAsState
import androidx.compose.ui.Modifier
<<<<<<< HEAD
import androidx.compose.ui.draw.drawWithCache
import androidx.compose.ui.geometry.Rect
import androidx.compose.ui.geometry.Size
=======
import androidx.compose.ui.geometry.Offset
>>>>>>> 43130e7f
import androidx.compose.ui.graphics.Color
import androidx.compose.ui.graphics.Path
import androidx.compose.ui.graphics.drawscope.Fill
import androidx.compose.ui.graphics.drawscope.Stroke
import androidx.compose.ui.graphics.graphicsLayer
import androidx.compose.ui.platform.LocalDensity
import androidx.compose.ui.unit.Dp
import androidx.compose.ui.unit.DpSize
import androidx.compose.ui.unit.dp
import androidx.compose.ui.unit.times
import com.arcgismaps.LoadStatus
import com.arcgismaps.geometry.AngularUnit
import com.arcgismaps.geometry.Point
import com.arcgismaps.mapping.ViewpointType
import com.arcgismaps.mapping.view.DoubleXY
import com.arcgismaps.mapping.view.GeoView
import com.arcgismaps.mapping.view.MapView
import com.arcgismaps.mapping.view.SceneLocationVisibility
import com.arcgismaps.mapping.view.SceneView
import com.arcgismaps.mapping.view.ScreenCoordinate
import com.arcgismaps.mapping.view.zero
import kotlin.math.cos
import kotlin.math.sin

/**
 * The receiver class of the MapView content lambda.
 *
 * @since 200.5.0
 */
public class MapViewScope(internal val mapView: MapView)

/**
 * Creates a Callout at the specified geographical location on the MapView. The Callout is a composable
 * that can be used to display additional information about a location on the map. The additional information is
 * passed as a content composable that contains text and/or other content. It has a leader that points to
 * the location that Callout refers to. The body of the Callout is a rectangular area with curved corners
 * that contains the content lambda provided by the application. A thin border line is drawn around the entire Callout.
 *
 * @param location the geographical location at which to display the Callout
 * @param modifier Modifier to be applied to the composable Callout
 * @param content the content of the Callout
 * @param offset the offset in screen coordinates from the geographical location at which to place the callout
 * @param rotateOffsetWithGeoView specifies whether the screen offset is rotated with the [GeoView]. The Screen offset
 *        will be rotated with the [GeoView] when true, false otherwise.
 *        This is useful if you are showing the callout for elements with symbology that does rotate with the [GeoView]
 * @since 200.5.0
 */
@Composable
public fun MapViewScope.Callout(
    location: Point,
    modifier: Modifier = Modifier,
<<<<<<< HEAD
    content: @Composable BoxScope.() -> Unit
) {

    val localDensity = LocalDensity.current

    if (mapView.map?.loadStatus?.collectAsState()?.value == LoadStatus.Loaded) {
        val calloutScreenCoordinate: ScreenCoordinate = mapView.locationToScreen(location)

        // Get the default shape, color & size properties for Callout
        val properties = CalloutProperties()

        Box(
            modifier = modifier
                .drawCalloutContainer(
                    cornerRadius = with(localDensity) { properties.cornerRadius.toPx() },
                    strokeBorderWidth = with(localDensity) { properties.strokeBorderWidth.toPx() },
                    strokeColor = properties.strokeColor,
                    backgroundColor = properties.backgroundColor,
                    calloutContentPadding = properties.calloutContentPadding,
                    leaderWidth = with(localDensity) { properties.leaderSize.width.toPx() },
                    leaderHeight = with(localDensity) { properties.leaderSize.height.toPx() },
                    minSize = properties.minSize,
                    calloutScreenCoordinate = calloutScreenCoordinate,
                )
=======
    offset: Offset = Offset.Zero,
    rotateOffsetWithGeoView: Boolean = false,
    content: @Composable BoxScope.() -> Unit
) {

    if (mapView.map?.loadStatus?.collectAsState()?.value == LoadStatus.Loaded) {

        val leaderScreenCoordinate = getLeaderScreenCoordinate(
            mapView,
            location,
            offset,
            rotateOffsetWithGeoView,
>>>>>>> 43130e7f
        )
        leaderScreenCoordinate?.let {
            Box(
                modifier = Modifier
                    .graphicsLayer {
                        translationX = leaderScreenCoordinate.x.toFloat()
                        translationY = leaderScreenCoordinate.y.toFloat()
                    }
                    .wrapContentSize()
                    .background(Color.White)
                    .border(
                        border = BorderStroke(2.dp, Color.LightGray),
                        shape = MaterialTheme.shapes.medium
                    )
            )
            {
                this.content()
            }
        }
    }
}

/**
 * Returns the ScreenCoordinate for the location [Point] on [GeoView].
 *
 * @param geoView the GeoView
 * @param location the location in geographical coordinates
 * @param offset the offset in screen coordinates from the geographical location at which to place the callout
 * @param rotateOffsetWithGeoView specifies whether the screen offset is rotated with the [GeoView]. The Screen offset
 *       will be rotated with the [GeoView] when true, false otherwise.
 * @return A [ScreenCoordinate] for the screen in pixels or null if the location is not visible
 * @since 200.5.0
 */
private fun getLeaderScreenCoordinate(
    geoView: GeoView,
    location: Point,
    offset: Offset,
    rotateOffsetWithGeoView: Boolean
): ScreenCoordinate? {
    val geoViewRotation = geoView.rotation()
    val locationToScreen = when (geoView) {
        is MapView -> geoView.locationToScreen(location)
        is SceneView -> {
            val locationToScreenResult = geoView.locationToScreen(location)
            if (locationToScreenResult?.visibility == SceneLocationVisibility.Visible) {
                locationToScreenResult.screenPoint
            }
            null
        }
    }
    return locationToScreen?.let { screenCoordinate ->
        if (rotateOffsetWithGeoView && geoViewRotation != 0.0) {
            val angle = AngularUnit.degrees.convertTo(AngularUnit.radians, -geoViewRotation)
            screenCoordinate.offset(offset).rotate(angle, screenCoordinate)
        } else {
            screenCoordinate.offset(offset)
        }
    }
}

<<<<<<< HEAD
/**
 * Extension function to draw the Callout container using the given parameters. It draws the shape, adds the content padding, adds padding for the leader height, restricting the min size and positions it on the screen.
 *
 * @param cornerRadius The corner radius of the Callout shape in px.
 * @param strokeBorderWidth Width of the Callout stroke in px.
 * @param strokeColor Color used to define the outline stroke.
 * @param backgroundColor Color used to define the fill color of the Callout shape.
 * @param calloutContentPadding PaddingValues for the content placed inside the Callout.
 * @param leaderWidth Width of the Callout leader in px.
 * @param leaderHeight Height of the Callout leader in px.
 * @param minSize Minimum size the of the Callout shape.
 * @param calloutScreenCoordinate Represents the x,y coordinate of the Callout leader.
 * @since 200.5.0
 */
@Composable
private fun Modifier.drawCalloutContainer(
    cornerRadius: Float,
    strokeBorderWidth: Float,
    strokeColor: Color,
    backgroundColor: Color,
    calloutContentPadding: PaddingValues,
    leaderWidth: Float,
    leaderHeight: Float,
    minSize: DpSize,
    calloutScreenCoordinate: ScreenCoordinate,
) = then(
    sizeIn(minWidth = minSize.width, minHeight = minSize.height)
        // Set bottom padding to ensure the leader is visible
        .padding(bottom = with(LocalDensity.current) { leaderHeight.toDp() })
        .graphicsLayer {
            translationX = calloutScreenCoordinate.x.toFloat()
            translationY = calloutScreenCoordinate.y.toFloat()
        }
        .drawWithCache {
            onDrawBehind {
                // Define the Path of the callout
                val path = calloutPath(size, cornerRadius, leaderWidth, leaderHeight)
                // Fill the path's shape with the Callout's background color
                drawPath(
                    path = path,
                    color = backgroundColor,
                    style = Fill
                )
                // Outline the path's shape with the Callout's stroke color
                drawPath(
                    path = path,
                    color = strokeColor,
                    style = Stroke(width = strokeBorderWidth)
                )
            }
        }
        .padding(calloutContentPadding)
)

/**
 * Create the Callout shape by returning the [Path] using the given parameters.
 *
 * @param size The calculated size of the resulting content used to created the Path.
 * @param cornerRadius The corner radius of the rectangle shape in px.
 * @param leaderWidth Width of the Callout leader in px.
 * @param leaderHeight Height of the Callout leader in px.
 * @since 200.5.0
 */
private fun calloutPath(
    size: Size,
    cornerRadius: Float,
    leaderWidth: Float,
    leaderHeight: Float
): Path {
    return Path().apply {
        reset()
        // Create a default rectangle using the given size
        val rect = Rect(left = 0f, top = 0f, right = size.width, bottom = size.height)
        // Move to the top-left corner of the shape
        moveTo(x = rect.left + cornerRadius, y = rect.top)
        // Draw a line from 0,0 to the top-right start of the corner
        lineTo(x = rect.right - cornerRadius, y = rect.top)
        // Create the top-right corner rectangle
        val topRightCorner = Rect(
            left = rect.right - 2 * cornerRadius,
            top = rect.top,
            right = rect.right,
            bottom = rect.top + 2 * cornerRadius
        )
        // Draw an arc representing the top-right corner
        arcTo(
            rect = topRightCorner,
            startAngleDegrees = -90f,
            sweepAngleDegrees = 90f,
            forceMoveTo = false
        )
        // Draw a line from the end of the arc to the bottom-right start of the corner
        lineTo(
            x = rect.right,
            y = rect.bottom - cornerRadius
        )
        // Create the bottom-right corner rectangle
        val bottomRightCorner = Rect(
            left = rect.right - 2 * cornerRadius,
            top = rect.bottom - 2 * cornerRadius,
            right = rect.right,
            bottom = rect.bottom
        )
        // Draw an arc representing the bottom-right corner
        arcTo(
            rect = bottomRightCorner,
            startAngleDegrees = 0f,
            sweepAngleDegrees = 90f,
            forceMoveTo = false
        )
        // Draw a line from the end of the arc to the start of the bottom leader
        lineTo(
            x = (size.width / 2) + (leaderWidth / 2),
            y = rect.bottom
        )
        // Draw a line from start of the leader bottom to the leader tip
        lineTo(
            x = (size.width / 2),
            y = rect.bottom + leaderHeight
        )
        // Draw a line from the leader tip to the bottom leader
        lineTo(
            x = (size.width / 2) - (leaderWidth / 2),
            y = rect.bottom
        )
        // Draw a line from the bottom leader to the start of the bottom-left corner
        lineTo(
            x = rect.left + cornerRadius,
            y = rect.bottom
        )
        // Create the bottom-left corner rectangle
        val bottomLeftCorner = Rect(
            left = rect.left,
            top = rect.bottom - 2 * cornerRadius,
            right = rect.left + 2 * cornerRadius,
            bottom = rect.bottom
        )
        // Draw an arc representing the bottom-left corner
        arcTo(
            rect = bottomLeftCorner,
            startAngleDegrees = 90f,
            sweepAngleDegrees = 90f,
            forceMoveTo = false
        )
        // Draw a line from the end of the arc to the top-left start of the corner
        lineTo(
            x = rect.left,
            y = rect.top + cornerRadius
        )
        // Create the top-left corner rectangle
        val topLeftCorner = Rect(
            left = rect.left,
            top = rect.top,
            right = rect.left + 2 * cornerRadius,
            bottom = rect.top + 2 * cornerRadius
        )
        // Draw an arc representing the top-left corner
        arcTo(
            rect = topLeftCorner,
            startAngleDegrees = 180f,
            sweepAngleDegrees = 90f,
            forceMoveTo = false
        )
        // Close the path to complete the shape
        close()
    }
}

/**
 * UI default properties for the [Callout] component.
 */
internal data class CalloutProperties(
    val cornerRadius: Dp = 10.dp,
    val strokeBorderWidth: Dp = 2.dp,
    val strokeColor: Color = Color.LightGray,
    val backgroundColor: Color = Color.White,
    val calloutContentPadding: PaddingValues = PaddingValues(
        all = cornerRadius + (strokeBorderWidth / 2)
    ),
    val leaderSize: DpSize = DpSize(
        width = 12.dp,
        height = 10.dp
    ),
    val minSize: DpSize = DpSize(
        width = strokeBorderWidth + (2 * cornerRadius),
        height = strokeBorderWidth + (2 * cornerRadius)
    )
)
=======
private fun GeoView.rotation(): Double = when (this) {
    is SceneView -> getCurrentViewpoint(ViewpointType.CenterAndScale)?.rotation ?: 0.0
    is MapView -> mapRotation.value
}

/**
 * Returns a [DoubleXY] which is the result of offsetting this [DoubleXY] by the specified [Offset].
 *
 * @param offset the offset to be applied
 * @return the new [DoubleXY] offset point
 * @since 200.5.0
 */
private fun DoubleXY.offset(offset: Offset): DoubleXY {
    return DoubleXY(x + offset.x, y + offset.y)
}

/**
 * Returns a [DoubleXY] which is the result of rotating this [DoubleXY] by an angle around a center.
 *
 * @param rotateByAngle angle in Radians where a positive value is counter clockwise
 * @param center the center around which the resulting point will be rotated
 * @return the resulting [DoubleXY] that has been rotated
 * @since 200.5.0
 */
private fun DoubleXY.rotate(rotateByAngle: Double, center: DoubleXY = DoubleXY.zero): DoubleXY {
    val x1 = x - center.x
    val y1 = y - center.y

    val x2 = x1 * cos(rotateByAngle) - y1 * sin(rotateByAngle)
    val y2 = x1 * sin(rotateByAngle) + y1 * cos(rotateByAngle)

    return DoubleXY(x2 + center.x, y2 + center.y)
}
>>>>>>> 43130e7f
<|MERGE_RESOLUTION|>--- conflicted
+++ resolved
@@ -17,21 +17,23 @@
 
 package com.arcgismaps.toolkit.geoviewcompose
 
+import androidx.compose.foundation.BorderStroke
+import androidx.compose.foundation.background
+import androidx.compose.foundation.border
 import androidx.compose.foundation.layout.Box
 import androidx.compose.foundation.layout.BoxScope
 import androidx.compose.foundation.layout.PaddingValues
 import androidx.compose.foundation.layout.padding
 import androidx.compose.foundation.layout.sizeIn
+import androidx.compose.foundation.layout.wrapContentSize
+import androidx.compose.material3.MaterialTheme
 import androidx.compose.runtime.Composable
 import androidx.compose.runtime.collectAsState
 import androidx.compose.ui.Modifier
-<<<<<<< HEAD
 import androidx.compose.ui.draw.drawWithCache
 import androidx.compose.ui.geometry.Rect
 import androidx.compose.ui.geometry.Size
-=======
 import androidx.compose.ui.geometry.Offset
->>>>>>> 43130e7f
 import androidx.compose.ui.graphics.Color
 import androidx.compose.ui.graphics.Path
 import androidx.compose.ui.graphics.drawscope.Fill
@@ -83,36 +85,12 @@
 public fun MapViewScope.Callout(
     location: Point,
     modifier: Modifier = Modifier,
-<<<<<<< HEAD
-    content: @Composable BoxScope.() -> Unit
-) {
-
-    val localDensity = LocalDensity.current
-
-    if (mapView.map?.loadStatus?.collectAsState()?.value == LoadStatus.Loaded) {
-        val calloutScreenCoordinate: ScreenCoordinate = mapView.locationToScreen(location)
-
-        // Get the default shape, color & size properties for Callout
-        val properties = CalloutProperties()
-
-        Box(
-            modifier = modifier
-                .drawCalloutContainer(
-                    cornerRadius = with(localDensity) { properties.cornerRadius.toPx() },
-                    strokeBorderWidth = with(localDensity) { properties.strokeBorderWidth.toPx() },
-                    strokeColor = properties.strokeColor,
-                    backgroundColor = properties.backgroundColor,
-                    calloutContentPadding = properties.calloutContentPadding,
-                    leaderWidth = with(localDensity) { properties.leaderSize.width.toPx() },
-                    leaderHeight = with(localDensity) { properties.leaderSize.height.toPx() },
-                    minSize = properties.minSize,
-                    calloutScreenCoordinate = calloutScreenCoordinate,
-                )
-=======
     offset: Offset = Offset.Zero,
     rotateOffsetWithGeoView: Boolean = false,
     content: @Composable BoxScope.() -> Unit
 ) {
+
+    val localDensity = LocalDensity.current
 
     if (mapView.map?.loadStatus?.collectAsState()?.value == LoadStatus.Loaded) {
 
@@ -121,20 +99,24 @@
             location,
             offset,
             rotateOffsetWithGeoView,
->>>>>>> 43130e7f
         )
         leaderScreenCoordinate?.let {
+
+            // Get the default shape, color & size properties for Callout
+            val properties = CalloutProperties()
+
             Box(
-                modifier = Modifier
-                    .graphicsLayer {
-                        translationX = leaderScreenCoordinate.x.toFloat()
-                        translationY = leaderScreenCoordinate.y.toFloat()
-                    }
-                    .wrapContentSize()
-                    .background(Color.White)
-                    .border(
-                        border = BorderStroke(2.dp, Color.LightGray),
-                        shape = MaterialTheme.shapes.medium
+                modifier = modifier
+                    .drawCalloutContainer(
+                        cornerRadius = with(localDensity) { properties.cornerRadius.toPx() },
+                        strokeBorderWidth = with(localDensity) { properties.strokeBorderWidth.toPx() },
+                        strokeColor = properties.strokeColor,
+                        backgroundColor = properties.backgroundColor,
+                        calloutContentPadding = properties.calloutContentPadding,
+                        leaderWidth = with(localDensity) { properties.leaderSize.width.toPx() },
+                        leaderHeight = with(localDensity) { properties.leaderSize.height.toPx() },
+                        minSize = properties.minSize,
+                        calloutScreenCoordinate = leaderScreenCoordinate,
                     )
             )
             {
@@ -144,45 +126,6 @@
     }
 }
 
-/**
- * Returns the ScreenCoordinate for the location [Point] on [GeoView].
- *
- * @param geoView the GeoView
- * @param location the location in geographical coordinates
- * @param offset the offset in screen coordinates from the geographical location at which to place the callout
- * @param rotateOffsetWithGeoView specifies whether the screen offset is rotated with the [GeoView]. The Screen offset
- *       will be rotated with the [GeoView] when true, false otherwise.
- * @return A [ScreenCoordinate] for the screen in pixels or null if the location is not visible
- * @since 200.5.0
- */
-private fun getLeaderScreenCoordinate(
-    geoView: GeoView,
-    location: Point,
-    offset: Offset,
-    rotateOffsetWithGeoView: Boolean
-): ScreenCoordinate? {
-    val geoViewRotation = geoView.rotation()
-    val locationToScreen = when (geoView) {
-        is MapView -> geoView.locationToScreen(location)
-        is SceneView -> {
-            val locationToScreenResult = geoView.locationToScreen(location)
-            if (locationToScreenResult?.visibility == SceneLocationVisibility.Visible) {
-                locationToScreenResult.screenPoint
-            }
-            null
-        }
-    }
-    return locationToScreen?.let { screenCoordinate ->
-        if (rotateOffsetWithGeoView && geoViewRotation != 0.0) {
-            val angle = AngularUnit.degrees.convertTo(AngularUnit.radians, -geoViewRotation)
-            screenCoordinate.offset(offset).rotate(angle, screenCoordinate)
-        } else {
-            screenCoordinate.offset(offset)
-        }
-    }
-}
-
-<<<<<<< HEAD
 /**
  * Extension function to draw the Callout container using the given parameters. It draws the shape, adds the content padding, adds padding for the leader height, restricting the min size and positions it on the screen.
  *
@@ -236,6 +179,78 @@
         }
         .padding(calloutContentPadding)
 )
+
+/**
+ * Returns the ScreenCoordinate for the location [Point] on [GeoView].
+ *
+ * @param geoView the GeoView
+ * @param location the location in geographical coordinates
+ * @param offset the offset in screen coordinates from the geographical location at which to place the callout
+ * @param rotateOffsetWithGeoView specifies whether the screen offset is rotated with the [GeoView]. The Screen offset
+ *       will be rotated with the [GeoView] when true, false otherwise.
+ * @return A [ScreenCoordinate] for the screen in pixels or null if the location is not visible
+ * @since 200.5.0
+ */
+private fun getLeaderScreenCoordinate(
+    geoView: GeoView,
+    location: Point,
+    offset: Offset,
+    rotateOffsetWithGeoView: Boolean
+): ScreenCoordinate? {
+    val geoViewRotation = geoView.rotation()
+    val locationToScreen = when (geoView) {
+        is MapView -> geoView.locationToScreen(location)
+        is SceneView -> {
+            val locationToScreenResult = geoView.locationToScreen(location)
+            if (locationToScreenResult?.visibility == SceneLocationVisibility.Visible) {
+                locationToScreenResult.screenPoint
+            }
+            null
+        }
+    }
+    return locationToScreen?.let { screenCoordinate ->
+        if (rotateOffsetWithGeoView && geoViewRotation != 0.0) {
+            val angle = AngularUnit.degrees.convertTo(AngularUnit.radians, -geoViewRotation)
+            screenCoordinate.offset(offset).rotate(angle, screenCoordinate)
+        } else {
+            screenCoordinate.offset(offset)
+        }
+    }
+}
+
+private fun GeoView.rotation(): Double = when (this) {
+    is SceneView -> getCurrentViewpoint(ViewpointType.CenterAndScale)?.rotation ?: 0.0
+    is MapView -> mapRotation.value
+}
+
+/**
+ * Returns a [DoubleXY] which is the result of offsetting this [DoubleXY] by the specified [Offset].
+ *
+ * @param offset the offset to be applied
+ * @return the new [DoubleXY] offset point
+ * @since 200.5.0
+ */
+private fun DoubleXY.offset(offset: Offset): DoubleXY {
+    return DoubleXY(x + offset.x, y + offset.y)
+}
+
+/**
+ * Returns a [DoubleXY] which is the result of rotating this [DoubleXY] by an angle around a center.
+ *
+ * @param rotateByAngle angle in Radians where a positive value is counter clockwise
+ * @param center the center around which the resulting point will be rotated
+ * @return the resulting [DoubleXY] that has been rotated
+ * @since 200.5.0
+ */
+private fun DoubleXY.rotate(rotateByAngle: Double, center: DoubleXY = DoubleXY.zero): DoubleXY {
+    val x1 = x - center.x
+    val y1 = y - center.y
+
+    val x2 = x1 * cos(rotateByAngle) - y1 * sin(rotateByAngle)
+    val y2 = x1 * sin(rotateByAngle) + y1 * cos(rotateByAngle)
+
+    return DoubleXY(x2 + center.x, y2 + center.y)
+}
 
 /**
  * Create the Callout shape by returning the [Path] using the given parameters.
@@ -370,39 +385,4 @@
         width = strokeBorderWidth + (2 * cornerRadius),
         height = strokeBorderWidth + (2 * cornerRadius)
     )
-)
-=======
-private fun GeoView.rotation(): Double = when (this) {
-    is SceneView -> getCurrentViewpoint(ViewpointType.CenterAndScale)?.rotation ?: 0.0
-    is MapView -> mapRotation.value
-}
-
-/**
- * Returns a [DoubleXY] which is the result of offsetting this [DoubleXY] by the specified [Offset].
- *
- * @param offset the offset to be applied
- * @return the new [DoubleXY] offset point
- * @since 200.5.0
- */
-private fun DoubleXY.offset(offset: Offset): DoubleXY {
-    return DoubleXY(x + offset.x, y + offset.y)
-}
-
-/**
- * Returns a [DoubleXY] which is the result of rotating this [DoubleXY] by an angle around a center.
- *
- * @param rotateByAngle angle in Radians where a positive value is counter clockwise
- * @param center the center around which the resulting point will be rotated
- * @return the resulting [DoubleXY] that has been rotated
- * @since 200.5.0
- */
-private fun DoubleXY.rotate(rotateByAngle: Double, center: DoubleXY = DoubleXY.zero): DoubleXY {
-    val x1 = x - center.x
-    val y1 = y - center.y
-
-    val x2 = x1 * cos(rotateByAngle) - y1 * sin(rotateByAngle)
-    val y2 = x1 * sin(rotateByAngle) + y1 * cos(rotateByAngle)
-
-    return DoubleXY(x2 + center.x, y2 + center.y)
-}
->>>>>>> 43130e7f
+)