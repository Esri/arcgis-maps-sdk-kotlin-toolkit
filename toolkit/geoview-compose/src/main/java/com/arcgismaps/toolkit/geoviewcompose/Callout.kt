/*
 *  Copyright 2024 Esri
 *
 *  Licensed under the Apache License, Version 2.0 (the "License");
 *  you may not use this file except in compliance with the License.
 *  You may obtain a copy of the License at
 *
 *     http://www.apache.org/licenses/LICENSE-2.0
 *
 *  Unless required by applicable law or agreed to in writing, software
 *  distributed under the License is distributed on an "AS IS" BASIS,
 *  WITHOUT WARRANTIES OR CONDITIONS OF ANY KIND, either express or implied.
 *  See the License for the specific language governing permissions and
 *  limitations under the License.
 *
 */

package com.arcgismaps.toolkit.geoviewcompose

import androidx.compose.foundation.layout.Box
import androidx.compose.foundation.layout.BoxScope
import androidx.compose.foundation.layout.PaddingValues
import androidx.compose.foundation.layout.padding
import androidx.compose.foundation.layout.sizeIn
<<<<<<< HEAD
import androidx.compose.material3.MaterialTheme
import androidx.compose.material3.Text
=======
>>>>>>> be3e3765
import androidx.compose.runtime.Composable
import androidx.compose.runtime.LaunchedEffect
import androidx.compose.runtime.getValue
import androidx.compose.runtime.mutableStateOf
import androidx.compose.runtime.remember
import androidx.compose.runtime.setValue
import androidx.compose.ui.Modifier
import androidx.compose.ui.draw.drawWithCache
import androidx.compose.ui.geometry.Rect
import androidx.compose.ui.geometry.Size
import androidx.compose.ui.graphics.Color
import androidx.compose.ui.graphics.Path
import androidx.compose.ui.graphics.drawscope.Fill
import androidx.compose.ui.graphics.drawscope.Stroke
<<<<<<< HEAD
import androidx.compose.ui.platform.LocalDensity
import androidx.compose.ui.tooling.preview.Preview
import androidx.compose.ui.unit.DpSize
import androidx.compose.ui.unit.IntOffset
import androidx.compose.ui.unit.IntRect
import androidx.compose.ui.unit.IntSize
import androidx.compose.ui.unit.LayoutDirection
import androidx.compose.ui.unit.dp
import androidx.compose.ui.unit.times
import androidx.compose.ui.window.Popup
import androidx.compose.ui.window.PopupPositionProvider
import androidx.compose.ui.window.PopupProperties
=======
import androidx.compose.ui.graphics.graphicsLayer
import androidx.compose.ui.platform.LocalDensity
import androidx.compose.ui.unit.Dp
import androidx.compose.ui.unit.DpSize
import androidx.compose.ui.unit.dp
import androidx.compose.ui.unit.times
import com.arcgismaps.LoadStatus
>>>>>>> be3e3765
import com.arcgismaps.geometry.Point
import com.arcgismaps.mapping.view.DrawStatus
import com.arcgismaps.mapping.view.MapView
import com.arcgismaps.mapping.view.ScreenCoordinate
import kotlinx.coroutines.flow.transformWhile
import kotlin.math.roundToInt

/**
 * The receiver class of the MapView content lambda.
 *
 * @since 200.5.0
 */
public class MapViewScope(internal val mapView: MapView)

/**
 * The default shape, color & size properties for Callout.
 *
 * @since 200.5.0
 */
internal val DefaultCalloutProperties = CalloutProperties()

/**
 * Creates a Callout at the specified geographical location on the MapView. The Callout is a composable
 * that can be used to display additional information about a location on the map. The additional information is
 * passed as a content composable that contains text and/or other content. It has a leader that points to
 * the location that Callout refers to. The body of the Callout is a rectangular area with curved corners
 * that contains the content lambda provided by the application. A thin border line is drawn around the entire Callout.
 *
 * @param location the geographical location at which to display the Callout
 * @param modifier Modifier to be applied to the composable Callout
 * @param content the content of the Callout
 * @since 200.5.0
 */
@Composable
public fun MapViewScope.Callout(
    location: Point,
    modifier: Modifier = Modifier,
<<<<<<< HEAD
    content: @Composable BoxScope.() -> Unit
) {
    val isMapViewReady = remember { mutableStateOf(false) }
    // We don't want to start drawing the Callout until the MapView is ready. We only collect
    // the drawStatus till the first time MapView is done drawing. the transformWhile operator
    // will stop collecting when isMapViewReady.value becomes false.
    LaunchedEffect(location) {
        mapView.drawStatus.transformWhile { drawStatus ->
            emit(drawStatus)
            !isMapViewReady.value
        }.collect {
            if (it == DrawStatus.Completed) {
                isMapViewReady.value = true
            }
        }
    }

    if (!isMapViewReady.value) {
        return
    }

    val localDensity = LocalDensity.current

    // SHAPE PROPERTIES
    val cornerRadius = 10.dp
    val anchorLeaderWidth = 10.dp
    val anchorLeaderHeight = 12.dp
    val strokeBorderWidth = 2.dp
    val stokeColor = Color.LightGray
    val calloutBackgroundColor = Color.White
    val calloutContentPadding = PaddingValues(cornerRadius + (strokeBorderWidth / 2))
    val minSize = DpSize(
        width = strokeBorderWidth + (2 * cornerRadius),
        height = strokeBorderWidth + (2 * cornerRadius)
    )

    // Convert the given location to a screen coordinate
    var calloutScreenCoordinate: ScreenCoordinate by remember {
        mutableStateOf(mapView.locationToScreen(location))
    }

    LaunchedEffect(location) {
        // Used to update screen coordinate when new location point is used
        calloutScreenCoordinate = mapView.locationToScreen(location)
        // Used to update screen coordinate when viewpoint is changed
        mapView.viewpointChanged.collect {
            calloutScreenCoordinate = mapView.locationToScreen(location)
        }
    }

    // Create a provider to calculate the offset for the current callout screen coordinate
    val popupPositionProvider = object : PopupPositionProvider {
        override fun calculatePosition(
            anchorBounds: IntRect,
            windowSize: IntSize,
            layoutDirection: LayoutDirection,
            popupContentSize: IntSize
        ): IntOffset {
            return IntOffset(
                x = calloutScreenCoordinate.x.roundToInt() - (popupContentSize.width / 2),
                y = calloutScreenCoordinate.y.roundToInt() - (popupContentSize.height / 2)
                        - (with(localDensity) { anchorLeaderHeight.toPx() }).roundToInt()
            )
        }
    }

    Popup(
        popupPositionProvider = popupPositionProvider,
        properties = PopupProperties(clippingEnabled = false),
        onDismissRequest = {
            // TODO: Callout function probably would need a dismiss param.
        }
    ) {
        Box(
            modifier = modifier
                .drawCalloutShape(
                    cornerRadius = with(localDensity) { cornerRadius.toPx() },
                    anchorLeaderWidth = with(localDensity) { anchorLeaderWidth.toPx() },
                    anchorLeaderHeight = with(localDensity) { anchorLeaderHeight.toPx() },
                    strokeBorderWidth = with(localDensity) { strokeBorderWidth.toPx() },
                    minSize = minSize,
                    strokeColor = stokeColor,
                    calloutBackgroundColor = calloutBackgroundColor,
                    calloutContentPadding = calloutContentPadding,
=======
    properties: CalloutProperties = DefaultCalloutProperties,
    content: @Composable BoxScope.() -> Unit
) {

    val localDensity = LocalDensity.current

    if (mapView.map?.loadStatus?.collectAsState()?.value == LoadStatus.Loaded) {
        val calloutScreenCoordinate: ScreenCoordinate = mapView.locationToScreen(location)

        Box(
            modifier = modifier
                .drawCalloutContainer(
                    cornerRadius = with(localDensity) { properties.cornerRadius.toPx() },
                    strokeBorderWidth = with(localDensity) { properties.strokeBorderWidth.toPx() },
                    strokeColor = properties.strokeColor,
                    backgroundColor = properties.backgroundColor,
                    calloutContentPadding = properties.calloutContentPadding,
                    leaderWidth = with(localDensity) { properties.leaderSize.width.toPx() },
                    leaderHeight = with(localDensity) { properties.leaderSize.height.toPx() },
                    minSize = properties.minSize,
                    calloutScreenCoordinate = calloutScreenCoordinate,
>>>>>>> be3e3765
                )
        )
        {
            this.content()
        }
    }
}

/**
<<<<<<< HEAD
 * Extension function to draw the Callout shape using the given shape options.
 *
 * [cornerRadius] The corner radius of the rectangle shape in px.
 * [anchorLeaderWidth] Width of the anchor leader in px.
 * [anchorLeaderHeight] Height of the anchor leader in px.
 * [strokeBorderWidth] Width of the Callout stroke in px.
 * [strokeColor] Color used to define the outline stroke.
 * [calloutBackgroundColor] Color used to define the fill color of the Callout shape.
 * [minSize] Minimum size the of the Callout shape.
 * @since 200.5.0
 */
@Composable
private fun Modifier.drawCalloutShape(
    cornerRadius: Float,
    anchorLeaderWidth: Float,
    anchorLeaderHeight: Float,
    strokeBorderWidth: Float,
    strokeColor: Color,
    calloutBackgroundColor: Color,
    minSize: DpSize,
    calloutContentPadding: PaddingValues
) = then(
    sizeIn(minWidth = minSize.width, minHeight = minSize.height)
        .drawWithCache {
            onDrawBehind {
                // Define the Path of the callout
                val path = calloutPath(size, cornerRadius, anchorLeaderWidth, anchorLeaderHeight)
                // Fill the path's shape with the Callout's background color
                drawPath(
                    path = path,
                    color = calloutBackgroundColor,
=======
 * Extension function to draw the Callout container using the given parameters. It draws the shape, adds the content padding, adds padding for the leader height, restricting the min size and positions it on the screen.
 *
 * [cornerRadius] The corner radius of the Callout shape in px.
 * [strokeBorderWidth] Width of the Callout stroke in px.
 * [strokeColor] Color used to define the outline stroke.
 * [backgroundColor] Color used to define the fill color of the Callout shape.
 * [calloutContentPadding] PaddingValues for the content placed inside the Callout.
 * [leaderWidth] Width of the Callout leader in px.
 * [leaderHeight] Height of the Callout leader in px.
 * [minSize] Minimum size the of the Callout shape.
 * [calloutScreenCoordinate] Represents the x,y coordinate of the Callout leader.
 * @since 200.5.0
 */
@Composable
private fun Modifier.drawCalloutContainer(
    cornerRadius: Float,
    strokeBorderWidth: Float,
    strokeColor: Color,
    backgroundColor: Color,
    calloutContentPadding: PaddingValues,
    leaderWidth: Float,
    leaderHeight: Float,
    minSize: DpSize,
    calloutScreenCoordinate: ScreenCoordinate,
) = then(
    sizeIn(minWidth = minSize.width, minHeight = minSize.height)
        // Set bottom padding to ensure the leader is visible
        .padding(bottom = with(LocalDensity.current) { leaderHeight.toDp() })
        .graphicsLayer {
            translationX = calloutScreenCoordinate.x.toFloat()
            translationY = calloutScreenCoordinate.y.toFloat()
        }
        .drawWithCache {
            onDrawBehind {
                // Define the Path of the callout
                val path = calloutPath(size, cornerRadius, leaderWidth, leaderHeight)
                // Fill the path's shape with the Callout's background color
                drawPath(
                    path = path,
                    color = backgroundColor,
>>>>>>> be3e3765
                    style = Fill
                )
                // Outline the path's shape with the Callout's stroke color
                drawPath(
                    path = path,
                    color = strokeColor,
                    style = Stroke(width = strokeBorderWidth)
                )
            }
        }
        .padding(calloutContentPadding)
)

/**
 * Create the Callout shape by returning the [Path] using the given parameters.
 *
 * [size] The calculated size of the resulting content used to created the Path.
 * [cornerRadius] The corner radius of the rectangle shape in px.
<<<<<<< HEAD
 * [anchorLeaderWidth] Width of the anchor leader in px.
 * [anchorLeaderHeight] Height of the anchor leader in px.
=======
 * [leaderWidth] Width of the Callout leader in px.
 * [leaderHeight] Height of the Callout leader in px.
>>>>>>> be3e3765
 * @since 200.5.0
 */
private fun calloutPath(
    size: Size,
    cornerRadius: Float,
<<<<<<< HEAD
    anchorLeaderWidth: Float,
    anchorLeaderHeight: Float
=======
    leaderWidth: Float,
    leaderHeight: Float
>>>>>>> be3e3765
): Path {
    return Path().apply {
        reset()
        // Create a default rectangle using the given size
        val rect = Rect(left = 0f, top = 0f, right = size.width, bottom = size.height)
        // Move to the top-left corner of the shape
        moveTo(x = rect.left + cornerRadius, y = rect.top)
        // Draw a line from 0,0 to the top-right start of the corner
        lineTo(x = rect.right - cornerRadius, y = rect.top)
        // Create the top-right corner rectangle
        val topRightCorner = Rect(
            left = rect.right - 2 * cornerRadius,
            top = rect.top,
            right = rect.right,
            bottom = rect.top + 2 * cornerRadius
        )
        // Draw an arc representing the top-right corner
        arcTo(
            rect = topRightCorner,
            startAngleDegrees = -90f,
            sweepAngleDegrees = 90f,
            forceMoveTo = false
        )
        // Draw a line from the end of the arc to the bottom-right start of the corner
        lineTo(
            x = rect.right,
            y = rect.bottom - cornerRadius
        )
        // Create the bottom-right corner rectangle
        val bottomRightCorner = Rect(
            left = rect.right - 2 * cornerRadius,
            top = rect.bottom - 2 * cornerRadius,
            right = rect.right,
            bottom = rect.bottom
        )
        // Draw an arc representing the bottom-right corner
        arcTo(
            rect = bottomRightCorner,
            startAngleDegrees = 0f,
            sweepAngleDegrees = 90f,
            forceMoveTo = false
        )
        // Draw a line from the end of the arc to the start of the bottom leader
        lineTo(
<<<<<<< HEAD
            x = (size.width / 2) + (anchorLeaderWidth / 2),
=======
            x = (size.width / 2) + (leaderWidth / 2),
>>>>>>> be3e3765
            y = rect.bottom
        )
        // Draw a line from start of the leader bottom to the leader tip
        lineTo(
            x = (size.width / 2),
<<<<<<< HEAD
            y = rect.bottom + anchorLeaderHeight
        )
        // Draw a line from the leader tip to the bottom leader
        lineTo(
            x = (size.width / 2) - (anchorLeaderWidth / 2),
=======
            y = rect.bottom + leaderHeight
        )
        // Draw a line from the leader tip to the bottom leader
        lineTo(
            x = (size.width / 2) - (leaderWidth / 2),
>>>>>>> be3e3765
            y = rect.bottom
        )
        // Draw a line from the bottom leader to the start of the bottom-left corner
        lineTo(
            x = rect.left + cornerRadius,
            y = rect.bottom
        )
        // Create the bottom-left corner rectangle
        val bottomLeftCorner = Rect(
            left = rect.left,
            top = rect.bottom - 2 * cornerRadius,
            right = rect.left + 2 * cornerRadius,
            bottom = rect.bottom
        )
        // Draw an arc representing the bottom-left corner
        arcTo(
            rect = bottomLeftCorner,
            startAngleDegrees = 90f,
            sweepAngleDegrees = 90f,
            forceMoveTo = false
        )
        // Draw a line from the end of the arc to the top-left start of the corner
        lineTo(
            x = rect.left,
            y = rect.top + cornerRadius
        )
        // Create the top-left corner rectangle
        val topLeftCorner = Rect(
            left = rect.left,
            top = rect.top,
            right = rect.left + 2 * cornerRadius,
            bottom = rect.top + 2 * cornerRadius
        )
        // Draw an arc representing the top-left corner
        arcTo(
            rect = topLeftCorner,
            startAngleDegrees = 180f,
            sweepAngleDegrees = 90f,
            forceMoveTo = false
        )
        // Close the path to complete the shape
        close()
    }
}

<<<<<<< HEAD
@Preview(showBackground = true)
@Composable
public fun CalloutPreview() {
    MaterialTheme {
        val localDensity = LocalDensity.current
        // SHAPE PROPERTIES
        val cornerRadius = 10.dp
        val anchorLeaderWidth = 10.dp
        val anchorLeaderHeight = 12.dp
        val strokeBorderWidth = 2.dp
        val stokeColor = Color.LightGray
        val calloutBackgroundColor = Color.White
        val calloutContentPadding = PaddingValues(cornerRadius + (strokeBorderWidth / 2))
        val minSize = DpSize(
            width = strokeBorderWidth + (2 * cornerRadius),
            height = strokeBorderWidth + (2 * cornerRadius)
        )

        Box(
            modifier = Modifier
                .drawCalloutShape(
                    cornerRadius = with(localDensity) { cornerRadius.toPx() },
                    anchorLeaderWidth = with(localDensity) { anchorLeaderWidth.toPx() },
                    anchorLeaderHeight = with(localDensity) { anchorLeaderHeight.toPx() },
                    strokeBorderWidth = with(localDensity) { strokeBorderWidth.toPx() },
                    minSize = minSize,
                    strokeColor = stokeColor,
                    calloutBackgroundColor = calloutBackgroundColor,
                    calloutContentPadding = calloutContentPadding,
                )
        )
        {
            Text(text = "Hello World")
        }
    }
}
=======
/**
 * UI default properties for the [Callout] component.
 */
public data class CalloutProperties(
    public val cornerRadius: Dp = 10.dp,
    public val strokeBorderWidth: Dp = 2.dp,
    public val strokeColor: Color = Color.LightGray,
    public val backgroundColor: Color = Color.White,
    public val calloutContentPadding: PaddingValues = PaddingValues(
        all = cornerRadius + (strokeBorderWidth / 2)
    ),
    public val leaderSize: DpSize = DpSize(
        width = 12.dp,
        height = 10.dp
    ),
    public val minSize: DpSize = DpSize(
        width = strokeBorderWidth + (2 * cornerRadius),
        height = strokeBorderWidth + (2 * cornerRadius)
    )
)
>>>>>>> be3e3765
<|MERGE_RESOLUTION|>--- conflicted
+++ resolved
@@ -22,17 +22,8 @@
 import androidx.compose.foundation.layout.PaddingValues
 import androidx.compose.foundation.layout.padding
 import androidx.compose.foundation.layout.sizeIn
-<<<<<<< HEAD
-import androidx.compose.material3.MaterialTheme
-import androidx.compose.material3.Text
-=======
->>>>>>> be3e3765
 import androidx.compose.runtime.Composable
-import androidx.compose.runtime.LaunchedEffect
-import androidx.compose.runtime.getValue
-import androidx.compose.runtime.mutableStateOf
-import androidx.compose.runtime.remember
-import androidx.compose.runtime.setValue
+import androidx.compose.runtime.collectAsState
 import androidx.compose.ui.Modifier
 import androidx.compose.ui.draw.drawWithCache
 import androidx.compose.ui.geometry.Rect
@@ -41,20 +32,6 @@
 import androidx.compose.ui.graphics.Path
 import androidx.compose.ui.graphics.drawscope.Fill
 import androidx.compose.ui.graphics.drawscope.Stroke
-<<<<<<< HEAD
-import androidx.compose.ui.platform.LocalDensity
-import androidx.compose.ui.tooling.preview.Preview
-import androidx.compose.ui.unit.DpSize
-import androidx.compose.ui.unit.IntOffset
-import androidx.compose.ui.unit.IntRect
-import androidx.compose.ui.unit.IntSize
-import androidx.compose.ui.unit.LayoutDirection
-import androidx.compose.ui.unit.dp
-import androidx.compose.ui.unit.times
-import androidx.compose.ui.window.Popup
-import androidx.compose.ui.window.PopupPositionProvider
-import androidx.compose.ui.window.PopupProperties
-=======
 import androidx.compose.ui.graphics.graphicsLayer
 import androidx.compose.ui.platform.LocalDensity
 import androidx.compose.ui.unit.Dp
@@ -62,13 +39,9 @@
 import androidx.compose.ui.unit.dp
 import androidx.compose.ui.unit.times
 import com.arcgismaps.LoadStatus
->>>>>>> be3e3765
 import com.arcgismaps.geometry.Point
-import com.arcgismaps.mapping.view.DrawStatus
 import com.arcgismaps.mapping.view.MapView
 import com.arcgismaps.mapping.view.ScreenCoordinate
-import kotlinx.coroutines.flow.transformWhile
-import kotlin.math.roundToInt
 
 /**
  * The receiver class of the MapView content lambda.
@@ -100,92 +73,6 @@
 public fun MapViewScope.Callout(
     location: Point,
     modifier: Modifier = Modifier,
-<<<<<<< HEAD
-    content: @Composable BoxScope.() -> Unit
-) {
-    val isMapViewReady = remember { mutableStateOf(false) }
-    // We don't want to start drawing the Callout until the MapView is ready. We only collect
-    // the drawStatus till the first time MapView is done drawing. the transformWhile operator
-    // will stop collecting when isMapViewReady.value becomes false.
-    LaunchedEffect(location) {
-        mapView.drawStatus.transformWhile { drawStatus ->
-            emit(drawStatus)
-            !isMapViewReady.value
-        }.collect {
-            if (it == DrawStatus.Completed) {
-                isMapViewReady.value = true
-            }
-        }
-    }
-
-    if (!isMapViewReady.value) {
-        return
-    }
-
-    val localDensity = LocalDensity.current
-
-    // SHAPE PROPERTIES
-    val cornerRadius = 10.dp
-    val anchorLeaderWidth = 10.dp
-    val anchorLeaderHeight = 12.dp
-    val strokeBorderWidth = 2.dp
-    val stokeColor = Color.LightGray
-    val calloutBackgroundColor = Color.White
-    val calloutContentPadding = PaddingValues(cornerRadius + (strokeBorderWidth / 2))
-    val minSize = DpSize(
-        width = strokeBorderWidth + (2 * cornerRadius),
-        height = strokeBorderWidth + (2 * cornerRadius)
-    )
-
-    // Convert the given location to a screen coordinate
-    var calloutScreenCoordinate: ScreenCoordinate by remember {
-        mutableStateOf(mapView.locationToScreen(location))
-    }
-
-    LaunchedEffect(location) {
-        // Used to update screen coordinate when new location point is used
-        calloutScreenCoordinate = mapView.locationToScreen(location)
-        // Used to update screen coordinate when viewpoint is changed
-        mapView.viewpointChanged.collect {
-            calloutScreenCoordinate = mapView.locationToScreen(location)
-        }
-    }
-
-    // Create a provider to calculate the offset for the current callout screen coordinate
-    val popupPositionProvider = object : PopupPositionProvider {
-        override fun calculatePosition(
-            anchorBounds: IntRect,
-            windowSize: IntSize,
-            layoutDirection: LayoutDirection,
-            popupContentSize: IntSize
-        ): IntOffset {
-            return IntOffset(
-                x = calloutScreenCoordinate.x.roundToInt() - (popupContentSize.width / 2),
-                y = calloutScreenCoordinate.y.roundToInt() - (popupContentSize.height / 2)
-                        - (with(localDensity) { anchorLeaderHeight.toPx() }).roundToInt()
-            )
-        }
-    }
-
-    Popup(
-        popupPositionProvider = popupPositionProvider,
-        properties = PopupProperties(clippingEnabled = false),
-        onDismissRequest = {
-            // TODO: Callout function probably would need a dismiss param.
-        }
-    ) {
-        Box(
-            modifier = modifier
-                .drawCalloutShape(
-                    cornerRadius = with(localDensity) { cornerRadius.toPx() },
-                    anchorLeaderWidth = with(localDensity) { anchorLeaderWidth.toPx() },
-                    anchorLeaderHeight = with(localDensity) { anchorLeaderHeight.toPx() },
-                    strokeBorderWidth = with(localDensity) { strokeBorderWidth.toPx() },
-                    minSize = minSize,
-                    strokeColor = stokeColor,
-                    calloutBackgroundColor = calloutBackgroundColor,
-                    calloutContentPadding = calloutContentPadding,
-=======
     properties: CalloutProperties = DefaultCalloutProperties,
     content: @Composable BoxScope.() -> Unit
 ) {
@@ -207,7 +94,6 @@
                     leaderHeight = with(localDensity) { properties.leaderSize.height.toPx() },
                     minSize = properties.minSize,
                     calloutScreenCoordinate = calloutScreenCoordinate,
->>>>>>> be3e3765
                 )
         )
         {
@@ -217,39 +103,6 @@
 }
 
 /**
-<<<<<<< HEAD
- * Extension function to draw the Callout shape using the given shape options.
- *
- * [cornerRadius] The corner radius of the rectangle shape in px.
- * [anchorLeaderWidth] Width of the anchor leader in px.
- * [anchorLeaderHeight] Height of the anchor leader in px.
- * [strokeBorderWidth] Width of the Callout stroke in px.
- * [strokeColor] Color used to define the outline stroke.
- * [calloutBackgroundColor] Color used to define the fill color of the Callout shape.
- * [minSize] Minimum size the of the Callout shape.
- * @since 200.5.0
- */
-@Composable
-private fun Modifier.drawCalloutShape(
-    cornerRadius: Float,
-    anchorLeaderWidth: Float,
-    anchorLeaderHeight: Float,
-    strokeBorderWidth: Float,
-    strokeColor: Color,
-    calloutBackgroundColor: Color,
-    minSize: DpSize,
-    calloutContentPadding: PaddingValues
-) = then(
-    sizeIn(minWidth = minSize.width, minHeight = minSize.height)
-        .drawWithCache {
-            onDrawBehind {
-                // Define the Path of the callout
-                val path = calloutPath(size, cornerRadius, anchorLeaderWidth, anchorLeaderHeight)
-                // Fill the path's shape with the Callout's background color
-                drawPath(
-                    path = path,
-                    color = calloutBackgroundColor,
-=======
  * Extension function to draw the Callout container using the given parameters. It draws the shape, adds the content padding, adds padding for the leader height, restricting the min size and positions it on the screen.
  *
  * [cornerRadius] The corner radius of the Callout shape in px.
@@ -290,7 +143,6 @@
                 drawPath(
                     path = path,
                     color = backgroundColor,
->>>>>>> be3e3765
                     style = Fill
                 )
                 // Outline the path's shape with the Callout's stroke color
@@ -309,25 +161,15 @@
  *
  * [size] The calculated size of the resulting content used to created the Path.
  * [cornerRadius] The corner radius of the rectangle shape in px.
-<<<<<<< HEAD
- * [anchorLeaderWidth] Width of the anchor leader in px.
- * [anchorLeaderHeight] Height of the anchor leader in px.
-=======
  * [leaderWidth] Width of the Callout leader in px.
  * [leaderHeight] Height of the Callout leader in px.
->>>>>>> be3e3765
  * @since 200.5.0
  */
 private fun calloutPath(
     size: Size,
     cornerRadius: Float,
-<<<<<<< HEAD
-    anchorLeaderWidth: Float,
-    anchorLeaderHeight: Float
-=======
     leaderWidth: Float,
     leaderHeight: Float
->>>>>>> be3e3765
 ): Path {
     return Path().apply {
         reset()
@@ -372,29 +214,17 @@
         )
         // Draw a line from the end of the arc to the start of the bottom leader
         lineTo(
-<<<<<<< HEAD
-            x = (size.width / 2) + (anchorLeaderWidth / 2),
-=======
             x = (size.width / 2) + (leaderWidth / 2),
->>>>>>> be3e3765
             y = rect.bottom
         )
         // Draw a line from start of the leader bottom to the leader tip
         lineTo(
             x = (size.width / 2),
-<<<<<<< HEAD
-            y = rect.bottom + anchorLeaderHeight
+            y = rect.bottom + leaderHeight
         )
         // Draw a line from the leader tip to the bottom leader
         lineTo(
-            x = (size.width / 2) - (anchorLeaderWidth / 2),
-=======
-            y = rect.bottom + leaderHeight
-        )
-        // Draw a line from the leader tip to the bottom leader
-        lineTo(
             x = (size.width / 2) - (leaderWidth / 2),
->>>>>>> be3e3765
             y = rect.bottom
         )
         // Draw a line from the bottom leader to the start of the bottom-left corner
@@ -440,44 +270,6 @@
     }
 }
 
-<<<<<<< HEAD
-@Preview(showBackground = true)
-@Composable
-public fun CalloutPreview() {
-    MaterialTheme {
-        val localDensity = LocalDensity.current
-        // SHAPE PROPERTIES
-        val cornerRadius = 10.dp
-        val anchorLeaderWidth = 10.dp
-        val anchorLeaderHeight = 12.dp
-        val strokeBorderWidth = 2.dp
-        val stokeColor = Color.LightGray
-        val calloutBackgroundColor = Color.White
-        val calloutContentPadding = PaddingValues(cornerRadius + (strokeBorderWidth / 2))
-        val minSize = DpSize(
-            width = strokeBorderWidth + (2 * cornerRadius),
-            height = strokeBorderWidth + (2 * cornerRadius)
-        )
-
-        Box(
-            modifier = Modifier
-                .drawCalloutShape(
-                    cornerRadius = with(localDensity) { cornerRadius.toPx() },
-                    anchorLeaderWidth = with(localDensity) { anchorLeaderWidth.toPx() },
-                    anchorLeaderHeight = with(localDensity) { anchorLeaderHeight.toPx() },
-                    strokeBorderWidth = with(localDensity) { strokeBorderWidth.toPx() },
-                    minSize = minSize,
-                    strokeColor = stokeColor,
-                    calloutBackgroundColor = calloutBackgroundColor,
-                    calloutContentPadding = calloutContentPadding,
-                )
-        )
-        {
-            Text(text = "Hello World")
-        }
-    }
-}
-=======
 /**
  * UI default properties for the [Callout] component.
  */
@@ -497,5 +289,4 @@
         width = strokeBorderWidth + (2 * cornerRadius),
         height = strokeBorderWidth + (2 * cornerRadius)
     )
-)
->>>>>>> be3e3765
+)