--- conflicted
+++ resolved
@@ -18,7 +18,6 @@
 package com.arcgismaps.toolkit.geocompose
 
 import com.arcgismaps.geometry.Point
-import com.arcgismaps.mapping.view.MapView
 import com.arcgismaps.mapping.view.ScreenCoordinate
 
 
@@ -36,21 +35,13 @@
 public class MapViewProxy : GeoViewProxy("MapView") {
 
     /**
-<<<<<<< HEAD
-     * The [MapView] that this MapViewProxy will operate on. This should
-=======
      * The view-based [com.arcgismaps.mapping.view.MapView] that this MapViewProxy will operate on. This should
->>>>>>> 5f7df691
      * be initialized by the composable [MapView] when it enters the composition and set to null when
      * it is disposed by calling [setMapView].
      *
      * @since 200.4.0
      */
-<<<<<<< HEAD
-    private var mapView: MapView? = null
-=======
     private var mapView: com.arcgismaps.mapping.view.MapView? = null
->>>>>>> 5f7df691
         set(value) {
             setGeoView(value)
         }
@@ -61,7 +52,7 @@
      *
      * @since 200.4.0
      */
-    internal fun setMapView(mapView: MapView?) {
+    internal fun setMapView(mapView: com.arcgismaps.mapping.view.MapView?) {
         this.mapView = mapView
     }
 
