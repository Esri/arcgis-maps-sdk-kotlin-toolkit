/*
 *  Copyright 2023 Esri
 *
 *  Licensed under the Apache License, Version 2.0 (the "License");
 *  you may not use this file except in compliance with the License.
 *  You may obtain a copy of the License at
 *
 *     http://www.apache.org/licenses/LICENSE-2.0
 *
 *  Unless required by applicable law or agreed to in writing, software
 *  distributed under the License is distributed on an "AS IS" BASIS,
 *  WITHOUT WARRANTIES OR CONDITIONS OF ANY KIND, either express or implied.
 *  See the License for the specific language governing permissions and
 *  limitations under the License.
 *
 */

package com.arcgismaps.toolkit.geocompose

import androidx.compose.foundation.layout.Box
import androidx.compose.runtime.Composable
import androidx.compose.runtime.DisposableEffect
import androidx.compose.runtime.LaunchedEffect
<<<<<<< HEAD
=======
import androidx.compose.runtime.getValue
>>>>>>> 2c1d7ad0
import androidx.compose.runtime.remember
import androidx.compose.runtime.rememberUpdatedState
import androidx.compose.ui.Modifier
import androidx.compose.ui.platform.LocalContext
import androidx.compose.ui.platform.LocalLifecycleOwner
import androidx.compose.ui.semantics.contentDescription
import androidx.compose.ui.semantics.semantics
import androidx.compose.ui.tooling.preview.Preview
import androidx.compose.ui.viewinterop.AndroidView
import com.arcgismaps.ArcGISEnvironment
import com.arcgismaps.mapping.ArcGISMap
<<<<<<< HEAD
import com.arcgismaps.mapping.view.GraphicsOverlay
import com.arcgismaps.mapping.view.MapView
import com.arcgismaps.mapping.view.SingleTapConfirmedEvent

=======
import com.arcgismaps.mapping.view.LocationDisplay
import com.arcgismaps.mapping.view.MapView
import kotlinx.coroutines.launch
>>>>>>> 2c1d7ad0

/**
 * A compose equivalent of the [MapView].
 *
 * @param modifier Modifier to be applied to the Map
 * @param arcGISMap the [ArcGISMap] to be rendered by this composable
<<<<<<< HEAD
 * @param content the composable overlays to display on top of the Map. Example, a compass, floorfilter etc.
=======
 * @param locationDisplay the [LocationDisplay] used by the composable [com.arcgismaps.toolkit.geocompose.Map]
 * @param onViewpointChanged lambda invoked when the viewpoint of the Map has changed
 * @param overlay the composable overlays to display on top of the Map. Example, a compass, floorfilter etc.
>>>>>>> 2c1d7ad0
 * @since 200.3.0
 */
@Composable
public fun Map(
    modifier: Modifier = Modifier,
    arcGISMap: ArcGISMap? = null,
<<<<<<< HEAD
    graphicsOverlays: MutableList<GraphicsOverlay> = rememberGraphicOverlays(),
    onSingleTapConfirmed: (SingleTapConfirmedEvent) -> Unit = {},
    content: @Composable () -> Unit = {}
) {
    val lifecycleOwner = LocalLifecycleOwner.current
    val mapView = (LocalMapView.current ?: MapView(LocalContext.current))

    mapView.map = arcGISMap
=======
    locationDisplay: LocationDisplay = rememberLocationDisplay(),
    onViewpointChanged: (() -> Unit)? = null,
    overlay: @Composable () -> Unit = {}
) {
    val lifecycleOwner = LocalLifecycleOwner.current
    val context = LocalContext.current
    val mapView = remember { MapView(context) }
>>>>>>> 2c1d7ad0

    Box(modifier = Modifier.semantics {
        contentDescription = "MapContainer"
    }) {
        AndroidView(modifier = modifier
            .semantics {
                contentDescription = "MapView"
            },
            factory = { mapView },
            update = {
                it.map = arcGISMap
                it.locationDisplay = locationDisplay
            })

        content()
    }

    DisposableEffect(Unit) {
        lifecycleOwner.lifecycle.addObserver(mapView)
        onDispose {
            lifecycleOwner.lifecycle.removeObserver(mapView)
            mapView.onDestroy(lifecycleOwner)
        }
    }

<<<<<<< HEAD

    LaunchedEffect(onSingleTapConfirmed) {
        mapView.onSingleTapConfirmed.collect {
            onSingleTapConfirmed(it)
        }
    }
}

@Composable
public inline fun rememberGraphicOverlays(
    key: Any? = null,
    crossinline init: MutableListImpl<GraphicsOverlay>.() -> Unit = {}
): MutableList<GraphicsOverlay> {
    if (ArcGISEnvironment.applicationContext == null) {
        ArcGISEnvironment.applicationContext = LocalContext.current
    }

    return remember(key) {
        MutableListImpl<GraphicsOverlay>().apply(init)
=======
    val currentViewPointChanged by rememberUpdatedState(onViewpointChanged)
    LaunchedEffect(Unit) {
        launch {
            mapView.viewpointChanged.collect {
                currentViewPointChanged?.let {
                    it()
                }
            }
        }
    }
}

/**
 * Create and [remember] a [LocationDisplay].
 * Checks that [ArcGISEnvironment.applicationContext] is set and if not, sets one.
 * [init] will be called when the [LocationDisplay] is first created to configure its
 * initial state.
 *
 * @param key invalidates the remembered LocationDisplay if different from the previous composition
 * @param init called when the [LocationDisplay] is created to configure its initial state
 * @since 200.3.0
 */
@Composable
public inline fun rememberLocationDisplay(
    key: Any? = null,
    crossinline init: LocationDisplay.() -> Unit = {}
): LocationDisplay {
    if (ArcGISEnvironment.applicationContext == null) {
        ArcGISEnvironment.applicationContext = LocalContext.current
    }
    return remember(key) {
        LocationDisplay().apply(init)
>>>>>>> 2c1d7ad0
    }
}


@Preview
@Composable
internal fun MapPreview() {
    MapOperator {
        Map()
    }

}<|MERGE_RESOLUTION|>--- conflicted
+++ resolved
@@ -21,10 +21,7 @@
 import androidx.compose.runtime.Composable
 import androidx.compose.runtime.DisposableEffect
 import androidx.compose.runtime.LaunchedEffect
-<<<<<<< HEAD
-=======
 import androidx.compose.runtime.getValue
->>>>>>> 2c1d7ad0
 import androidx.compose.runtime.remember
 import androidx.compose.runtime.rememberUpdatedState
 import androidx.compose.ui.Modifier
@@ -36,45 +33,28 @@
 import androidx.compose.ui.viewinterop.AndroidView
 import com.arcgismaps.ArcGISEnvironment
 import com.arcgismaps.mapping.ArcGISMap
-<<<<<<< HEAD
 import com.arcgismaps.mapping.view.GraphicsOverlay
 import com.arcgismaps.mapping.view.MapView
 import com.arcgismaps.mapping.view.SingleTapConfirmedEvent
-
-=======
 import com.arcgismaps.mapping.view.LocationDisplay
-import com.arcgismaps.mapping.view.MapView
 import kotlinx.coroutines.launch
->>>>>>> 2c1d7ad0
 
 /**
  * A compose equivalent of the [MapView].
  *
  * @param modifier Modifier to be applied to the Map
  * @param arcGISMap the [ArcGISMap] to be rendered by this composable
-<<<<<<< HEAD
- * @param content the composable overlays to display on top of the Map. Example, a compass, floorfilter etc.
-=======
+ * @param graphicsOverlays TODO DOC
  * @param locationDisplay the [LocationDisplay] used by the composable [com.arcgismaps.toolkit.geocompose.Map]
  * @param onViewpointChanged lambda invoked when the viewpoint of the Map has changed
  * @param overlay the composable overlays to display on top of the Map. Example, a compass, floorfilter etc.
->>>>>>> 2c1d7ad0
  * @since 200.3.0
  */
 @Composable
 public fun Map(
     modifier: Modifier = Modifier,
     arcGISMap: ArcGISMap? = null,
-<<<<<<< HEAD
     graphicsOverlays: MutableList<GraphicsOverlay> = rememberGraphicOverlays(),
-    onSingleTapConfirmed: (SingleTapConfirmedEvent) -> Unit = {},
-    content: @Composable () -> Unit = {}
-) {
-    val lifecycleOwner = LocalLifecycleOwner.current
-    val mapView = (LocalMapView.current ?: MapView(LocalContext.current))
-
-    mapView.map = arcGISMap
-=======
     locationDisplay: LocationDisplay = rememberLocationDisplay(),
     onViewpointChanged: (() -> Unit)? = null,
     overlay: @Composable () -> Unit = {}
@@ -82,22 +62,17 @@
     val lifecycleOwner = LocalLifecycleOwner.current
     val context = LocalContext.current
     val mapView = remember { MapView(context) }
->>>>>>> 2c1d7ad0
 
-    Box(modifier = Modifier.semantics {
-        contentDescription = "MapContainer"
-    }) {
-        AndroidView(modifier = modifier
-            .semantics {
-                contentDescription = "MapView"
-            },
+    Box(modifier = Modifier.semantics { contentDescription = "MapContainer" }) {
+        AndroidView(
+            modifier = modifier.semantics { contentDescription = "MapView" },
             factory = { mapView },
             update = {
                 it.map = arcGISMap
                 it.locationDisplay = locationDisplay
             })
 
-        content()
+        overlay()
     }
 
     DisposableEffect(Unit) {
@@ -108,27 +83,6 @@
         }
     }
 
-<<<<<<< HEAD
-
-    LaunchedEffect(onSingleTapConfirmed) {
-        mapView.onSingleTapConfirmed.collect {
-            onSingleTapConfirmed(it)
-        }
-    }
-}
-
-@Composable
-public inline fun rememberGraphicOverlays(
-    key: Any? = null,
-    crossinline init: MutableListImpl<GraphicsOverlay>.() -> Unit = {}
-): MutableList<GraphicsOverlay> {
-    if (ArcGISEnvironment.applicationContext == null) {
-        ArcGISEnvironment.applicationContext = LocalContext.current
-    }
-
-    return remember(key) {
-        MutableListImpl<GraphicsOverlay>().apply(init)
-=======
     val currentViewPointChanged by rememberUpdatedState(onViewpointChanged)
     LaunchedEffect(Unit) {
         launch {
@@ -161,7 +115,20 @@
     }
     return remember(key) {
         LocationDisplay().apply(init)
->>>>>>> 2c1d7ad0
+    }
+}
+
+@Composable
+public inline fun rememberGraphicOverlays(
+    key: Any? = null,
+    crossinline init: MutableListImpl<GraphicsOverlay>.() -> Unit = {}
+): MutableList<GraphicsOverlay> {
+    if (ArcGISEnvironment.applicationContext == null) {
+        ArcGISEnvironment.applicationContext = LocalContext.current
+    }
+
+    return remember(key) {
+        MutableListImpl<GraphicsOverlay>().apply(init)
     }
 }
 
@@ -169,8 +136,5 @@
 @Preview
 @Composable
 internal fun MapPreview() {
-    MapOperator {
-        Map()
-    }
-
+    Map()
 }