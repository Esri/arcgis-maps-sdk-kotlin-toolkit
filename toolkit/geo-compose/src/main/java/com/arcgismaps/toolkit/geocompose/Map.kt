/*
 *  Copyright 2023 Esri
 *
 *  Licensed under the Apache License, Version 2.0 (the "License");
 *  you may not use this file except in compliance with the License.
 *  You may obtain a copy of the License at
 *
 *     http://www.apache.org/licenses/LICENSE-2.0
 *
 *  Unless required by applicable law or agreed to in writing, software
 *  distributed under the License is distributed on an "AS IS" BASIS,
 *  WITHOUT WARRANTIES OR CONDITIONS OF ANY KIND, either express or implied.
 *  See the License for the specific language governing permissions and
 *  limitations under the License.
 *
 */

package com.arcgismaps.toolkit.geocompose

import androidx.compose.foundation.layout.Box
import androidx.compose.runtime.Composable
import androidx.compose.runtime.DisposableEffect
import androidx.compose.runtime.LaunchedEffect
import androidx.compose.runtime.getValue
import androidx.compose.runtime.remember
import androidx.compose.runtime.rememberUpdatedState
import androidx.compose.ui.Modifier
import androidx.compose.ui.platform.LocalContext
import androidx.compose.ui.platform.LocalLifecycleOwner
import androidx.compose.ui.semantics.contentDescription
import androidx.compose.ui.semantics.semantics
import androidx.compose.ui.tooling.preview.Preview
import androidx.compose.ui.viewinterop.AndroidView
import com.arcgismaps.ArcGISEnvironment
import com.arcgismaps.mapping.ArcGISMap
import com.arcgismaps.mapping.view.LocationDisplay
import com.arcgismaps.mapping.view.MapView
import kotlinx.coroutines.launch

/**
 * A compose equivalent of the [MapView].
 *
 * @param modifier Modifier to be applied to the Map
 * @param arcGISMap the [ArcGISMap] to be rendered by this composable
<<<<<<< HEAD
 * @param locationDisplay the [LocationDisplay] used by the composable [com.arcgismaps.toolkit.geocompose.Map]
=======
 * @param onViewpointChanged lambda invoked when the viewpoint of the Map has changed
>>>>>>> fa1e0e9f
 * @param overlay the composable overlays to display on top of the Map. Example, a compass, floorfilter etc.
 * @since 200.3.0
 */
@Composable
public fun Map(
    modifier: Modifier = Modifier,
    arcGISMap: ArcGISMap? = null,
<<<<<<< HEAD
    locationDisplay: LocationDisplay = rememberLocationDisplay(),
=======
    onViewpointChanged: (() -> Unit)? = null,
>>>>>>> fa1e0e9f
    overlay: @Composable () -> Unit = {}
) {
    val lifecycleOwner = LocalLifecycleOwner.current
    val context = LocalContext.current
    val mapView = remember { MapView(context) }

    Box(modifier = Modifier.semantics {
        contentDescription = "MapContainer"
    }) {
        AndroidView(modifier = modifier
            .semantics {
                contentDescription = "MapView"
            },
            factory = { mapView },
            update = {
                it.map = arcGISMap
                it.locationDisplay = locationDisplay
            })

        overlay()
    }

    DisposableEffect(Unit) {
        lifecycleOwner.lifecycle.addObserver(mapView)
        onDispose {
            lifecycleOwner.lifecycle.removeObserver(mapView)
            mapView.onDestroy(lifecycleOwner)
        }
    }

    val currentViewPointChanged by rememberUpdatedState(onViewpointChanged)
    LaunchedEffect(Unit) {
        launch {
            mapView.viewpointChanged.collect {
                currentViewPointChanged?.let {
                    it()
                }
            }
        }
    }
}

/**
 * Create and [remember] a [LocationDisplay].
 * Checks that [ArcGISEnvironment.applicationContext] is set and if not, sets one.
 * [init] will be called when the [LocationDisplay] is first created to configure its
 * initial state.
 *
 * @param key invalidates the remembered LocationDisplay if different from the previous composition
 * @param init called when the [LocationDisplay] is created to configure its initial state
 * @since 200.3.0
 */
@Composable
public inline fun rememberLocationDisplay(
    key: Any? = null,
    crossinline init: LocationDisplay.() -> Unit = {}
): LocationDisplay {
    if (ArcGISEnvironment.applicationContext == null) {
        ArcGISEnvironment.applicationContext = LocalContext.current
    }
    return remember(key) {
        LocationDisplay().apply(init)
    }
}

@Preview
@Composable
internal fun MapPreview() {
    Map()
}<|MERGE_RESOLUTION|>--- conflicted
+++ resolved
@@ -42,11 +42,8 @@
  *
  * @param modifier Modifier to be applied to the Map
  * @param arcGISMap the [ArcGISMap] to be rendered by this composable
-<<<<<<< HEAD
  * @param locationDisplay the [LocationDisplay] used by the composable [com.arcgismaps.toolkit.geocompose.Map]
-=======
  * @param onViewpointChanged lambda invoked when the viewpoint of the Map has changed
->>>>>>> fa1e0e9f
  * @param overlay the composable overlays to display on top of the Map. Example, a compass, floorfilter etc.
  * @since 200.3.0
  */
@@ -54,11 +51,8 @@
 public fun Map(
     modifier: Modifier = Modifier,
     arcGISMap: ArcGISMap? = null,
-<<<<<<< HEAD
     locationDisplay: LocationDisplay = rememberLocationDisplay(),
-=======
     onViewpointChanged: (() -> Unit)? = null,
->>>>>>> fa1e0e9f
     overlay: @Composable () -> Unit = {}
 ) {
     val lifecycleOwner = LocalLifecycleOwner.current
