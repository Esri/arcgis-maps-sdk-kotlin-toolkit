--- conflicted
+++ resolved
@@ -48,12 +48,9 @@
  *
  * @param modifier Modifier to be applied to the composable SceneView
  * @param arcGISScene the [ArcGISScene] to be rendered by this composable SceneView
-<<<<<<< HEAD
- * @param onNavigationChanged lambda invoked when the navigation status of the composable SceneView has changed
-=======
  * @param graphicsOverlays the [GraphicsOverlayCollection] used by this composable SceneView
  * @param sceneViewProxy the [SceneViewProxy] to associate with the composable SceneView
->>>>>>> 1db92bf6
+ * @param onNavigationChanged lambda invoked when the navigation status of the composable SceneView has changed
  * @param onInteractingChanged lambda invoked when the user starts and ends interacting with the composable SceneView
  * @param onRotate lambda invoked when a user performs a rotation gesture on the composable SceneView
  * @param onScale lambda invoked when a user performs a pinch gesture on the composable SceneView
@@ -70,12 +67,9 @@
 public fun SceneView(
     modifier: Modifier = Modifier,
     arcGISScene: ArcGISScene? = null,
-<<<<<<< HEAD
-    onNavigationChanged: ((isNavigating: Boolean) -> Unit)? = null,
-=======
     graphicsOverlays: GraphicsOverlayCollection = rememberGraphicsOverlayCollection(),
     sceneViewProxy: SceneViewProxy? = null,
->>>>>>> 1db92bf6
+    onNavigationChanged: ((isNavigating: Boolean) -> Unit)? = null,
     onInteractingChanged: ((isInteracting: Boolean) -> Unit)? = null,
     onRotate: ((RotationChangeEvent) -> Unit)? = null,
     onScale: ((ScaleChangeEvent) -> Unit)? = null,
