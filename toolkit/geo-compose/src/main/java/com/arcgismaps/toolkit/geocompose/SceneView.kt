--- conflicted
+++ resolved
@@ -20,10 +20,7 @@
 import androidx.compose.runtime.Composable
 import androidx.compose.runtime.DisposableEffect
 import androidx.compose.runtime.LaunchedEffect
-<<<<<<< HEAD
-=======
 import androidx.compose.runtime.getValue
->>>>>>> 6c33b060
 import androidx.compose.runtime.remember
 import androidx.compose.runtime.rememberUpdatedState
 import androidx.compose.ui.Modifier
@@ -51,9 +48,7 @@
  *
  * @param modifier Modifier to be applied to the composable SceneView
  * @param arcGISScene the [ArcGISScene] to be rendered by this composable SceneView
-<<<<<<< HEAD
  * @param viewpointOperation a [SceneViewpointOperation] that changes this SceneView to a new viewpoint
-=======
  * @param onInteractingChanged lambda invoked when the user starts and ends interacting with the composable SceneView
  * @param onRotate lambda invoked when a user performs a rotation gesture on the composable SceneView
  * @param onScale lambda invoked when a user performs a pinch gesture on the composable SceneView
@@ -64,16 +59,13 @@
  * @param onLongPress lambda invoked when a user holds a pointer on the composable SceneView
  * @param onTwoPointerTap lambda invoked when a user taps two pointers on the composable SceneView
  * @param onPan lambda invoked when a user drags a pointer or pointers across composable SceneView
->>>>>>> 6c33b060
  * @since 200.4.0
  */
 @Composable
 public fun SceneView(
     modifier: Modifier = Modifier,
     arcGISScene: ArcGISScene? = null,
-<<<<<<< HEAD
     viewpointOperation: SceneViewpointOperation? = null,
-=======
     onInteractingChanged: ((isInteracting: Boolean) -> Unit)? = null,
     onRotate: ((RotationChangeEvent) -> Unit)? = null,
     onScale: ((ScaleChangeEvent) -> Unit)? = null,
@@ -84,7 +76,6 @@
     onLongPress: ((LongPressEvent) -> Unit)? = null,
     onTwoPointerTap: ((TwoPointerTapEvent) -> Unit)? = null,
     onPan: ((PanChangeEvent) -> Unit)? = null,
->>>>>>> 6c33b060
 ) {
     val lifecycleOwner = LocalLifecycleOwner.current
     val context = LocalContext.current
@@ -105,24 +96,8 @@
         }
     }
 
-<<<<<<< HEAD
     ViewpointUpdater(sceneView, viewpointOperation)
-}
-
-/**
- * Updates the viewpoint of the provided view-based [sceneView] using the given [viewpointOperation]. This will be
- * recomposed when [viewpointOperation] changes.
- *
- * @since 200.4.0
- */
-@Composable
-private fun ViewpointUpdater(
-    sceneView: SceneView,
-    viewpointOperation: SceneViewpointOperation?
-) {
-    LaunchedEffect(viewpointOperation) {
-        viewpointOperation?.execute(sceneView)
-=======
+
     SceneViewEventHandler(
         sceneView,
         onInteractingChanged,
@@ -136,6 +111,22 @@
         onTwoPointerTap,
         onPan,
     )
+}
+
+/**
+ * Updates the viewpoint of the provided view-based [sceneView] using the given [viewpointOperation]. This will be
+ * recomposed when [viewpointOperation] changes.
+ *
+ * @since 200.4.0
+ */
+@Composable
+private fun ViewpointUpdater(
+    sceneView: SceneView,
+    viewpointOperation: SceneViewpointOperation?
+) {
+    LaunchedEffect(viewpointOperation) {
+        viewpointOperation?.execute(sceneView)
+    }
 }
 
 /**
@@ -217,6 +208,5 @@
                 currentOnPan?.invoke(panChangeEvent)
             }
         }
->>>>>>> 6c33b060
     }
 }