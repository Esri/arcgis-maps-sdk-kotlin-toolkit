--- conflicted
+++ resolved
@@ -127,15 +127,9 @@
     isAttributionBarVisible: Boolean = true,
     onAttributionTextChanged: ((String) -> Unit)? = null,
     onAttributionBarLayoutChanged: ((AttributionBarLayoutChangeEvent) -> Unit)? = null,
-<<<<<<< HEAD
     cameraController: CameraController = remember { GlobeCameraController() },
-    analysisOverlays: AnalysisOverlayCollection = rememberAnalysisOverlayCollection(),
-    imageOverlays: ImageOverlayCollection = rememberImageOverlayCollection(),
-=======
-    cameraController: CameraController = GlobeCameraController(),
     analysisOverlays: List<AnalysisOverlay> = remember { emptyList() },
     imageOverlays: List<ImageOverlay> = remember { emptyList() },
->>>>>>> 4759aae1
     atmosphereEffect: AtmosphereEffect = AtmosphereEffect.HorizonOnly,
     timeExtent: TimeExtent? = null,
     onTimeExtentChanged: ((TimeExtent?) -> Unit)? = null,
@@ -393,42 +387,6 @@
             }
         }
     }
-<<<<<<< HEAD
-}
-
-/**
- * Create and [remember] a [AnalysisOverlayCollection].
- * [init] will be called when the [AnalysisOverlayCollection] is first created to configure its
- * initial state.
- *
- * @param key invalidates the remembered AnalysisOverlayCollection if different from the previous composition
- * @param init called when the [AnalysisOverlayCollection] is created to configure its initial state
- * @since 200.4.0
- */
-@Composable
-public inline fun rememberAnalysisOverlayCollection(
-    key: Any? = null,
-    crossinline init: AnalysisOverlayCollection.() -> Unit = {}
-): AnalysisOverlayCollection = remember(key) {
-    AnalysisOverlayCollection().apply(init)
-}
-
-
-/**
- * Create and [remember] a [ImageOverlayCollection].
- * [init] will be called when the [ImageOverlayCollection] is first created to configure its
- * initial state.
- *
- * @param key invalidates the remembered ImageOverlayCollection if different from the previous composition
- * @param init called when the [ImageOverlayCollection] is created to configure its initial state
- * @since 200.4.0
- */
-@Composable
-public inline fun rememberImageOverlayCollection(
-    key: Any? = null,
-    crossinline init: ImageOverlayCollection.() -> Unit = {}
-): ImageOverlayCollection = remember(key) {
-    ImageOverlayCollection().apply(init)
 }
 
 /**
@@ -451,6 +409,4 @@
      * @since 200.4.0
      */
     public val DefaultAmbientLightColor: Color = Color(220, 220, 220, 255)
-=======
->>>>>>> 4759aae1
 }