/*
 *  Copyright 2023 Esri
 *
 *  Licensed under the Apache License, Version 2.0 (the "License");
 *  you may not use this file except in compliance with the License.
 *  You may obtain a copy of the License at
 *
 *     http://www.apache.org/licenses/LICENSE-2.0
 *
 *  Unless required by applicable law or agreed to in writing, software
 *  distributed under the License is distributed on an "AS IS" BASIS,
 *  WITHOUT WARRANTIES OR CONDITIONS OF ANY KIND, either express or implied.
 *  See the License for the specific language governing permissions and
 *  limitations under the License.
 *
 */

package com.arcgismaps.toolkit.geocompose

import androidx.compose.runtime.Composable
import androidx.compose.runtime.DisposableEffect
import androidx.compose.runtime.LaunchedEffect
import androidx.compose.runtime.getValue
import androidx.compose.runtime.remember
import androidx.compose.runtime.rememberUpdatedState
import androidx.compose.ui.Modifier
import androidx.compose.ui.graphics.Color
import androidx.compose.ui.graphics.toArgb
import androidx.compose.ui.platform.LocalContext
import androidx.compose.ui.platform.LocalLifecycleOwner
import androidx.compose.ui.semantics.contentDescription
import androidx.compose.ui.semantics.semantics
import androidx.compose.ui.viewinterop.AndroidView
import com.arcgismaps.geometry.SpatialReference
import com.arcgismaps.mapping.ArcGISScene
import com.arcgismaps.mapping.TimeExtent
import com.arcgismaps.mapping.view.AtmosphereEffect
import com.arcgismaps.mapping.view.Camera
import com.arcgismaps.mapping.view.CameraController
import com.arcgismaps.mapping.view.DoubleTapEvent
import com.arcgismaps.mapping.view.DownEvent
import com.arcgismaps.mapping.view.DrawStatus
import com.arcgismaps.mapping.view.GeoView
import com.arcgismaps.mapping.view.GlobeCameraController
import com.arcgismaps.mapping.view.LightingMode
import com.arcgismaps.mapping.view.LongPressEvent
import com.arcgismaps.mapping.view.PanChangeEvent
import com.arcgismaps.mapping.view.RotationChangeEvent
import com.arcgismaps.mapping.view.ScaleChangeEvent
import com.arcgismaps.mapping.view.SceneView
import com.arcgismaps.mapping.view.SceneViewInteractionOptions
import com.arcgismaps.mapping.view.SelectionProperties
import com.arcgismaps.mapping.view.SingleTapConfirmedEvent
import com.arcgismaps.mapping.view.TwoPointerTapEvent
import com.arcgismaps.mapping.view.UpEvent
import com.arcgismaps.mapping.view.ViewLabelProperties
import kotlinx.coroutines.Dispatchers
import kotlinx.coroutines.launch
import java.time.Instant

/**
 * A compose equivalent of the view-based [SceneView].
 *
 * @param modifier Modifier to be applied to the composable SceneView
 * @param arcGISScene the [ArcGISScene] to be rendered by this composable SceneView
 * @param viewpointOperation a [SceneViewpointOperation] that changes this SceneView to a new viewpoint
 * @param viewpointChangedState specifies lambdas invoked when the viewpoint of the composable SceneView has changed
 * @param graphicsOverlays the [GraphicsOverlayCollection] used by this composable SceneView
 * @param sceneViewProxy the [SceneViewProxy] to associate with the composable SceneView
 * @param sceneViewInteractionOptions the [SceneViewInteractionOptions] used by this composable SceneView
 * @param viewLabelProperties the [ViewLabelProperties] used by the composable SceneView
 * @param selectionProperties the [SelectionProperties] used by the composable SceneView
 * @param attributionState specifies the attribution bar's visibility, text changed and layout changed events
 * @param cameraController the [CameraController] to manage the position, orientation, and movement of the camera
 * @param atmosphereEffect the effect applied to the scene's atmosphere
 * @param timeExtent the [TimeExtent] used by the composable SceneView
 * @param onTimeExtentChanged lambda invoked when the composable SceneView's [TimeExtent] is changed
<<<<<<< HEAD
 * @param sunTime the position of the sun in the scene view based on a specific date and time
 * @param sunLighting the type of ambient sunlight and shadows in the scene view
 * @param ambientLightColor the color of the composable SceneView's ambient light
=======
 * @param sunTime the position of the sun in the composable SceneView based on a specific date and time
 * @param sunLighting the type of ambient sunlight and shadows in the composable SceneView
>>>>>>> bfb41edb
 * @param onNavigationChanged lambda invoked when the navigation status of the composable SceneView has changed
 * @param onSpatialReferenceChanged lambda invoked when the spatial reference of the composable SceneView has changed
 * @param onLayerViewStateChanged lambda invoked when the composable SceneView's layer view state is changed
 * @param onInteractingChanged lambda invoked when the user starts and ends interacting with the composable SceneView
 * @param onCurrentViewpointCameraChanged lambda invoked when the viewpoint camera of the composable SceneView has changed
 * @param onRotate lambda invoked when a user performs a rotation gesture on the composable SceneView
 * @param onScale lambda invoked when a user performs a pinch gesture on the composable SceneView
 * @param onUp lambda invoked when the user removes all their pointers from the composable SceneView
 * @param onDown lambda invoked when the user first presses on the composable SceneView
 * @param onSingleTapConfirmed lambda invoked when the user taps once on the composable SceneView
 * @param onDoubleTap lambda invoked the user double taps on the composable SceneView
 * @param onLongPress lambda invoked when a user holds a pointer on the composable SceneView
 * @param onTwoPointerTap lambda invoked when a user taps two pointers on the composable SceneView
 * @param onPan lambda invoked when a user drags a pointer or pointers across composable SceneView
 * @param onDrawStatusChanged lambda invoked when the draw status of the composable SceneView is changed
 * @since 200.4.0
 */
@Composable
public fun SceneView(
    modifier: Modifier = Modifier,
    arcGISScene: ArcGISScene? = null,
    viewpointOperation: SceneViewpointOperation? = null,
    viewpointChangedState: ViewpointChangedState? = null,
    graphicsOverlays: GraphicsOverlayCollection = rememberGraphicsOverlayCollection(),
    sceneViewProxy: SceneViewProxy? = null,
    sceneViewInteractionOptions: SceneViewInteractionOptions = SceneViewInteractionOptions(),
    viewLabelProperties: ViewLabelProperties = ViewLabelProperties(),
    selectionProperties: SelectionProperties = SelectionProperties(),
    attributionState: AttributionState = AttributionState(),
    cameraController: CameraController = GlobeCameraController(),
    atmosphereEffect: AtmosphereEffect = AtmosphereEffect.HorizonOnly,
    timeExtent: TimeExtent? = null,
    onTimeExtentChanged: ((TimeExtent?) -> Unit)? = null,
    sunTime: Instant = Instant.parse("2000-09-22T12:00:00Z"),
    sunLighting: LightingMode = LightingMode.NoLight,
    ambientLightColor: Color = Color(220, 220, 220, 255),
    onNavigationChanged: ((isNavigating: Boolean) -> Unit)? = null,
    onSpatialReferenceChanged: ((spatialReference: SpatialReference?) -> Unit)? = null,
    onLayerViewStateChanged: ((GeoView.GeoViewLayerViewStateChanged) -> Unit)? = null,
    onInteractingChanged: ((isInteracting: Boolean) -> Unit)? = null,
    onCurrentViewpointCameraChanged: ((camera: Camera) -> Unit)? = null,
    onRotate: ((RotationChangeEvent) -> Unit)? = null,
    onScale: ((ScaleChangeEvent) -> Unit)? = null,
    onUp: ((UpEvent) -> Unit)? = null,
    onDown: ((DownEvent) -> Unit)? = null,
    onSingleTapConfirmed: ((SingleTapConfirmedEvent) -> Unit)? = null,
    onDoubleTap: ((DoubleTapEvent) -> Unit)? = null,
    onLongPress: ((LongPressEvent) -> Unit)? = null,
    onTwoPointerTap: ((TwoPointerTapEvent) -> Unit)? = null,
    onPan: ((PanChangeEvent) -> Unit)? = null,
    onDrawStatusChanged: ((DrawStatus) -> Unit)? = null
) {
    val lifecycleOwner = LocalLifecycleOwner.current
    val context = LocalContext.current
    val sceneView = remember { SceneView(context) }

    AndroidView(
        modifier = modifier.semantics { contentDescription = "SceneView" },
        factory = { sceneView },
        update = {
            it.scene = arcGISScene
            it.interactionOptions = sceneViewInteractionOptions
            it.labeling = viewLabelProperties
            it.selectionProperties = selectionProperties
            it.setTimeExtent(timeExtent)
            it.cameraController = cameraController
            it.atmosphereEffect = atmosphereEffect
            it.sunTime = sunTime
            it.sunLighting = sunLighting
            it.ambientLightColor = com.arcgismaps.Color(ambientLightColor.toArgb())
        })

    DisposableEffect(Unit) {
        lifecycleOwner.lifecycle.addObserver(sceneView)
        onDispose {
            lifecycleOwner.lifecycle.removeObserver(sceneView)
            sceneView.onDestroy(lifecycleOwner)
        }
    }

    DisposableEffect(sceneViewProxy) {
        sceneViewProxy?.setSceneView(sceneView)
        onDispose {
            sceneViewProxy?.setSceneView(null)
        }
    }

    ViewpointUpdater(sceneView, viewpointOperation)

    GraphicsOverlaysUpdater(graphicsOverlays, sceneView)

    AttributionStateHandler(sceneView, attributionState)
    ViewpointChangedStateHandler(sceneView, viewpointChangedState)

    SceneViewEventHandler(
        sceneView,
        onTimeExtentChanged,
        onNavigationChanged,
        onSpatialReferenceChanged,
        onLayerViewStateChanged,
        onInteractingChanged,
        onCurrentViewpointCameraChanged,
        onRotate,
        onScale,
        onUp,
        onDown,
        onSingleTapConfirmed,
        onDoubleTap,
        onLongPress,
        onTwoPointerTap,
        onPan,
        onDrawStatusChanged
    )
}

/**
 * Updates the viewpoint of the provided view-based [sceneView] using the given [viewpointOperation]. This will be
 * recomposed when [viewpointOperation] changes.
 *
 * @since 200.4.0
 */
@Composable
private fun ViewpointUpdater(
    sceneView: SceneView,
    viewpointOperation: SceneViewpointOperation?
) {
    LaunchedEffect(viewpointOperation) {
        viewpointOperation?.execute(sceneView)
    }
}

/**
 * Sets up the callbacks for all the view-based [sceneView] events.
 */
@Composable
private fun SceneViewEventHandler(
    sceneView: SceneView,
    onTimeExtentChanged: ((TimeExtent?) -> Unit)? = null,
    onNavigationChanged: ((isNavigating: Boolean) -> Unit)?,
    onSpatialReferenceChanged: ((spatialReference: SpatialReference?) -> Unit)?,
    onLayerViewStateChanged: ((GeoView.GeoViewLayerViewStateChanged) -> Unit)?,
    onInteractingChanged: ((isInteracting: Boolean) -> Unit)?,
    onCurrentViewpointCameraChanged: ((camera: Camera) -> Unit)?,
    onRotate: ((RotationChangeEvent) -> Unit)?,
    onScale: ((ScaleChangeEvent) -> Unit)?,
    onUp: ((UpEvent) -> Unit)?,
    onDown: ((DownEvent) -> Unit)?,
    onSingleTapConfirmed: ((SingleTapConfirmedEvent) -> Unit)?,
    onDoubleTap: ((DoubleTapEvent) -> Unit)?,
    onLongPress: ((LongPressEvent) -> Unit)?,
    onTwoPointerTap: ((TwoPointerTapEvent) -> Unit)?,
    onPan: ((PanChangeEvent) -> Unit)?,
    onDrawStatusChanged: ((DrawStatus) -> Unit)?,
) {
    val currentOnTimeExtentChanged by rememberUpdatedState(onTimeExtentChanged)
    val currentOnNavigationChanged by rememberUpdatedState(onNavigationChanged)
    val currentOnSpatialReferenceChanged by rememberUpdatedState(onSpatialReferenceChanged)
    val currentOnLayerViewStateChanged by rememberUpdatedState(onLayerViewStateChanged)
    val currentOnInteractingChanged by rememberUpdatedState(onInteractingChanged)
    val currentOnViewpointCameraChanged by rememberUpdatedState(onCurrentViewpointCameraChanged)
    val currentOnRotate by rememberUpdatedState(onRotate)
    val currentOnScale by rememberUpdatedState(onScale)
    val currentOnUp by rememberUpdatedState(onUp)
    val currentOnDown by rememberUpdatedState(onDown)
    val currentSingleTapConfirmed by rememberUpdatedState(onSingleTapConfirmed)
    val currentOnDoubleTap by rememberUpdatedState(onDoubleTap)
    val currentOnLongPress by rememberUpdatedState(onLongPress)
    val currentOnTwoPointerTap by rememberUpdatedState(onTwoPointerTap)
    val currentOnPan by rememberUpdatedState(onPan)
    val currentOnDrawStatusChanged by rememberUpdatedState(onDrawStatusChanged)

    LaunchedEffect(Unit) {
        launch {
            sceneView.timeExtent.collect { currentTimeExtent ->
                currentOnTimeExtentChanged?.invoke(currentTimeExtent)
            }
        }
        launch {
            sceneView.navigationChanged.collect {
                currentOnNavigationChanged?.invoke(it)
            }
        }
        launch {
            sceneView.spatialReference.collect { spatialReference ->
                currentOnSpatialReferenceChanged?.invoke(spatialReference)
            }
        }
        launch {
            sceneView.layerViewStateChanged.collect { currentLayerViewState ->
                currentOnLayerViewStateChanged?.invoke(currentLayerViewState)
            }
        }
        launch {
            sceneView.viewpointChanged.collect {
                currentOnViewpointCameraChanged?.invoke(sceneView.getCurrentViewpointCamera())
            }
        }
        launch(Dispatchers.Main.immediate) {
            sceneView.isInteracting.collect { isInteracting ->
                currentOnInteractingChanged?.invoke(isInteracting)
            }
        }
        launch(Dispatchers.Main.immediate) {
            sceneView.onRotate.collect { rotationChangeEvent ->
                currentOnRotate?.invoke(rotationChangeEvent)
            }
        }
        launch(Dispatchers.Main.immediate) {
            sceneView.onScale.collect { scaleChangeEvent ->
                currentOnScale?.invoke(scaleChangeEvent)
            }
        }
        launch(Dispatchers.Main.immediate) {
            sceneView.onUp.collect { upEvent ->
                currentOnUp?.invoke(upEvent)
            }
        }
        launch(Dispatchers.Main.immediate) {
            sceneView.onDown.collect { downEvent ->
                currentOnDown?.invoke(downEvent)
            }
        }
        launch(Dispatchers.Main.immediate) {
            sceneView.onSingleTapConfirmed.collect { singleTapConfirmedEvent ->
                currentSingleTapConfirmed?.invoke(singleTapConfirmedEvent)
            }
        }
        launch(Dispatchers.Main.immediate) {
            sceneView.onDoubleTap.collect { doubleTapEvent ->
                currentOnDoubleTap?.invoke(doubleTapEvent)
            }
        }
        launch(Dispatchers.Main.immediate) {
            sceneView.onLongPress.collect { longPressEvent ->
                currentOnLongPress?.invoke(longPressEvent)
            }
        }
        launch(Dispatchers.Main.immediate) {
            sceneView.onTwoPointerTap.collect { twoPointerTapEvent ->
                currentOnTwoPointerTap?.invoke(twoPointerTapEvent)
            }
        }
        launch(Dispatchers.Main.immediate) {
            sceneView.onPan.collect { panChangeEvent ->
                currentOnPan?.invoke(panChangeEvent)
            }
        }
        launch {
            sceneView.drawStatus.collect { drawStatus ->
                currentOnDrawStatusChanged?.invoke(drawStatus)
            }
        }
    }
}<|MERGE_RESOLUTION|>--- conflicted
+++ resolved
@@ -75,14 +75,9 @@
  * @param atmosphereEffect the effect applied to the scene's atmosphere
  * @param timeExtent the [TimeExtent] used by the composable SceneView
  * @param onTimeExtentChanged lambda invoked when the composable SceneView's [TimeExtent] is changed
-<<<<<<< HEAD
- * @param sunTime the position of the sun in the scene view based on a specific date and time
- * @param sunLighting the type of ambient sunlight and shadows in the scene view
- * @param ambientLightColor the color of the composable SceneView's ambient light
-=======
  * @param sunTime the position of the sun in the composable SceneView based on a specific date and time
  * @param sunLighting the type of ambient sunlight and shadows in the composable SceneView
->>>>>>> bfb41edb
+ * @param ambientLightColor the color of the composable SceneView's ambient light
  * @param onNavigationChanged lambda invoked when the navigation status of the composable SceneView has changed
  * @param onSpatialReferenceChanged lambda invoked when the spatial reference of the composable SceneView has changed
  * @param onLayerViewStateChanged lambda invoked when the composable SceneView's layer view state is changed
