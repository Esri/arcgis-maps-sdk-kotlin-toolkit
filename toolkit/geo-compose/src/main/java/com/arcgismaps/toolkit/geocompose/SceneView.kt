--- conflicted
+++ resolved
@@ -190,12 +190,6 @@
     GraphicsOverlaysUpdater(graphicsOverlays, sceneView)
     AnalysisOverlaysUpdater(analysisOverlays, sceneView)
     ImageOverlaysUpdater(imageOverlays, sceneView)
-
-<<<<<<< HEAD
-    AttributionStateHandler(sceneView, attributionState)
-=======
-    ViewpointChangedStateHandler(sceneView, viewpointChangedState)
->>>>>>> 4fcec4d9
 
     SceneViewEventHandler(
         sceneView,
