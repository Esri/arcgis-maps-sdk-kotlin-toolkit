/*
 *  Copyright 2023 Esri
 *
 *  Licensed under the Apache License, Version 2.0 (the "License");
 *  you may not use this file except in compliance with the License.
 *  You may obtain a copy of the License at
 *
 *     http://www.apache.org/licenses/LICENSE-2.0
 *
 *  Unless required by applicable law or agreed to in writing, software
 *  distributed under the License is distributed on an "AS IS" BASIS,
 *  WITHOUT WARRANTIES OR CONDITIONS OF ANY KIND, either express or implied.
 *  See the License for the specific language governing permissions and
 *  limitations under the License.
 *
 */

package com.arcgismaps.toolkit.geocompose

import androidx.compose.runtime.Composable
import androidx.compose.runtime.DisposableEffect
import androidx.compose.runtime.LaunchedEffect
import androidx.compose.runtime.getValue
import androidx.compose.runtime.remember
import androidx.compose.runtime.rememberUpdatedState
import androidx.compose.ui.Modifier
import androidx.compose.ui.platform.LocalContext
import androidx.compose.ui.platform.LocalLifecycleOwner
import androidx.compose.ui.semantics.contentDescription
import androidx.compose.ui.semantics.semantics
import androidx.compose.ui.viewinterop.AndroidView
import com.arcgismaps.mapping.ArcGISScene
import com.arcgismaps.mapping.view.DoubleTapEvent
import com.arcgismaps.mapping.view.DownEvent
import com.arcgismaps.mapping.view.LongPressEvent
import com.arcgismaps.mapping.view.PanChangeEvent
import com.arcgismaps.mapping.view.RotationChangeEvent
import com.arcgismaps.mapping.view.ScaleChangeEvent
import com.arcgismaps.mapping.view.SceneView
import com.arcgismaps.mapping.view.SingleTapConfirmedEvent
import com.arcgismaps.mapping.view.TwoPointerTapEvent
import com.arcgismaps.mapping.view.UpEvent
import kotlinx.coroutines.Dispatchers
import kotlinx.coroutines.launch

/**
 * A compose equivalent of the view-based [SceneView].
 *
 * @param modifier Modifier to be applied to the composable SceneView
 * @param arcGISScene the [ArcGISScene] to be rendered by this composable SceneView
<<<<<<< HEAD
 * @param graphicsOverlays the [GraphicsOverlayCollection] used by this composable SceneView
=======
 * @param sceneViewProxy the [SceneViewProxy] to associate with the composable SceneView
 * @param onInteractingChanged lambda invoked when the user starts and ends interacting with the composable SceneView
 * @param onRotate lambda invoked when a user performs a rotation gesture on the composable SceneView
 * @param onScale lambda invoked when a user performs a pinch gesture on the composable SceneView
 * @param onUp lambda invoked when the user removes all their pointers from the composable SceneView
 * @param onDown lambda invoked when the user first presses on the composable SceneView
 * @param onSingleTapConfirmed lambda invoked when the user taps once on the composable SceneView
 * @param onDoubleTap lambda invoked the user double taps on the composable SceneView
 * @param onLongPress lambda invoked when a user holds a pointer on the composable SceneView
 * @param onTwoPointerTap lambda invoked when a user taps two pointers on the composable SceneView
 * @param onPan lambda invoked when a user drags a pointer or pointers across composable SceneView
>>>>>>> 4c268383
 * @since 200.4.0
 */
@Composable
public fun SceneView(
    modifier: Modifier = Modifier,
    arcGISScene: ArcGISScene? = null,
<<<<<<< HEAD
    graphicsOverlays: GraphicsOverlayCollection = rememberGraphicsOverlayCollection()
=======
    sceneViewProxy: SceneViewProxy? = null,
    onInteractingChanged: ((isInteracting: Boolean) -> Unit)? = null,
    onRotate: ((RotationChangeEvent) -> Unit)? = null,
    onScale: ((ScaleChangeEvent) -> Unit)? = null,
    onUp: ((UpEvent) -> Unit)? = null,
    onDown: ((DownEvent) -> Unit)? = null,
    onSingleTapConfirmed: ((SingleTapConfirmedEvent) -> Unit)? = null,
    onDoubleTap: ((DoubleTapEvent) -> Unit)? = null,
    onLongPress: ((LongPressEvent) -> Unit)? = null,
    onTwoPointerTap: ((TwoPointerTapEvent) -> Unit)? = null,
    onPan: ((PanChangeEvent) -> Unit)? = null,
>>>>>>> 4c268383
) {
    val lifecycleOwner = LocalLifecycleOwner.current
    val context = LocalContext.current
    val sceneView = remember { SceneView(context) }

    AndroidView(
        modifier = modifier.semantics { contentDescription = "SceneView" },
        factory = { sceneView },
        update = {
            it.scene = arcGISScene
        })

    DisposableEffect(Unit) {
        lifecycleOwner.lifecycle.addObserver(sceneView)
        onDispose {
            lifecycleOwner.lifecycle.removeObserver(sceneView)
            sceneView.onDestroy(lifecycleOwner)
        }
    }

<<<<<<< HEAD
    GraphicsOverlaysUpdater(graphicsOverlays, sceneView)
=======
    DisposableEffect(sceneViewProxy) {
        sceneViewProxy?.setSceneView(sceneView)
        onDispose {
            sceneViewProxy?.setSceneView(null)
        }
    }

    SceneViewEventHandler(
        sceneView,
        onInteractingChanged,
        onRotate,
        onScale,
        onUp,
        onDown,
        onSingleTapConfirmed,
        onDoubleTap,
        onLongPress,
        onTwoPointerTap,
        onPan,
    )
}

/**
 * Sets up the callbacks for all the view-based [sceneView] events.
 */
@Composable
private fun SceneViewEventHandler(
    sceneView: SceneView,
    onInteractingChanged: ((isInteracting: Boolean) -> Unit)?,
    onRotate: ((RotationChangeEvent) -> Unit)?,
    onScale: ((ScaleChangeEvent) -> Unit)?,
    onUp: ((UpEvent) -> Unit)?,
    onDown: ((DownEvent) -> Unit)?,
    onSingleTapConfirmed: ((SingleTapConfirmedEvent) -> Unit)?,
    onDoubleTap: ((DoubleTapEvent) -> Unit)?,
    onLongPress: ((LongPressEvent) -> Unit)?,
    onTwoPointerTap: ((TwoPointerTapEvent) -> Unit)?,
    onPan: ((PanChangeEvent) -> Unit)?,
) {
    val currentOnInteractingChanged by rememberUpdatedState(onInteractingChanged)
    val currentOnRotate by rememberUpdatedState(onRotate)
    val currentOnScale by rememberUpdatedState(onScale)
    val currentOnUp by rememberUpdatedState(onUp)
    val currentOnDown by rememberUpdatedState(onDown)
    val currentSingleTapConfirmed by rememberUpdatedState(onSingleTapConfirmed)
    val currentOnDoubleTap by rememberUpdatedState(onDoubleTap)
    val currentOnLongPress by rememberUpdatedState(onLongPress)
    val currentOnTwoPointerTap by rememberUpdatedState(onTwoPointerTap)
    val currentOnPan by rememberUpdatedState(onPan)

    LaunchedEffect(Unit) {
        launch(Dispatchers.Main.immediate) {
            sceneView.isInteracting.collect { isInteracting ->
                currentOnInteractingChanged?.invoke(isInteracting)
            }
        }
        launch(Dispatchers.Main.immediate) {
            sceneView.onRotate.collect { rotationChangeEvent ->
                currentOnRotate?.invoke(rotationChangeEvent)
            }
        }
        launch(Dispatchers.Main.immediate) {
            sceneView.onScale.collect { scaleChangeEvent ->
                currentOnScale?.invoke(scaleChangeEvent)
            }
        }
        launch(Dispatchers.Main.immediate) {
            sceneView.onUp.collect { upEvent ->
                currentOnUp?.invoke(upEvent)
            }
        }
        launch(Dispatchers.Main.immediate) {
            sceneView.onDown.collect { downEvent ->
                currentOnDown?.invoke(downEvent)
            }
        }
        launch(Dispatchers.Main.immediate) {
            sceneView.onSingleTapConfirmed.collect { singleTapConfirmedEvent ->
                currentSingleTapConfirmed?.invoke(singleTapConfirmedEvent)
            }
        }
        launch(Dispatchers.Main.immediate) {
            sceneView.onDoubleTap.collect { doubleTapEvent ->
                currentOnDoubleTap?.invoke(doubleTapEvent)
            }
        }
        launch(Dispatchers.Main.immediate) {
            sceneView.onLongPress.collect { longPressEvent ->
                currentOnLongPress?.invoke(longPressEvent)
            }
        }
        launch(Dispatchers.Main.immediate) {
            sceneView.onTwoPointerTap.collect { twoPointerTapEvent ->
                currentOnTwoPointerTap?.invoke(twoPointerTapEvent)
            }
        }
        launch(Dispatchers.Main.immediate) {
            sceneView.onPan.collect { panChangeEvent ->
                currentOnPan?.invoke(panChangeEvent)
            }
        }
    }
>>>>>>> 4c268383
}<|MERGE_RESOLUTION|>--- conflicted
+++ resolved
@@ -48,9 +48,7 @@
  *
  * @param modifier Modifier to be applied to the composable SceneView
  * @param arcGISScene the [ArcGISScene] to be rendered by this composable SceneView
-<<<<<<< HEAD
  * @param graphicsOverlays the [GraphicsOverlayCollection] used by this composable SceneView
-=======
  * @param sceneViewProxy the [SceneViewProxy] to associate with the composable SceneView
  * @param onInteractingChanged lambda invoked when the user starts and ends interacting with the composable SceneView
  * @param onRotate lambda invoked when a user performs a rotation gesture on the composable SceneView
@@ -62,16 +60,13 @@
  * @param onLongPress lambda invoked when a user holds a pointer on the composable SceneView
  * @param onTwoPointerTap lambda invoked when a user taps two pointers on the composable SceneView
  * @param onPan lambda invoked when a user drags a pointer or pointers across composable SceneView
->>>>>>> 4c268383
  * @since 200.4.0
  */
 @Composable
 public fun SceneView(
     modifier: Modifier = Modifier,
     arcGISScene: ArcGISScene? = null,
-<<<<<<< HEAD
-    graphicsOverlays: GraphicsOverlayCollection = rememberGraphicsOverlayCollection()
-=======
+    graphicsOverlays: GraphicsOverlayCollection = rememberGraphicsOverlayCollection(),
     sceneViewProxy: SceneViewProxy? = null,
     onInteractingChanged: ((isInteracting: Boolean) -> Unit)? = null,
     onRotate: ((RotationChangeEvent) -> Unit)? = null,
@@ -83,7 +78,6 @@
     onLongPress: ((LongPressEvent) -> Unit)? = null,
     onTwoPointerTap: ((TwoPointerTapEvent) -> Unit)? = null,
     onPan: ((PanChangeEvent) -> Unit)? = null,
->>>>>>> 4c268383
 ) {
     val lifecycleOwner = LocalLifecycleOwner.current
     val context = LocalContext.current
@@ -104,15 +98,14 @@
         }
     }
 
-<<<<<<< HEAD
-    GraphicsOverlaysUpdater(graphicsOverlays, sceneView)
-=======
     DisposableEffect(sceneViewProxy) {
         sceneViewProxy?.setSceneView(sceneView)
         onDispose {
             sceneViewProxy?.setSceneView(null)
         }
     }
+
+    GraphicsOverlaysUpdater(graphicsOverlays, sceneView)
 
     SceneViewEventHandler(
         sceneView,
@@ -209,5 +202,4 @@
             }
         }
     }
->>>>>>> 4c268383
 }