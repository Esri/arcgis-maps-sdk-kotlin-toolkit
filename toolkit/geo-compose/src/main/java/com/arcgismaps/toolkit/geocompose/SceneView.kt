--- conflicted
+++ resolved
@@ -204,14 +204,6 @@
         }
     }
 
-<<<<<<< HEAD
-    ViewpointUpdater(sceneView, viewpointOperation)
-=======
-    GraphicsOverlaysUpdater(graphicsOverlays, sceneView)
-    AnalysisOverlaysUpdater(analysisOverlays, sceneView)
-    ImageOverlaysUpdater(imageOverlays, sceneView)
->>>>>>> e05b16dd
-
     SceneViewEventHandler(
         sceneView,
         onViewpointChangedForCenterAndScale,
@@ -235,92 +227,6 @@
         onAttributionTextChanged,
         onAttributionBarLayoutChanged
     )
-}
-
-/**
-<<<<<<< HEAD
- * Updates the viewpoint of the provided view-based [sceneView] using the given [viewpointOperation]. This will be
- * recomposed when [viewpointOperation] changes.
-=======
- * Update the view-based [SceneView]'s analysisOverlays property to reflect changes made to the
- * [analysisOverlayCollection] based on the type of [AnalysisOverlayCollection.ChangedEvent]
->>>>>>> e05b16dd
- *
- * @since 200.4.0
- */
-@Composable
-<<<<<<< HEAD
-private fun ViewpointUpdater(
-    sceneView: SceneView,
-    viewpointOperation: SceneViewpointOperation?
-) {
-    LaunchedEffect(viewpointOperation) {
-        viewpointOperation?.execute(sceneView)
-=======
-internal fun AnalysisOverlaysUpdater(
-    analysisOverlayCollection: AnalysisOverlayCollection,
-    sceneView: SceneView
-) {
-    LaunchedEffect(analysisOverlayCollection) {
-        // sync up the SceneView with the new analysis overlays
-        sceneView.analysisOverlays.clear()
-        analysisOverlayCollection.forEach {
-            sceneView.analysisOverlays.add(it)
-        }
-        // start observing analysisOverlays for subsequent changes
-        analysisOverlayCollection.changed.collect { changedEvent ->
-            when (changedEvent) {
-                // On AnalysisOverlay added:
-                is AnalysisOverlayCollection.ChangedEvent.Added ->
-                    sceneView.analysisOverlays.add(changedEvent.element)
-
-                // On AnalysisOverlay removed:
-                is AnalysisOverlayCollection.ChangedEvent.Removed ->
-                    sceneView.analysisOverlays.remove(changedEvent.element)
-
-                // On AnalysisOverlays cleared:
-                is AnalysisOverlayCollection.ChangedEvent.Cleared ->
-                    sceneView.analysisOverlays.clear()
-            }
-        }
-    }
-}
-
-/**
- * Update the view-based [SceneView]'s imageOverlays property to reflect changes made to the
- * [imageOverlayCollection] based on the type of [ImageOverlayCollection.ChangedEvent]
- *
- * @since 200.4.0
- */
-@Composable
-internal fun ImageOverlaysUpdater(
-    imageOverlayCollection: ImageOverlayCollection,
-    sceneView: SceneView
-) {
-    LaunchedEffect(imageOverlayCollection) {
-        // sync up the SceneView with the new image overlays
-        sceneView.imageOverlays.clear()
-        imageOverlayCollection.forEach {
-            sceneView.imageOverlays.add(it)
-        }
-        // start observing imageOverlays for subsequent changes
-        imageOverlayCollection.changed.collect { changedEvent ->
-            when (changedEvent) {
-                // On ImageOverlay added:
-                is ImageOverlayCollection.ChangedEvent.Added ->
-                    sceneView.imageOverlays.add(changedEvent.element)
-
-                // On ImageOverlay removed:
-                is ImageOverlayCollection.ChangedEvent.Removed ->
-                    sceneView.imageOverlays.remove(changedEvent.element)
-
-                // On ImageOverlays cleared:
-                is ImageOverlayCollection.ChangedEvent.Cleared ->
-                    sceneView.imageOverlays.clear()
-            }
-        }
->>>>>>> e05b16dd
-    }
 }
 
 /**
