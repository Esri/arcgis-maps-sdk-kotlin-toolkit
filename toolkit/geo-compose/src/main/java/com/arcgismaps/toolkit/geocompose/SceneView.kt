/*
 *  Copyright 2023 Esri
 *
 *  Licensed under the Apache License, Version 2.0 (the "License");
 *  you may not use this file except in compliance with the License.
 *  You may obtain a copy of the License at
 *
 *     http://www.apache.org/licenses/LICENSE-2.0
 *
 *  Unless required by applicable law or agreed to in writing, software
 *  distributed under the License is distributed on an "AS IS" BASIS,
 *  WITHOUT WARRANTIES OR CONDITIONS OF ANY KIND, either express or implied.
 *  See the License for the specific language governing permissions and
 *  limitations under the License.
 *
 */

package com.arcgismaps.toolkit.geocompose

import androidx.compose.runtime.Composable
import androidx.compose.runtime.DisposableEffect
import androidx.compose.runtime.LaunchedEffect
import androidx.compose.runtime.getValue
import androidx.compose.runtime.remember
import androidx.compose.runtime.rememberUpdatedState
import androidx.compose.ui.Modifier
import androidx.compose.ui.graphics.Color
import androidx.compose.ui.graphics.toArgb
import androidx.compose.ui.platform.LocalContext
import androidx.compose.ui.platform.LocalLifecycleOwner
import androidx.compose.ui.semantics.contentDescription
import androidx.compose.ui.semantics.semantics
import androidx.compose.ui.viewinterop.AndroidView
import com.arcgismaps.geometry.SpatialReference
import com.arcgismaps.mapping.ArcGISScene
import com.arcgismaps.mapping.TimeExtent
import com.arcgismaps.mapping.view.AtmosphereEffect
import com.arcgismaps.mapping.view.Camera
import com.arcgismaps.mapping.view.CameraController
import com.arcgismaps.mapping.view.DoubleTapEvent
import com.arcgismaps.mapping.view.DownEvent
import com.arcgismaps.mapping.view.DrawStatus
import com.arcgismaps.mapping.view.GeoView
import com.arcgismaps.mapping.view.GlobeCameraController
import com.arcgismaps.mapping.view.LightingMode
import com.arcgismaps.mapping.view.LongPressEvent
import com.arcgismaps.mapping.view.PanChangeEvent
import com.arcgismaps.mapping.view.RotationChangeEvent
import com.arcgismaps.mapping.view.ScaleChangeEvent
import com.arcgismaps.mapping.view.SceneView
import com.arcgismaps.mapping.view.SceneViewInteractionOptions
import com.arcgismaps.mapping.view.SelectionProperties
import com.arcgismaps.mapping.view.SingleTapConfirmedEvent
import com.arcgismaps.mapping.view.TwoPointerTapEvent
import com.arcgismaps.mapping.view.UpEvent
import com.arcgismaps.mapping.view.ViewLabelProperties
import kotlinx.coroutines.Dispatchers
import kotlinx.coroutines.launch
import java.time.Instant

/**
 * A compose equivalent of the view-based [SceneView].
 *
 * @param modifier Modifier to be applied to the composable SceneView
 * @param arcGISScene the [ArcGISScene] to be rendered by this composable SceneView
 * @param viewpointOperation a [SceneViewpointOperation] that changes this SceneView to a new viewpoint
 * @param viewpointChangedState specifies lambdas invoked when the viewpoint of the composable SceneView has changed
 * @param graphicsOverlays the [GraphicsOverlayCollection] used by this composable SceneView
 * @param sceneViewProxy the [SceneViewProxy] to associate with the composable SceneView
 * @param sceneViewInteractionOptions the [SceneViewInteractionOptions] used by this composable SceneView
 * @param viewLabelProperties the [ViewLabelProperties] used by the composable SceneView
 * @param selectionProperties the [SelectionProperties] used by the composable SceneView
 * @param attributionState specifies the attribution bar's visibility, text changed and layout changed events
 * @param cameraController the [CameraController] to manage the position, orientation, and movement of the camera
 * @param atmosphereEffect the effect applied to the scene's atmosphere
 * @param timeExtent the [TimeExtent] used by the composable SceneView
 * @param onTimeExtentChanged lambda invoked when the composable SceneView's [TimeExtent] is changed
 * @param sunTime the position of the sun in the scene view based on a specific date and time
 * @param sunLighting the type of ambient sunlight and shadows in the scene view
<<<<<<< HEAD
 * @param onTimeExtentChanged lambda invoked when the composable SceneView's [TimeExtent] is changed
 * @param ambientLightColor the color of the composable SceneView's ambient light.
=======
>>>>>>> 89f94487
 * @param onNavigationChanged lambda invoked when the navigation status of the composable SceneView has changed
 * @param onSpatialReferenceChanged lambda invoked when the spatial reference of the composable SceneView has changed
 * @param onLayerViewStateChanged lambda invoked when the composable SceneView's layer view state is changed
 * @param onInteractingChanged lambda invoked when the user starts and ends interacting with the composable SceneView
 * @param onCurrentViewpointCameraChanged lambda invoked when the viewpoint camera of the composable SceneView has changed
 * @param onRotate lambda invoked when a user performs a rotation gesture on the composable SceneView
 * @param onScale lambda invoked when a user performs a pinch gesture on the composable SceneView
 * @param onUp lambda invoked when the user removes all their pointers from the composable SceneView
 * @param onDown lambda invoked when the user first presses on the composable SceneView
 * @param onSingleTapConfirmed lambda invoked when the user taps once on the composable SceneView
 * @param onDoubleTap lambda invoked the user double taps on the composable SceneView
 * @param onLongPress lambda invoked when a user holds a pointer on the composable SceneView
 * @param onTwoPointerTap lambda invoked when a user taps two pointers on the composable SceneView
 * @param onPan lambda invoked when a user drags a pointer or pointers across composable SceneView
 * @param onDrawStatusChanged lambda invoked when the draw status of the composable SceneView is changed
 * @since 200.4.0
 */
@Composable
public fun SceneView(
    modifier: Modifier = Modifier,
    arcGISScene: ArcGISScene? = null,
    viewpointOperation: SceneViewpointOperation? = null,
    viewpointChangedState: ViewpointChangedState? = null,
    graphicsOverlays: GraphicsOverlayCollection = rememberGraphicsOverlayCollection(),
    sceneViewProxy: SceneViewProxy? = null,
    sceneViewInteractionOptions: SceneViewInteractionOptions = SceneViewInteractionOptions(),
    viewLabelProperties: ViewLabelProperties = ViewLabelProperties(),
    selectionProperties: SelectionProperties = SelectionProperties(),
    attributionState: AttributionState = AttributionState(),
    cameraController: CameraController = GlobeCameraController(),
    atmosphereEffect: AtmosphereEffect = AtmosphereEffect.HorizonOnly,
    timeExtent: TimeExtent? = null,
    onTimeExtentChanged: ((TimeExtent?) -> Unit)? = null,
    sunTime: Instant = Instant.parse("2000-09-22T12:00:00Z"),
    sunLighting: LightingMode = LightingMode.NoLight,
    ambientLightColor: Color = Color(220, 220, 220, 255),
    onNavigationChanged: ((isNavigating: Boolean) -> Unit)? = null,
    onSpatialReferenceChanged: ((spatialReference: SpatialReference?) -> Unit)? = null,
    onLayerViewStateChanged: ((GeoView.GeoViewLayerViewStateChanged) -> Unit)? = null,
    onInteractingChanged: ((isInteracting: Boolean) -> Unit)? = null,
    onCurrentViewpointCameraChanged: ((camera: Camera) -> Unit)? = null,
    onRotate: ((RotationChangeEvent) -> Unit)? = null,
    onScale: ((ScaleChangeEvent) -> Unit)? = null,
    onUp: ((UpEvent) -> Unit)? = null,
    onDown: ((DownEvent) -> Unit)? = null,
    onSingleTapConfirmed: ((SingleTapConfirmedEvent) -> Unit)? = null,
    onDoubleTap: ((DoubleTapEvent) -> Unit)? = null,
    onLongPress: ((LongPressEvent) -> Unit)? = null,
    onTwoPointerTap: ((TwoPointerTapEvent) -> Unit)? = null,
    onPan: ((PanChangeEvent) -> Unit)? = null,
    onDrawStatusChanged: ((DrawStatus) -> Unit)? = null
) {
    val lifecycleOwner = LocalLifecycleOwner.current
    val context = LocalContext.current
    val sceneView = remember { SceneView(context) }

    AndroidView(
        modifier = modifier.semantics { contentDescription = "SceneView" },
        factory = { sceneView },
        update = {
            it.scene = arcGISScene
            it.interactionOptions = sceneViewInteractionOptions
            it.labeling = viewLabelProperties
            it.selectionProperties = selectionProperties
            it.setTimeExtent(timeExtent)
            it.cameraController = cameraController
            it.atmosphereEffect = atmosphereEffect
            it.sunTime = sunTime
            it.sunLighting = sunLighting
            it.ambientLightColor = com.arcgismaps.Color(ambientLightColor.toArgb())
        })

    DisposableEffect(Unit) {
        lifecycleOwner.lifecycle.addObserver(sceneView)
        onDispose {
            lifecycleOwner.lifecycle.removeObserver(sceneView)
            sceneView.onDestroy(lifecycleOwner)
        }
    }

    DisposableEffect(sceneViewProxy) {
        sceneViewProxy?.setSceneView(sceneView)
        onDispose {
            sceneViewProxy?.setSceneView(null)
        }
    }

    ViewpointUpdater(sceneView, viewpointOperation)

    GraphicsOverlaysUpdater(graphicsOverlays, sceneView)

    AttributionStateHandler(sceneView, attributionState)
    ViewpointChangedStateHandler(sceneView, viewpointChangedState)

    SceneViewEventHandler(
        sceneView,
        onTimeExtentChanged,
        onNavigationChanged,
        onSpatialReferenceChanged,
        onLayerViewStateChanged,
        onInteractingChanged,
        onCurrentViewpointCameraChanged,
        onRotate,
        onScale,
        onUp,
        onDown,
        onSingleTapConfirmed,
        onDoubleTap,
        onLongPress,
        onTwoPointerTap,
        onPan,
        onDrawStatusChanged
    )
}

/**
 * Updates the viewpoint of the provided view-based [sceneView] using the given [viewpointOperation]. This will be
 * recomposed when [viewpointOperation] changes.
 *
 * @since 200.4.0
 */
@Composable
private fun ViewpointUpdater(
    sceneView: SceneView,
    viewpointOperation: SceneViewpointOperation?
) {
    LaunchedEffect(viewpointOperation) {
        viewpointOperation?.execute(sceneView)
    }
}

/**
 * Sets up the callbacks for all the view-based [sceneView] events.
 */
@Composable
private fun SceneViewEventHandler(
    sceneView: SceneView,
    onTimeExtentChanged: ((TimeExtent?) -> Unit)? = null,
    onNavigationChanged: ((isNavigating: Boolean) -> Unit)?,
    onSpatialReferenceChanged: ((spatialReference: SpatialReference?) -> Unit)?,
    onLayerViewStateChanged: ((GeoView.GeoViewLayerViewStateChanged) -> Unit)?,
    onInteractingChanged: ((isInteracting: Boolean) -> Unit)?,
    onCurrentViewpointCameraChanged: ((camera: Camera) -> Unit)?,
    onRotate: ((RotationChangeEvent) -> Unit)?,
    onScale: ((ScaleChangeEvent) -> Unit)?,
    onUp: ((UpEvent) -> Unit)?,
    onDown: ((DownEvent) -> Unit)?,
    onSingleTapConfirmed: ((SingleTapConfirmedEvent) -> Unit)?,
    onDoubleTap: ((DoubleTapEvent) -> Unit)?,
    onLongPress: ((LongPressEvent) -> Unit)?,
    onTwoPointerTap: ((TwoPointerTapEvent) -> Unit)?,
    onPan: ((PanChangeEvent) -> Unit)?,
    onDrawStatusChanged: ((DrawStatus) -> Unit)?,
) {
    val currentOnTimeExtentChanged by rememberUpdatedState(onTimeExtentChanged)
    val currentOnNavigationChanged by rememberUpdatedState(onNavigationChanged)
    val currentOnSpatialReferenceChanged by rememberUpdatedState(onSpatialReferenceChanged)
    val currentOnLayerViewStateChanged by rememberUpdatedState(onLayerViewStateChanged)
    val currentOnInteractingChanged by rememberUpdatedState(onInteractingChanged)
    val currentOnViewpointCameraChanged by rememberUpdatedState(onCurrentViewpointCameraChanged)
    val currentOnRotate by rememberUpdatedState(onRotate)
    val currentOnScale by rememberUpdatedState(onScale)
    val currentOnUp by rememberUpdatedState(onUp)
    val currentOnDown by rememberUpdatedState(onDown)
    val currentSingleTapConfirmed by rememberUpdatedState(onSingleTapConfirmed)
    val currentOnDoubleTap by rememberUpdatedState(onDoubleTap)
    val currentOnLongPress by rememberUpdatedState(onLongPress)
    val currentOnTwoPointerTap by rememberUpdatedState(onTwoPointerTap)
    val currentOnPan by rememberUpdatedState(onPan)
    val currentOnDrawStatusChanged by rememberUpdatedState(onDrawStatusChanged)

    LaunchedEffect(Unit) {
        launch {
            sceneView.timeExtent.collect { currentTimeExtent ->
                currentOnTimeExtentChanged?.invoke(currentTimeExtent)
            }
        }
        launch {
            sceneView.navigationChanged.collect {
                currentOnNavigationChanged?.invoke(it)
            }
        }
        launch {
            sceneView.spatialReference.collect { spatialReference ->
                currentOnSpatialReferenceChanged?.invoke(spatialReference)
            }
        }
        launch {
            sceneView.layerViewStateChanged.collect { currentLayerViewState ->
                currentOnLayerViewStateChanged?.invoke(currentLayerViewState)
            }
        }
        launch {
            sceneView.viewpointChanged.collect {
                currentOnViewpointCameraChanged?.invoke(sceneView.getCurrentViewpointCamera())
            }
        }
        launch(Dispatchers.Main.immediate) {
            sceneView.isInteracting.collect { isInteracting ->
                currentOnInteractingChanged?.invoke(isInteracting)
            }
        }
        launch(Dispatchers.Main.immediate) {
            sceneView.onRotate.collect { rotationChangeEvent ->
                currentOnRotate?.invoke(rotationChangeEvent)
            }
        }
        launch(Dispatchers.Main.immediate) {
            sceneView.onScale.collect { scaleChangeEvent ->
                currentOnScale?.invoke(scaleChangeEvent)
            }
        }
        launch(Dispatchers.Main.immediate) {
            sceneView.onUp.collect { upEvent ->
                currentOnUp?.invoke(upEvent)
            }
        }
        launch(Dispatchers.Main.immediate) {
            sceneView.onDown.collect { downEvent ->
                currentOnDown?.invoke(downEvent)
            }
        }
        launch(Dispatchers.Main.immediate) {
            sceneView.onSingleTapConfirmed.collect { singleTapConfirmedEvent ->
                currentSingleTapConfirmed?.invoke(singleTapConfirmedEvent)
            }
        }
        launch(Dispatchers.Main.immediate) {
            sceneView.onDoubleTap.collect { doubleTapEvent ->
                currentOnDoubleTap?.invoke(doubleTapEvent)
            }
        }
        launch(Dispatchers.Main.immediate) {
            sceneView.onLongPress.collect { longPressEvent ->
                currentOnLongPress?.invoke(longPressEvent)
            }
        }
        launch(Dispatchers.Main.immediate) {
            sceneView.onTwoPointerTap.collect { twoPointerTapEvent ->
                currentOnTwoPointerTap?.invoke(twoPointerTapEvent)
            }
        }
        launch(Dispatchers.Main.immediate) {
            sceneView.onPan.collect { panChangeEvent ->
                currentOnPan?.invoke(panChangeEvent)
            }
        }
        launch {
            sceneView.drawStatus.collect { drawStatus ->
                currentOnDrawStatusChanged?.invoke(drawStatus)
            }
        }
    }
}<|MERGE_RESOLUTION|>--- conflicted
+++ resolved
@@ -77,11 +77,7 @@
  * @param onTimeExtentChanged lambda invoked when the composable SceneView's [TimeExtent] is changed
  * @param sunTime the position of the sun in the scene view based on a specific date and time
  * @param sunLighting the type of ambient sunlight and shadows in the scene view
-<<<<<<< HEAD
- * @param onTimeExtentChanged lambda invoked when the composable SceneView's [TimeExtent] is changed
  * @param ambientLightColor the color of the composable SceneView's ambient light.
-=======
->>>>>>> 89f94487
  * @param onNavigationChanged lambda invoked when the navigation status of the composable SceneView has changed
  * @param onSpatialReferenceChanged lambda invoked when the spatial reference of the composable SceneView has changed
  * @param onLayerViewStateChanged lambda invoked when the composable SceneView's layer view state is changed
