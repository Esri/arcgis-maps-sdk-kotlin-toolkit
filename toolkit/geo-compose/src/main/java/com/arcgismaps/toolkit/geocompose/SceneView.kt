--- conflicted
+++ resolved
@@ -70,11 +70,8 @@
  * @param selectionProperties the [SelectionProperties] used by the composable SceneView
  * @param attributionState specifies the attribution bar's visibility, text changed and layout changed events
  * @param cameraController the [CameraController] to manage the position, orientation, and movement of the camera
-<<<<<<< HEAD
+ * @param analysisOverlays a collection of analysis overlays that render the results of 3D visual analysis on the composable SceneView
  * @param imageOverlays a collection of overlays for displaying images in the composable SceneView
-=======
- * @param analysisOverlays a collection of analysis overlays that render the results of 3D visual analysis on the composable SceneView
->>>>>>> 7ff9ec15
  * @param atmosphereEffect the effect applied to the scene's atmosphere
  * @param timeExtent the [TimeExtent] used by the composable SceneView
  * @param onTimeExtentChanged lambda invoked when the composable SceneView's [TimeExtent] is changed
@@ -110,11 +107,8 @@
     selectionProperties: SelectionProperties = SelectionProperties(),
     attributionState: AttributionState = AttributionState(),
     cameraController: CameraController = GlobeCameraController(),
-<<<<<<< HEAD
+    analysisOverlays: AnalysisOverlayCollection = rememberAnalysisOverlayCollection(),
     imageOverlays: ImageOverlayCollection = rememberImageOverlayCollection(),
-=======
-    analysisOverlays: AnalysisOverlayCollection = rememberAnalysisOverlayCollection(),
->>>>>>> 7ff9ec15
     atmosphereEffect: AtmosphereEffect = AtmosphereEffect.HorizonOnly,
     timeExtent: TimeExtent? = null,
     onTimeExtentChanged: ((TimeExtent?) -> Unit)? = null,
@@ -173,11 +167,8 @@
     ViewpointUpdater(sceneView, viewpointOperation)
 
     GraphicsOverlaysUpdater(graphicsOverlays, sceneView)
-<<<<<<< HEAD
+    AnalysisOverlaysUpdater(analysisOverlays, sceneView)
     ImageOverlaysUpdater(imageOverlays, sceneView)
-=======
-    AnalysisOverlaysUpdater(analysisOverlays, sceneView)
->>>>>>> 7ff9ec15
 
     AttributionStateHandler(sceneView, attributionState)
     ViewpointChangedStateHandler(sceneView, viewpointChangedState)
@@ -220,18 +211,48 @@
 }
 
 /**
-<<<<<<< HEAD
+ * Update the view-based [SceneView]'s analysisOverlays property to reflect changes made to the
+ * [analysisOverlayCollection] based on the type of [AnalysisOverlayCollection.ChangedEvent]
+ *
+ * @since 200.4.0
+ */
+@Composable
+internal fun AnalysisOverlaysUpdater(
+    analysisOverlayCollection: AnalysisOverlayCollection,
+    sceneView: SceneView
+) {
+    LaunchedEffect(analysisOverlayCollection) {
+        // sync up the SceneView with the new analysis overlays
+        sceneView.analysisOverlays.clear()
+        analysisOverlayCollection.forEach {
+            sceneView.analysisOverlays.add(it)
+        }
+        // start observing analysisOverlays for subsequent changes
+        analysisOverlayCollection.changed.collect { changedEvent ->
+            when (changedEvent) {
+                // On AnalysisOverlay added:
+                is AnalysisOverlayCollection.ChangedEvent.Added ->
+                    sceneView.analysisOverlays.add(changedEvent.element)
+
+                // On AnalysisOverlay removed:
+                is AnalysisOverlayCollection.ChangedEvent.Removed ->
+                    sceneView.analysisOverlays.remove(changedEvent.element)
+
+                // On AnalysisOverlays cleared:
+                is AnalysisOverlayCollection.ChangedEvent.Cleared ->
+                    sceneView.analysisOverlays.clear()
+            }
+        }
+    }
+}
+
+/**
  * Update the view-based [SceneView]'s imageOverlays property to reflect changes made to the
  * [imageOverlayCollection] based on the type of [ImageOverlayCollection.ChangedEvent]
-=======
- * Update the view-based [SceneView]'s analysisOverlays property to reflect changes made to the
- * [analysisOverlayCollection] based on the type of [AnalysisOverlayCollection.ChangedEvent]
->>>>>>> 7ff9ec15
- *
- * @since 200.4.0
- */
-@Composable
-<<<<<<< HEAD
+ *
+ * @since 200.4.0
+ */
+@Composable
 internal fun ImageOverlaysUpdater(
     imageOverlayCollection: ImageOverlayCollection,
     sceneView: SceneView
@@ -256,32 +277,6 @@
                 // On ImageOverlays cleared:
                 is ImageOverlayCollection.ChangedEvent.Cleared ->
                     sceneView.imageOverlays.clear()
-=======
-internal fun AnalysisOverlaysUpdater(
-    analysisOverlayCollection: AnalysisOverlayCollection,
-    sceneView: SceneView
-) {
-    LaunchedEffect(analysisOverlayCollection) {
-        // sync up the SceneView with the new analysis overlays
-        sceneView.analysisOverlays.clear()
-        analysisOverlayCollection.forEach {
-            sceneView.analysisOverlays.add(it)
-        }
-        // start observing analysisOverlays for subsequent changes
-        analysisOverlayCollection.changed.collect { changedEvent ->
-            when (changedEvent) {
-                // On AnalysisOverlay added:
-                is AnalysisOverlayCollection.ChangedEvent.Added ->
-                    sceneView.analysisOverlays.add(changedEvent.element)
-
-                // On AnalysisOverlay removed:
-                is AnalysisOverlayCollection.ChangedEvent.Removed ->
-                    sceneView.analysisOverlays.remove(changedEvent.element)
-
-                // On AnalysisOverlays cleared:
-                is AnalysisOverlayCollection.ChangedEvent.Cleared ->
-                    sceneView.analysisOverlays.clear()
->>>>>>> 7ff9ec15
             }
         }
     }
@@ -411,7 +406,23 @@
     }
 }
 
-<<<<<<< HEAD
+/**
+ * Create and [remember] a [AnalysisOverlayCollection].
+ * [init] will be called when the [AnalysisOverlayCollection] is first created to configure its
+ * initial state.
+ *
+ * @param key invalidates the remembered AnalysisOverlayCollection if different from the previous composition
+ * @param init called when the [AnalysisOverlayCollection] is created to configure its initial state
+ * @since 200.4.0
+ */
+@Composable
+public inline fun rememberAnalysisOverlayCollection(
+    key: Any? = null,
+    crossinline init: AnalysisOverlayCollection.() -> Unit = {}
+): AnalysisOverlayCollection = remember(key) {
+    AnalysisOverlayCollection().apply(init)
+}
+
 
 /**
  * Create and [remember] a [ImageOverlayCollection].
@@ -428,21 +439,4 @@
     crossinline init: ImageOverlayCollection.() -> Unit = {}
 ): ImageOverlayCollection = remember(key) {
     ImageOverlayCollection().apply(init)
-=======
-/**
- * Create and [remember] a [AnalysisOverlayCollection].
- * [init] will be called when the [AnalysisOverlayCollection] is first created to configure its
- * initial state.
- *
- * @param key invalidates the remembered AnalysisOverlayCollection if different from the previous composition
- * @param init called when the [AnalysisOverlayCollection] is created to configure its initial state
- * @since 200.4.0
- */
-@Composable
-public inline fun rememberAnalysisOverlayCollection(
-    key: Any? = null,
-    crossinline init: AnalysisOverlayCollection.() -> Unit = {}
-): AnalysisOverlayCollection = remember(key) {
-    AnalysisOverlayCollection().apply(init)
->>>>>>> 7ff9ec15
 }