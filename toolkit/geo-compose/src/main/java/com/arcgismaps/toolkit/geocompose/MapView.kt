--- conflicted
+++ resolved
@@ -61,18 +61,6 @@
  * A compose equivalent of the view-based [MapView].
  *
  * @param modifier Modifier to be applied to the composable MapView
-<<<<<<< HEAD
- * @param arcGISMap the [ArcGISMap] to be rendered by this composable
- * @param graphicsOverlays the [GraphicsOverlayCollection] used by this composable [com.arcgismaps.toolkit.geocompose.MapView]
- * @param locationDisplay the [LocationDisplay] used by the composable [com.arcgismaps.toolkit.geocompose.MapView]
- * @param geometryEditor the [GeometryEditor] used by the composable [com.arcgismaps.toolkit.geocompose.MapView] to create and edit geometries by user interaction.
- * @param mapViewInteractionOptions the [MapViewInteractionOptions] used by this composable [com.arcgismaps.toolkit.geocompose.MapView]
- * @param viewLabelProperties the [ViewLabelProperties] used by the composable [com.arcgismaps.toolkit.geocompose.MapView]
- * @param selectionProperties the [SelectionProperties] used by the composable [com.arcgismaps.toolkit.geocompose.MapView]
- * @param insets the inset values to control the active visible area, instructing the MapView to ignore parts that may be obstructed
- * by overlaid UI elements and affecting the MapView's logical center, the reported visible area and the location display
- * @param grid represents the display of a coordinate system [Grid] on the composable [com.arcgismaps.toolkit.geocompose.MapView]
-=======
  * @param arcGISMap the [ArcGISMap] to be rendered by this composable MapView
  * @param graphicsOverlays the [GraphicsOverlayCollection] used by this composable MapView
  * @param locationDisplay the [LocationDisplay] used by the composable MapView
@@ -80,8 +68,9 @@
  * @param mapViewInteractionOptions the [MapViewInteractionOptions] used by this composable MapView
  * @param viewLabelProperties the [ViewLabelProperties] used by the composable MapView
  * @param selectionProperties the [SelectionProperties] used by the composable MapView
+ * @param insets the inset values to control the active visible area, instructing the MapView to ignore parts that may be obstructed
+ * by overlaid UI elements and affecting the MapView's logical center, the reported visible area and the location display
  * @param grid represents the display of a coordinate system [Grid] on the composable MapView
->>>>>>> 6dc7218c
  * @param backgroundGrid the default color and context grid behind the map surface
  * @param wrapAroundMode the [WrapAroundMode] to specify whether continuous panning across the international date line is enabled
  * @param attributionState specifies the attribution bar's visibility, text changed and layout changed events
@@ -110,14 +99,11 @@
     mapViewInteractionOptions: MapViewInteractionOptions = MapViewInteractionOptions(),
     viewLabelProperties: ViewLabelProperties = ViewLabelProperties(),
     selectionProperties: SelectionProperties = SelectionProperties(),
-<<<<<<< HEAD
     insets: PaddingValues = PaddingValues(),
-=======
+    grid: Grid? = null,
+    backgroundGrid: BackgroundGrid = BackgroundGrid(),
     wrapAroundMode: WrapAroundMode = WrapAroundMode.EnabledWhenSupported,
     attributionState: AttributionState = AttributionState(),
->>>>>>> 6dc7218c
-    grid: Grid? = null,
-    backgroundGrid: BackgroundGrid = BackgroundGrid(),
     onViewpointChanged: (() -> Unit)? = null,
     onInteractingChanged: ((isInteracting: Boolean) -> Unit)? = null,
     onRotate: ((RotationChangeEvent) -> Unit)? = null,
@@ -164,7 +150,6 @@
         }
     }
 
-<<<<<<< HEAD
     LaunchedEffect(insets) {
         // When this call is made in the AndroidView's update callback, ViewInsets are not applied
         // on the mapview on initial load. So we set the ViewInsets here.
@@ -175,9 +160,8 @@
             insets.calculateBottomPadding().value.toDouble()
         )
     }
-=======
+
     AttributionStateHandler(mapView, attributionState)
->>>>>>> 6dc7218c
 
     MapViewEventHandler(
         mapView,
