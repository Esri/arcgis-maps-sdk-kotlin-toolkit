/*
 *  Copyright 2023 Esri
 *
 *  Licensed under the Apache License, Version 2.0 (the "License");
 *  you may not use this file except in compliance with the License.
 *  You may obtain a copy of the License at
 *
 *     http://www.apache.org/licenses/LICENSE-2.0
 *
 *  Unless required by applicable law or agreed to in writing, software
 *  distributed under the License is distributed on an "AS IS" BASIS,
 *  WITHOUT WARRANTIES OR CONDITIONS OF ANY KIND, either express or implied.
 *  See the License for the specific language governing permissions and
 *  limitations under the License.
 *
 */

package com.arcgismaps.toolkit.geocompose

import androidx.compose.foundation.layout.PaddingValues
import androidx.compose.runtime.Composable
import androidx.compose.runtime.DisposableEffect
import androidx.compose.runtime.LaunchedEffect
import androidx.compose.runtime.getValue
import androidx.compose.runtime.remember
import androidx.compose.runtime.rememberUpdatedState
import androidx.compose.ui.Modifier
import androidx.compose.ui.platform.LocalContext
import androidx.compose.ui.platform.LocalLayoutDirection
import androidx.compose.ui.platform.LocalLifecycleOwner
import androidx.compose.ui.semantics.contentDescription
import androidx.compose.ui.semantics.semantics
import androidx.compose.ui.viewinterop.AndroidView
import com.arcgismaps.ArcGISEnvironment
import com.arcgismaps.geometry.SpatialReference
import com.arcgismaps.mapping.ArcGISMap
import com.arcgismaps.mapping.TimeExtent
import com.arcgismaps.mapping.view.BackgroundGrid
import com.arcgismaps.mapping.view.DoubleTapEvent
import com.arcgismaps.mapping.view.DownEvent
import com.arcgismaps.mapping.view.DrawStatus
import com.arcgismaps.mapping.view.Grid
import com.arcgismaps.mapping.view.LocationDisplay
import com.arcgismaps.mapping.view.LongPressEvent
import com.arcgismaps.mapping.view.MapView
import com.arcgismaps.mapping.view.MapViewInteractionOptions
import com.arcgismaps.mapping.view.PanChangeEvent
import com.arcgismaps.mapping.view.RotationChangeEvent
import com.arcgismaps.mapping.view.ScaleChangeEvent
import com.arcgismaps.mapping.view.SelectionProperties
import com.arcgismaps.mapping.view.SingleTapConfirmedEvent
import com.arcgismaps.mapping.view.TwoPointerTapEvent
import com.arcgismaps.mapping.view.UpEvent
import com.arcgismaps.mapping.view.ViewLabelProperties
import com.arcgismaps.mapping.view.WrapAroundMode
import com.arcgismaps.mapping.view.geometryeditor.GeometryEditor
import kotlinx.coroutines.Dispatchers
import kotlinx.coroutines.launch

/**
 * A compose equivalent of the view-based [MapView].
 *
 * @param modifier Modifier to be applied to the composable MapView
 * @param arcGISMap the [ArcGISMap] to be rendered by this composable MapView
 * @param viewpointOperation a [MapViewpointOperation] that changes this MapView to a new viewpoint
 * @param graphicsOverlays the [GraphicsOverlayCollection] used by this composable MapView
 * @param locationDisplay the [LocationDisplay] used by the composable MapView
 * @param geometryEditor the [GeometryEditor] used by the composable MapView to create and edit geometries by user interaction.
 * @param mapViewProxy the [MapViewProxy] to associate with the composable MapView
 * @param mapViewInteractionOptions the [MapViewInteractionOptions] used by this composable MapView
 * @param viewLabelProperties the [ViewLabelProperties] used by the composable MapView
 * @param selectionProperties the [SelectionProperties] used by the composable MapView
 * @param insets the inset values to control the active visible area, instructing the MapView to ignore parts that may be obstructed
 * by overlaid UI elements and affecting the MapView's logical center, the reported visible area and the location display
 * @param grid represents the display of a coordinate system [Grid] on the composable MapView
 * @param backgroundGrid the default color and context grid behind the map surface
 * @param wrapAroundMode the [WrapAroundMode] to specify whether continuous panning across the international date line is enabled
 * @param attributionState specifies the attribution bar's visibility, text changed and layout changed events
 * @param timeExtent the [TimeExtent] used by the composable MapView
 * @param onTimeExtentChanged lambda invoked when the composable MapView's [TimeExtent] is changed
 * @param onViewpointChanged lambda invoked when the viewpoint of the composable MapView has changed
 * @param onNavigationChanged lambda invoked when the navigation status of the composable MapView has changed
 * @param onMapRotationChanged lambda invoked when the rotation of this composable MapView has changed
 * @param onMapScaleChanged lambda invoked when the scale of this composable MapView has changed
 * @param onSpatialReferenceChanged lambda invoked when the spatial reference of the composable MapView has changed
 * @param onInteractingChanged lambda invoked when the user starts and ends interacting with the composable MapView
 * @param onRotate lambda invoked when a user performs a rotation gesture on the composable MapView
 * @param onScale lambda invoked when a user performs a pinch gesture on the composable MapView
 * @param onUp lambda invoked when the user removes all their pointers from the composable MapView
 * @param onDown lambda invoked when the user first presses on the composable MapView
 * @param onSingleTapConfirmed lambda invoked when the user taps once on the composable MapView
 * @param onDoubleTap lambda invoked the user double taps on the composable MapView
 * @param onLongPress lambda invoked when a user holds a pointer on the composable MapView
 * @param onTwoPointerTap lambda invoked when a user taps two pointers on the composable MapView
 * @param onPan lambda invoked when a user drags a pointer or pointers across composable MapView
 * @param onDrawStatusChanged lambda invoked when the draw status of the composable MapView is changes
 * @since 200.3.0
 */
@Composable
public fun MapView(
    modifier: Modifier = Modifier,
    arcGISMap: ArcGISMap? = null,
    viewpointOperation: MapViewpointOperation? = null,
    graphicsOverlays: GraphicsOverlayCollection = rememberGraphicsOverlayCollection(),
    locationDisplay: LocationDisplay = rememberLocationDisplay(),
    geometryEditor: GeometryEditor? = null,
    mapViewProxy: MapViewProxy? = null,
    mapViewInteractionOptions: MapViewInteractionOptions = MapViewInteractionOptions(),
    viewLabelProperties: ViewLabelProperties = ViewLabelProperties(),
    selectionProperties: SelectionProperties = SelectionProperties(),
    insets: PaddingValues = PaddingValues(),
    grid: Grid? = null,
    backgroundGrid: BackgroundGrid = BackgroundGrid(),
    wrapAroundMode: WrapAroundMode = WrapAroundMode.EnabledWhenSupported,
    attributionState: AttributionState = AttributionState(),
    timeExtent: TimeExtent? = null,
    onTimeExtentChanged: ((TimeExtent?) -> Unit)? = null,
    onViewpointChanged: (() -> Unit)? = null,
    onNavigationChanged: ((isNavigating: Boolean) -> Unit)? = null,
    onMapRotationChanged: ((Double) -> Unit)? = null,
    onMapScaleChanged: ((Double) -> Unit)? = null,
    onSpatialReferenceChanged: ((spatialReference: SpatialReference?) -> Unit)? = null,
    onInteractingChanged: ((isInteracting: Boolean) -> Unit)? = null,
    onRotate: ((RotationChangeEvent) -> Unit)? = null,
    onScale: ((ScaleChangeEvent) -> Unit)? = null,
    onUp: ((UpEvent) -> Unit)? = null,
    onDown: ((DownEvent) -> Unit)? = null,
    onSingleTapConfirmed: ((SingleTapConfirmedEvent) -> Unit)? = null,
    onDoubleTap: ((DoubleTapEvent) -> Unit)? = null,
    onLongPress: ((LongPressEvent) -> Unit)? = null,
    onTwoPointerTap: ((TwoPointerTapEvent) -> Unit)? = null,
    onPan: ((PanChangeEvent) -> Unit)? = null,
    onDrawStatusChanged: ((DrawStatus) -> Unit)? = null,
) {
    val lifecycleOwner = LocalLifecycleOwner.current
    val context = LocalContext.current
    val mapView = remember { MapView(context) }
    val layoutDirection = LocalLayoutDirection.current

    AndroidView(
        modifier = modifier.semantics { contentDescription = "MapView" },
        factory = { mapView },
        update = {
            it.map = arcGISMap
            it.selectionProperties = selectionProperties
            it.interactionOptions = mapViewInteractionOptions
            it.locationDisplay = locationDisplay
            it.labeling = viewLabelProperties
            it.wrapAroundMode = wrapAroundMode
            it.geometryEditor = geometryEditor
            it.grid = grid
            it.backgroundGrid = backgroundGrid
            it.setTimeExtent(timeExtent)
        })

    DisposableEffect(Unit) {
        lifecycleOwner.lifecycle.addObserver(mapView)
        onDispose {
            lifecycleOwner.lifecycle.removeObserver(mapView)
            mapView.onDestroy(lifecycleOwner)
        }
    }

<<<<<<< HEAD
    ViewpointUpdater(mapView, viewpointOperation)
=======
    DisposableEffect(mapViewProxy) {
        mapViewProxy?.setMapView(mapView)
        onDispose {
            mapViewProxy?.setMapView(null)
        }
    }

    LaunchedEffect(insets) {
        // When this call is made in the AndroidView's update callback, ViewInsets are not applied
        // on the mapview on initial load. So we set the ViewInsets here.
        mapView.setViewInsets(
            insets.calculateLeftPadding(layoutDirection).value.toDouble(),
            insets.calculateRightPadding(layoutDirection).value.toDouble(),
            insets.calculateTopPadding().value.toDouble(),
            insets.calculateBottomPadding().value.toDouble()
        )
    }
>>>>>>> 0e75d3a4

    AttributionStateHandler(mapView, attributionState)

    MapViewEventHandler(
        mapView,
        onTimeExtentChanged,
        onViewpointChanged,
        onNavigationChanged,
        onMapRotationChanged,
        onMapScaleChanged,
        onSpatialReferenceChanged,
        onInteractingChanged,
        onRotate,
        onScale,
        onUp,
        onDown,
        onSingleTapConfirmed,
        onDoubleTap,
        onLongPress,
        onTwoPointerTap,
        onPan,
        onDrawStatusChanged
    )

    GraphicsOverlaysUpdater(graphicsOverlays, mapView)
}

/**
 * Updates the viewpoint of the provided view-based [mapView] using the given [viewpointOperation]. This will be
 * recomposed when [viewpointOperation] changes.
 *
 * @since 200.3.0
 */
@Composable
private fun ViewpointUpdater(
    mapView: MapView,
    viewpointOperation: MapViewpointOperation?
) {
    LaunchedEffect(viewpointOperation) {
        viewpointOperation?.execute(mapView)
    }
}

/**
 * Sets up the attribution bar's property and events.
 */
@Composable
private fun AttributionStateHandler(mapView: MapView, attributionState: AttributionState) {
    LaunchedEffect(attributionState) {
        // isAttributionBarVisible does not take effect if applied in the AndroidView update callback
        mapView.isAttributionBarVisible = attributionState.isAttributionBarVisible
        launch {
            mapView.attributionText.collect {
                attributionState.onAttributionTextChanged?.invoke(it)
            }
        }
        launch {
            mapView.onAttributionBarLayoutChanged.collect { attributionBarLayoutChangedEvent ->
                attributionState.onAttributionBarLayoutChanged?.invoke(
                    attributionBarLayoutChangedEvent
                )
            }
        }
    }
}

/**
 * Sets up the callbacks for all the view-based [mapView] events.
 */
@Composable
private fun MapViewEventHandler(
    mapView: MapView,
    onTimeExtentChanged: ((TimeExtent?) -> Unit)?,
    onViewpointChanged: (() -> Unit)?,
    onNavigationChanged: ((isNavigating: Boolean) -> Unit)?,
    onMapRotationChanged: ((Double) -> Unit)?,
    onMapScaleChanged: ((Double) -> Unit)?,
    onSpatialReferenceChanged: ((spatialReference: SpatialReference?) -> Unit)?,
    onInteractingChanged: ((isInteracting: Boolean) -> Unit)?,
    onRotate: ((RotationChangeEvent) -> Unit)?,
    onScale: ((ScaleChangeEvent) -> Unit)?,
    onUp: ((UpEvent) -> Unit)?,
    onDown: ((DownEvent) -> Unit)?,
    onSingleTapConfirmed: ((SingleTapConfirmedEvent) -> Unit)?,
    onDoubleTap: ((DoubleTapEvent) -> Unit)?,
    onLongPress: ((LongPressEvent) -> Unit)?,
    onTwoPointerTap: ((TwoPointerTapEvent) -> Unit)?,
    onPan: ((PanChangeEvent) -> Unit)?,
    onDrawStatusChanged: ((DrawStatus) -> Unit)?
) {
    val currentTimeExtentChanged by rememberUpdatedState(onTimeExtentChanged)
    val currentViewPointChanged by rememberUpdatedState(onViewpointChanged)
    val currentOnNavigationChanged by rememberUpdatedState(onNavigationChanged)
    val currentOnMapRotationChanged by rememberUpdatedState(onMapRotationChanged)
    val currentOnMapScaleChanged by rememberUpdatedState(onMapScaleChanged)
    val currentOnSpatialReferenceChanged by rememberUpdatedState(onSpatialReferenceChanged)
    val currentOnInteractingChanged by rememberUpdatedState(onInteractingChanged)
    val currentOnRotate by rememberUpdatedState(onRotate)
    val currentOnScale by rememberUpdatedState(onScale)
    val currentOnUp by rememberUpdatedState(onUp)
    val currentOnDown by rememberUpdatedState(onDown)
    val currentSingleTapConfirmed by rememberUpdatedState(onSingleTapConfirmed)
    val currentOnDoubleTap by rememberUpdatedState(onDoubleTap)
    val currentOnLongPress by rememberUpdatedState(onLongPress)
    val currentOnTwoPointerTap by rememberUpdatedState(onTwoPointerTap)
    val currentOnPan by rememberUpdatedState(onPan)
    val currentOnDrawStatusChanged by rememberUpdatedState(onDrawStatusChanged)

    LaunchedEffect(Unit) {
        launch {
            mapView.timeExtent.collect { currentTimeExtent ->
                currentTimeExtentChanged?.invoke(currentTimeExtent)
            }
        }
        launch {
            mapView.viewpointChanged.collect {
                currentViewPointChanged?.invoke()
            }
        }
        launch {
            mapView.mapRotation.collect { mapRotation ->
                currentOnMapRotationChanged?.invoke(mapRotation)
            }
        }
        launch {
            mapView.mapScale.collect { mapScale ->
                currentOnMapScaleChanged?.invoke(mapScale)
            }
        }
        launch {
            mapView.spatialReference.collect { spatialReference ->
                currentOnSpatialReferenceChanged?.invoke(spatialReference)
            }
        }
        launch {
            mapView.navigationChanged.collect {
                currentOnNavigationChanged?.invoke(it)
            }
        }
        launch(Dispatchers.Main.immediate) {
            mapView.isInteracting.collect { isInteracting ->
                currentOnInteractingChanged?.invoke(isInteracting)
            }
        }
        launch(Dispatchers.Main.immediate) {
            mapView.onRotate.collect { rotationChangeEvent ->
                currentOnRotate?.invoke(rotationChangeEvent)
            }
        }
        launch(Dispatchers.Main.immediate) {
            mapView.onScale.collect { scaleChangeEvent ->
                currentOnScale?.invoke(scaleChangeEvent)
            }
        }
        launch(Dispatchers.Main.immediate) {
            mapView.onUp.collect { upEvent ->
                currentOnUp?.invoke(upEvent)
            }
        }
        launch(Dispatchers.Main.immediate) {
            mapView.onDown.collect { downEvent ->
                currentOnDown?.invoke(downEvent)
            }
        }
        launch(Dispatchers.Main.immediate) {
            mapView.onSingleTapConfirmed.collect { singleTapConfirmedEvent ->
                currentSingleTapConfirmed?.invoke(singleTapConfirmedEvent)
            }
        }
        launch(Dispatchers.Main.immediate) {
            mapView.onDoubleTap.collect { doubleTapEvent ->
                currentOnDoubleTap?.invoke(doubleTapEvent)
            }
        }
        launch(Dispatchers.Main.immediate) {
            mapView.onLongPress.collect { longPressEvent ->
                currentOnLongPress?.invoke(longPressEvent)
            }
        }
        launch(Dispatchers.Main.immediate) {
            mapView.onTwoPointerTap.collect { twoPointerTapEvent ->
                currentOnTwoPointerTap?.invoke(twoPointerTapEvent)
            }
        }
        launch(Dispatchers.Main.immediate) {
            mapView.onPan.collect { panChangeEvent ->
                currentOnPan?.invoke(panChangeEvent)
            }
        }
        launch {
            mapView.drawStatus.collect { drawStatus ->
                currentOnDrawStatusChanged?.invoke(drawStatus)
            }
        }
    }
}

/**
 * Update the view-based [mapView]'s graphicsOverlays property to reflect changes made to the
 * [graphicsOverlayCollection] based on the type of [GraphicsOverlayCollection.ChangedEvent]
 */
@Composable
private fun GraphicsOverlaysUpdater(
    graphicsOverlayCollection: GraphicsOverlayCollection,
    mapView: MapView
) {
    LaunchedEffect(graphicsOverlayCollection) {
        // sync up the MapView with the new graphics overlays
        mapView.graphicsOverlays.clear()
        graphicsOverlayCollection.forEach {
            mapView.graphicsOverlays.add(it)
        }
        // start observing graphicsOverlays for subsequent changes
        graphicsOverlayCollection.changed.collect { changedEvent ->
            when (changedEvent) {
                // On GraphicsOverlay added:
                is GraphicsOverlayCollection.ChangedEvent.Added ->
                    mapView.graphicsOverlays.add(changedEvent.element)

                // On GraphicsOverlay removed:
                is GraphicsOverlayCollection.ChangedEvent.Removed ->
                    mapView.graphicsOverlays.remove(changedEvent.element)

                // On GraphicsOverlays cleared:
                is GraphicsOverlayCollection.ChangedEvent.Cleared ->
                    mapView.graphicsOverlays.clear()
            }
        }
    }
}

/**
 * Create and [remember] a [LocationDisplay].
 * Checks that [ArcGISEnvironment.applicationContext] is set and if not, sets one.
 * [init] will be called when the [LocationDisplay] is first created to configure its
 * initial state.
 *
 * @param key invalidates the remembered LocationDisplay if different from the previous composition
 * @param init called when the [LocationDisplay] is created to configure its initial state
 * @since 200.3.0
 */
@Composable
public inline fun rememberLocationDisplay(
    key: Any? = null,
    crossinline init: LocationDisplay.() -> Unit = {}
): LocationDisplay {
    if (ArcGISEnvironment.applicationContext == null) {
        ArcGISEnvironment.applicationContext = LocalContext.current
    }
    return remember(key) {
        LocationDisplay().apply(init)
    }
}

/**
 * Create and [remember] a [GraphicsOverlayCollection].
 * [init] will be called when the [GraphicsOverlayCollection] is first created to configure its
 * initial state.
 *
 * @param key invalidates the remembered GraphicsOverlayCollection if different from the previous composition
 * @param init called when the [GraphicsOverlayCollection] is created to configure its initial state
 * @since 200.3.0
 */
@Composable
public inline fun rememberGraphicsOverlayCollection(
    key: Any? = null,
    crossinline init: GraphicsOverlayCollection.() -> Unit = {}
): GraphicsOverlayCollection = remember(key) {
    GraphicsOverlayCollection().apply(init)
}<|MERGE_RESOLUTION|>--- conflicted
+++ resolved
@@ -161,9 +161,8 @@
         }
     }
 
-<<<<<<< HEAD
     ViewpointUpdater(mapView, viewpointOperation)
-=======
+
     DisposableEffect(mapViewProxy) {
         mapViewProxy?.setMapView(mapView)
         onDispose {
@@ -181,7 +180,6 @@
             insets.calculateBottomPadding().value.toDouble()
         )
     }
->>>>>>> 0e75d3a4
 
     AttributionStateHandler(mapView, attributionState)
 
