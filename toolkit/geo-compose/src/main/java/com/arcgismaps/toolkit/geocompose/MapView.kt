/*
 *  Copyright 2023 Esri
 *
 *  Licensed under the Apache License, Version 2.0 (the "License");
 *  you may not use this file except in compliance with the License.
 *  You may obtain a copy of the License at
 *
 *     http://www.apache.org/licenses/LICENSE-2.0
 *
 *  Unless required by applicable law or agreed to in writing, software
 *  distributed under the License is distributed on an "AS IS" BASIS,
 *  WITHOUT WARRANTIES OR CONDITIONS OF ANY KIND, either express or implied.
 *  See the License for the specific language governing permissions and
 *  limitations under the License.
 *
 */

package com.arcgismaps.toolkit.geocompose

import androidx.compose.foundation.layout.PaddingValues
import androidx.compose.runtime.Composable
import androidx.compose.runtime.DisposableEffect
import androidx.compose.runtime.LaunchedEffect
import androidx.compose.runtime.getValue
import androidx.compose.runtime.remember
import androidx.compose.runtime.rememberUpdatedState
import androidx.compose.ui.Modifier
import androidx.compose.ui.platform.LocalContext
import androidx.compose.ui.platform.LocalLayoutDirection
import androidx.compose.ui.platform.LocalLifecycleOwner
import androidx.compose.ui.semantics.contentDescription
import androidx.compose.ui.semantics.semantics
import androidx.compose.ui.viewinterop.AndroidView
import com.arcgismaps.ArcGISEnvironment
import com.arcgismaps.geometry.SpatialReference
import com.arcgismaps.mapping.ArcGISMap
import com.arcgismaps.mapping.view.BackgroundGrid
import com.arcgismaps.mapping.view.DoubleTapEvent
import com.arcgismaps.mapping.view.DownEvent
import com.arcgismaps.mapping.view.DrawStatus
import com.arcgismaps.mapping.view.Grid
import com.arcgismaps.mapping.view.LocationDisplay
import com.arcgismaps.mapping.view.LongPressEvent
import com.arcgismaps.mapping.view.MapView
import com.arcgismaps.mapping.view.MapViewInteractionOptions
import com.arcgismaps.mapping.view.PanChangeEvent
import com.arcgismaps.mapping.view.RotationChangeEvent
import com.arcgismaps.mapping.view.ScaleChangeEvent
import com.arcgismaps.mapping.view.SelectionProperties
import com.arcgismaps.mapping.view.SingleTapConfirmedEvent
import com.arcgismaps.mapping.view.TwoPointerTapEvent
import com.arcgismaps.mapping.view.UpEvent
import com.arcgismaps.mapping.view.ViewLabelProperties
import com.arcgismaps.mapping.view.WrapAroundMode
import com.arcgismaps.mapping.view.geometryeditor.GeometryEditor
import kotlinx.coroutines.Dispatchers
import kotlinx.coroutines.launch

/**
 * A compose equivalent of the view-based [MapView].
 *
 * @param modifier Modifier to be applied to the composable MapView
 * @param arcGISMap the [ArcGISMap] to be rendered by this composable MapView
 * @param graphicsOverlays the [GraphicsOverlayCollection] used by this composable MapView
 * @param locationDisplay the [LocationDisplay] used by the composable MapView
 * @param geometryEditor the [GeometryEditor] used by the composable MapView to create and edit geometries by user interaction.
 * @param mapViewProxy the [MapViewProxy] to associate with the composable MapView
 * @param mapViewInteractionOptions the [MapViewInteractionOptions] used by this composable MapView
 * @param viewLabelProperties the [ViewLabelProperties] used by the composable MapView
 * @param selectionProperties the [SelectionProperties] used by the composable MapView
 * @param insets the inset values to control the active visible area, instructing the MapView to ignore parts that may be obstructed
 * by overlaid UI elements and affecting the MapView's logical center, the reported visible area and the location display
 * @param grid represents the display of a coordinate system [Grid] on the composable MapView
 * @param backgroundGrid the default color and context grid behind the map surface
 * @param wrapAroundMode the [WrapAroundMode] to specify whether continuous panning across the international date line is enabled
 * @param attributionState specifies the attribution bar's visibility, text changed and layout changed events
 * @param onViewpointChanged lambda invoked when the viewpoint of the composable MapView has changed
<<<<<<< HEAD
 * @param onNavigationChanged lambda invoked when the navigation status of the composable MapView has changed
=======
 * @param onMapRotationChanged lambda invoked when the rotation of this composable MapView has changed
 * @param onMapScaleChanged lambda invoked when the scale of this composable MapView has changed
 * @param onSpatialReferenceChanged lambda invoked when the spatial reference of the composable MapView has changed
>>>>>>> 18868357
 * @param onInteractingChanged lambda invoked when the user starts and ends interacting with the composable MapView
 * @param onRotate lambda invoked when a user performs a rotation gesture on the composable MapView
 * @param onScale lambda invoked when a user performs a pinch gesture on the composable MapView
 * @param onUp lambda invoked when the user removes all their pointers from the composable MapView
 * @param onDown lambda invoked when the user first presses on the composable MapView
 * @param onSingleTapConfirmed lambda invoked when the user taps once on the composable MapView
 * @param onDoubleTap lambda invoked the user double taps on the composable MapView
 * @param onLongPress lambda invoked when a user holds a pointer on the composable MapView
 * @param onTwoPointerTap lambda invoked when a user taps two pointers on the composable MapView
 * @param onPan lambda invoked when a user drags a pointer or pointers across composable MapView
 * @param onDrawStatusChanged lambda invoked when the draw status of the composable MapView is changes
 * @since 200.3.0
 */
@Composable
public fun MapView(
    modifier: Modifier = Modifier,
    arcGISMap: ArcGISMap? = null,
    graphicsOverlays: GraphicsOverlayCollection = rememberGraphicsOverlayCollection(),
    locationDisplay: LocationDisplay = rememberLocationDisplay(),
    geometryEditor: GeometryEditor? = null,
    mapViewProxy: MapViewProxy? = null,
    mapViewInteractionOptions: MapViewInteractionOptions = MapViewInteractionOptions(),
    viewLabelProperties: ViewLabelProperties = ViewLabelProperties(),
    selectionProperties: SelectionProperties = SelectionProperties(),
    insets: PaddingValues = PaddingValues(),
    grid: Grid? = null,
    backgroundGrid: BackgroundGrid = BackgroundGrid(),
    wrapAroundMode: WrapAroundMode = WrapAroundMode.EnabledWhenSupported,
    attributionState: AttributionState = AttributionState(),
    onViewpointChanged: (() -> Unit)? = null,
<<<<<<< HEAD
    onNavigationChanged: ((isNavigating: Boolean) -> Unit)? = null,
=======
    onMapRotationChanged: ((Double) -> Unit)? = null,
    onMapScaleChanged: ((Double) -> Unit)? = null,
    onSpatialReferenceChanged: ((spatialReference: SpatialReference?) -> Unit)? = null,
>>>>>>> 18868357
    onInteractingChanged: ((isInteracting: Boolean) -> Unit)? = null,
    onRotate: ((RotationChangeEvent) -> Unit)? = null,
    onScale: ((ScaleChangeEvent) -> Unit)? = null,
    onUp: ((UpEvent) -> Unit)? = null,
    onDown: ((DownEvent) -> Unit)? = null,
    onSingleTapConfirmed: ((SingleTapConfirmedEvent) -> Unit)? = null,
    onDoubleTap: ((DoubleTapEvent) -> Unit)? = null,
    onLongPress: ((LongPressEvent) -> Unit)? = null,
    onTwoPointerTap: ((TwoPointerTapEvent) -> Unit)? = null,
    onPan: ((PanChangeEvent) -> Unit)? = null,
    onDrawStatusChanged: ((DrawStatus) -> Unit)? = null,
) {
    val lifecycleOwner = LocalLifecycleOwner.current
    val context = LocalContext.current
    val mapView = remember { MapView(context) }
    val layoutDirection = LocalLayoutDirection.current

    AndroidView(
        modifier = modifier.semantics { contentDescription = "MapView" },
        factory = { mapView },
        update = {
              it.map = arcGISMap
              it.selectionProperties = selectionProperties
              it.interactionOptions = mapViewInteractionOptions
              it.locationDisplay = locationDisplay
              it.labeling = viewLabelProperties
              it.wrapAroundMode = wrapAroundMode
              it.geometryEditor = geometryEditor
              it.grid = grid
              it.backgroundGrid = backgroundGrid
        })

    DisposableEffect(Unit) {
        lifecycleOwner.lifecycle.addObserver(mapView)
        onDispose {
            lifecycleOwner.lifecycle.removeObserver(mapView)
            mapView.onDestroy(lifecycleOwner)
        }
    }

    DisposableEffect(mapViewProxy) {
        mapViewProxy?.setMapView(mapView)
        onDispose {
            mapViewProxy?.setMapView(null)
        }
    }

    LaunchedEffect(insets) {
        // When this call is made in the AndroidView's update callback, ViewInsets are not applied
        // on the mapview on initial load. So we set the ViewInsets here.
        mapView.setViewInsets(
            insets.calculateLeftPadding(layoutDirection).value.toDouble(),
            insets.calculateRightPadding(layoutDirection).value.toDouble(),
            insets.calculateTopPadding().value.toDouble(),
            insets.calculateBottomPadding().value.toDouble()
        )
    }

    AttributionStateHandler(mapView, attributionState)

    MapViewEventHandler(
        mapView,
        onViewpointChanged,
<<<<<<< HEAD
        onNavigationChanged,
=======
        onMapRotationChanged,
        onMapScaleChanged,
        onSpatialReferenceChanged,
>>>>>>> 18868357
        onInteractingChanged,
        onRotate,
        onScale,
        onUp,
        onDown,
        onSingleTapConfirmed,
        onDoubleTap,
        onLongPress,
        onTwoPointerTap,
        onPan,
        onDrawStatusChanged
    )

    GraphicsOverlaysUpdater(graphicsOverlays, mapView)
}

/**
 * Sets up the attribution bar's property and events.
 */
@Composable
private fun AttributionStateHandler(mapView: MapView, attributionState: AttributionState) {
    LaunchedEffect(attributionState) {
        // isAttributionBarVisible does not take effect if applied in the AndroidView update callback
        mapView.isAttributionBarVisible = attributionState.isAttributionBarVisible
        launch {
            mapView.attributionText.collect {
                attributionState.onAttributionTextChanged?.invoke(it)
            }
        }
        launch {
            mapView.onAttributionBarLayoutChanged.collect { attributionBarLayoutChangedEvent ->
                attributionState.onAttributionBarLayoutChanged?.invoke(
                    attributionBarLayoutChangedEvent
                )
            }
        }
    }
}

/**
 * Sets up the callbacks for all the view-based [mapView] events.
 */
@Composable
private fun MapViewEventHandler(
    mapView: MapView,
    onViewpointChanged: (() -> Unit)?,
<<<<<<< HEAD
    onNavigationChanged: ((isNavigating: Boolean) -> Unit)?,
=======
    onMapRotationChanged: ((Double) -> Unit)?,
    onMapScaleChanged: ((Double) -> Unit)?,
    onSpatialReferenceChanged: ((spatialReference: SpatialReference?) -> Unit)?,
>>>>>>> 18868357
    onInteractingChanged: ((isInteracting: Boolean) -> Unit)?,
    onRotate: ((RotationChangeEvent) -> Unit)?,
    onScale: ((ScaleChangeEvent) -> Unit)?,
    onUp: ((UpEvent) -> Unit)?,
    onDown: ((DownEvent) -> Unit)?,
    onSingleTapConfirmed: ((SingleTapConfirmedEvent) -> Unit)?,
    onDoubleTap: ((DoubleTapEvent) -> Unit)?,
    onLongPress: ((LongPressEvent) -> Unit)?,
    onTwoPointerTap: ((TwoPointerTapEvent) -> Unit)?,
    onPan: ((PanChangeEvent) -> Unit)?,
    onDrawStatusChanged: ((DrawStatus) -> Unit)?
) {
    val currentViewPointChanged by rememberUpdatedState(onViewpointChanged)
<<<<<<< HEAD
    val currentOnNavigationChanged by rememberUpdatedState(onNavigationChanged)
=======
    val currentOnMapRotationChanged by rememberUpdatedState(onMapRotationChanged)
    val currentOnMapScaleChanged by rememberUpdatedState(onMapScaleChanged)
    val currentOnSpatialReferenceChanged by rememberUpdatedState(onSpatialReferenceChanged)
>>>>>>> 18868357
    val currentOnInteractingChanged by rememberUpdatedState(onInteractingChanged)
    val currentOnRotate by rememberUpdatedState(onRotate)
    val currentOnScale by rememberUpdatedState(onScale)
    val currentOnUp by rememberUpdatedState(onUp)
    val currentOnDown by rememberUpdatedState(onDown)
    val currentSingleTapConfirmed by rememberUpdatedState(onSingleTapConfirmed)
    val currentOnDoubleTap by rememberUpdatedState(onDoubleTap)
    val currentOnLongPress by rememberUpdatedState(onLongPress)
    val currentOnTwoPointerTap by rememberUpdatedState(onTwoPointerTap)
    val currentOnPan by rememberUpdatedState(onPan)
    val currentOnDrawStatusChanged by rememberUpdatedState(onDrawStatusChanged)

    LaunchedEffect(Unit) {
        launch {
            mapView.viewpointChanged.collect {
                currentViewPointChanged?.invoke()
            }
        }
        launch {
            mapView.mapRotation.collect { mapRotation ->
                currentOnMapRotationChanged?.invoke(mapRotation)
            }
        }
        launch {
            mapView.mapScale.collect { mapScale ->
                currentOnMapScaleChanged?.invoke(mapScale)
            }
        }
        launch {
            mapView.spatialReference.collect { spatialReference ->
                currentOnSpatialReferenceChanged?.invoke(spatialReference)
            }
        }
        launch {
            mapView.navigationChanged.collect {
                currentOnNavigationChanged?.invoke(it)
            }
        }
        launch(Dispatchers.Main.immediate) {
            mapView.isInteracting.collect { isInteracting ->
                currentOnInteractingChanged?.invoke(isInteracting)
            }
        }
        launch(Dispatchers.Main.immediate) {
            mapView.onRotate.collect { rotationChangeEvent ->
                currentOnRotate?.invoke(rotationChangeEvent)
            }
        }
        launch(Dispatchers.Main.immediate) {
            mapView.onScale.collect { scaleChangeEvent ->
                currentOnScale?.invoke(scaleChangeEvent)
            }
        }
        launch(Dispatchers.Main.immediate) {
            mapView.onUp.collect { upEvent ->
                currentOnUp?.invoke(upEvent)
            }
        }
        launch(Dispatchers.Main.immediate) {
            mapView.onDown.collect { downEvent ->
                currentOnDown?.invoke(downEvent)
            }
        }
        launch(Dispatchers.Main.immediate) {
            mapView.onSingleTapConfirmed.collect { singleTapConfirmedEvent ->
                currentSingleTapConfirmed?.invoke(singleTapConfirmedEvent)
            }
        }
        launch(Dispatchers.Main.immediate) {
            mapView.onDoubleTap.collect { doubleTapEvent ->
                currentOnDoubleTap?.invoke(doubleTapEvent)
            }
        }
        launch(Dispatchers.Main.immediate) {
            mapView.onLongPress.collect { longPressEvent ->
                currentOnLongPress?.invoke(longPressEvent)
            }
        }
        launch(Dispatchers.Main.immediate) {
            mapView.onTwoPointerTap.collect { twoPointerTapEvent ->
                currentOnTwoPointerTap?.invoke(twoPointerTapEvent)
            }
        }
        launch(Dispatchers.Main.immediate) {
            mapView.onPan.collect { panChangeEvent ->
                currentOnPan?.invoke(panChangeEvent)
            }
        }
        launch {
            mapView.drawStatus.collect { drawStatus ->
                currentOnDrawStatusChanged?.invoke(drawStatus)
            }
        }
    }
}

/**
 * Update the view-based [mapView]'s graphicsOverlays property to reflect changes made to the
 * [graphicsOverlayCollection] based on the type of [GraphicsOverlayCollection.ChangedEvent]
 */
@Composable
private fun GraphicsOverlaysUpdater(
    graphicsOverlayCollection: GraphicsOverlayCollection,
    mapView: MapView
) {
    LaunchedEffect(graphicsOverlayCollection) {
        // sync up the MapView with the new graphics overlays
        mapView.graphicsOverlays.clear()
        graphicsOverlayCollection.forEach {
            mapView.graphicsOverlays.add(it)
        }
        // start observing graphicsOverlays for subsequent changes
        graphicsOverlayCollection.changed.collect { changedEvent ->
            when (changedEvent) {
                // On GraphicsOverlay added:
                is GraphicsOverlayCollection.ChangedEvent.Added ->
                    mapView.graphicsOverlays.add(changedEvent.element)

                // On GraphicsOverlay removed:
                is GraphicsOverlayCollection.ChangedEvent.Removed ->
                    mapView.graphicsOverlays.remove(changedEvent.element)

                // On GraphicsOverlays cleared:
                is GraphicsOverlayCollection.ChangedEvent.Cleared ->
                    mapView.graphicsOverlays.clear()
            }
        }
    }
}

/**
 * Create and [remember] a [LocationDisplay].
 * Checks that [ArcGISEnvironment.applicationContext] is set and if not, sets one.
 * [init] will be called when the [LocationDisplay] is first created to configure its
 * initial state.
 *
 * @param key invalidates the remembered LocationDisplay if different from the previous composition
 * @param init called when the [LocationDisplay] is created to configure its initial state
 * @since 200.3.0
 */
@Composable
public inline fun rememberLocationDisplay(
    key: Any? = null,
    crossinline init: LocationDisplay.() -> Unit = {}
): LocationDisplay {
    if (ArcGISEnvironment.applicationContext == null) {
        ArcGISEnvironment.applicationContext = LocalContext.current
    }
    return remember(key) {
        LocationDisplay().apply(init)
    }
}

/**
 * Create and [remember] a [GraphicsOverlayCollection].
 * [init] will be called when the [GraphicsOverlayCollection] is first created to configure its
 * initial state.
 *
 * @param key invalidates the remembered GraphicsOverlayCollection if different from the previous composition
 * @param init called when the [GraphicsOverlayCollection] is created to configure its initial state
 * @since 200.3.0
 */
@Composable
public inline fun rememberGraphicsOverlayCollection(
    key: Any? = null,
    crossinline init: GraphicsOverlayCollection.() -> Unit = {}
): GraphicsOverlayCollection = remember(key) {
    GraphicsOverlayCollection().apply(init)
}<|MERGE_RESOLUTION|>--- conflicted
+++ resolved
@@ -75,13 +75,10 @@
  * @param wrapAroundMode the [WrapAroundMode] to specify whether continuous panning across the international date line is enabled
  * @param attributionState specifies the attribution bar's visibility, text changed and layout changed events
  * @param onViewpointChanged lambda invoked when the viewpoint of the composable MapView has changed
-<<<<<<< HEAD
  * @param onNavigationChanged lambda invoked when the navigation status of the composable MapView has changed
-=======
  * @param onMapRotationChanged lambda invoked when the rotation of this composable MapView has changed
  * @param onMapScaleChanged lambda invoked when the scale of this composable MapView has changed
  * @param onSpatialReferenceChanged lambda invoked when the spatial reference of the composable MapView has changed
->>>>>>> 18868357
  * @param onInteractingChanged lambda invoked when the user starts and ends interacting with the composable MapView
  * @param onRotate lambda invoked when a user performs a rotation gesture on the composable MapView
  * @param onScale lambda invoked when a user performs a pinch gesture on the composable MapView
@@ -112,13 +109,10 @@
     wrapAroundMode: WrapAroundMode = WrapAroundMode.EnabledWhenSupported,
     attributionState: AttributionState = AttributionState(),
     onViewpointChanged: (() -> Unit)? = null,
-<<<<<<< HEAD
     onNavigationChanged: ((isNavigating: Boolean) -> Unit)? = null,
-=======
     onMapRotationChanged: ((Double) -> Unit)? = null,
     onMapScaleChanged: ((Double) -> Unit)? = null,
     onSpatialReferenceChanged: ((spatialReference: SpatialReference?) -> Unit)? = null,
->>>>>>> 18868357
     onInteractingChanged: ((isInteracting: Boolean) -> Unit)? = null,
     onRotate: ((RotationChangeEvent) -> Unit)? = null,
     onScale: ((ScaleChangeEvent) -> Unit)? = null,
@@ -182,13 +176,10 @@
     MapViewEventHandler(
         mapView,
         onViewpointChanged,
-<<<<<<< HEAD
         onNavigationChanged,
-=======
         onMapRotationChanged,
         onMapScaleChanged,
         onSpatialReferenceChanged,
->>>>>>> 18868357
         onInteractingChanged,
         onRotate,
         onScale,
@@ -235,13 +226,10 @@
 private fun MapViewEventHandler(
     mapView: MapView,
     onViewpointChanged: (() -> Unit)?,
-<<<<<<< HEAD
     onNavigationChanged: ((isNavigating: Boolean) -> Unit)?,
-=======
     onMapRotationChanged: ((Double) -> Unit)?,
     onMapScaleChanged: ((Double) -> Unit)?,
     onSpatialReferenceChanged: ((spatialReference: SpatialReference?) -> Unit)?,
->>>>>>> 18868357
     onInteractingChanged: ((isInteracting: Boolean) -> Unit)?,
     onRotate: ((RotationChangeEvent) -> Unit)?,
     onScale: ((ScaleChangeEvent) -> Unit)?,
@@ -255,13 +243,10 @@
     onDrawStatusChanged: ((DrawStatus) -> Unit)?
 ) {
     val currentViewPointChanged by rememberUpdatedState(onViewpointChanged)
-<<<<<<< HEAD
     val currentOnNavigationChanged by rememberUpdatedState(onNavigationChanged)
-=======
     val currentOnMapRotationChanged by rememberUpdatedState(onMapRotationChanged)
     val currentOnMapScaleChanged by rememberUpdatedState(onMapScaleChanged)
     val currentOnSpatialReferenceChanged by rememberUpdatedState(onSpatialReferenceChanged)
->>>>>>> 18868357
     val currentOnInteractingChanged by rememberUpdatedState(onInteractingChanged)
     val currentOnRotate by rememberUpdatedState(onRotate)
     val currentOnScale by rememberUpdatedState(onScale)
