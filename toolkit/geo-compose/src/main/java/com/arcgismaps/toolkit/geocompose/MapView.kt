--- conflicted
+++ resolved
@@ -59,7 +59,6 @@
  * A compose equivalent of the view-based [MapView].
  *
  * @param modifier Modifier to be applied to the composable MapView
-<<<<<<< HEAD
  * @param arcGISMap the [ArcGISMap] to be rendered by this composable MapView
  * @param graphicsOverlays the [GraphicsOverlayCollection] used by this composable MapView
  * @param locationDisplay the [LocationDisplay] used by the composable MapView
@@ -67,17 +66,8 @@
  * @param mapViewInteractionOptions the [MapViewInteractionOptions] used by this composable MapView
  * @param viewLabelProperties the [ViewLabelProperties] used by the composable MapView
  * @param selectionProperties the [SelectionProperties] used by the composable MapView
-=======
- * @param arcGISMap the [ArcGISMap] to be rendered by this composable
- * @param graphicsOverlays the [GraphicsOverlayCollection] used by this composable [com.arcgismaps.toolkit.geocompose.MapView]
- * @param locationDisplay the [LocationDisplay] used by the composable [com.arcgismaps.toolkit.geocompose.MapView]
- * @param geometryEditor the [GeometryEditor] used by the composable [com.arcgismaps.toolkit.geocompose.MapView] to create and edit geometries by user interaction.
- * @param mapViewInteractionOptions the [MapViewInteractionOptions] used by this composable [com.arcgismaps.toolkit.geocompose.MapView]
- * @param viewLabelProperties the [ViewLabelProperties] used by the composable [com.arcgismaps.toolkit.geocompose.MapView]
- * @param selectionProperties the [SelectionProperties] used by the composable [com.arcgismaps.toolkit.geocompose.MapView]
- * @param grid represents the display of a coordinate system [Grid] on the composable [com.arcgismaps.toolkit.geocompose.MapView]
+ * @param grid represents the display of a coordinate system [Grid] on the composable MapView
  * @param backgroundGrid the default color and context grid behind the map surface
->>>>>>> ccd7e22a
  * @param wrapAroundMode the [WrapAroundMode] to specify whether continuous panning across the international date line is enabled
  * @param onViewpointChanged lambda invoked when the viewpoint of the composable MapView has changed
  * @param onInteractingChanged lambda invoked when the user starts and ends interacting with the composable MapView
