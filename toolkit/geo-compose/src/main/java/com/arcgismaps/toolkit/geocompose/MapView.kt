/*
 *  Copyright 2023 Esri
 *
 *  Licensed under the Apache License, Version 2.0 (the "License");
 *  you may not use this file except in compliance with the License.
 *  You may obtain a copy of the License at
 *
 *     http://www.apache.org/licenses/LICENSE-2.0
 *
 *  Unless required by applicable law or agreed to in writing, software
 *  distributed under the License is distributed on an "AS IS" BASIS,
 *  WITHOUT WARRANTIES OR CONDITIONS OF ANY KIND, either express or implied.
 *  See the License for the specific language governing permissions and
 *  limitations under the License.
 *
 */

package com.arcgismaps.toolkit.geocompose

import androidx.compose.foundation.layout.Box
import androidx.compose.runtime.Composable
import androidx.compose.runtime.DisposableEffect
import androidx.compose.runtime.LaunchedEffect
import androidx.compose.runtime.getValue
import androidx.compose.runtime.remember
import androidx.compose.runtime.rememberUpdatedState
import androidx.compose.ui.Modifier
import androidx.compose.ui.platform.LocalContext
import androidx.compose.ui.platform.LocalLifecycleOwner
import androidx.compose.ui.semantics.contentDescription
import androidx.compose.ui.semantics.semantics
import androidx.compose.ui.tooling.preview.Preview
import androidx.compose.ui.viewinterop.AndroidView
import com.arcgismaps.ArcGISEnvironment
import com.arcgismaps.geometry.SpatialReference
import com.arcgismaps.mapping.ArcGISMap
import com.arcgismaps.mapping.view.BackgroundGrid
import com.arcgismaps.mapping.view.DoubleTapEvent
import com.arcgismaps.mapping.view.DownEvent
import com.arcgismaps.mapping.view.DrawStatus
import com.arcgismaps.mapping.view.Grid
import com.arcgismaps.mapping.view.LocationDisplay
import com.arcgismaps.mapping.view.LongPressEvent
import com.arcgismaps.mapping.view.MapView
import com.arcgismaps.mapping.view.MapViewInteractionOptions
import com.arcgismaps.mapping.view.PanChangeEvent
import com.arcgismaps.mapping.view.RotationChangeEvent
import com.arcgismaps.mapping.view.ScaleChangeEvent
import com.arcgismaps.mapping.view.SelectionProperties
import com.arcgismaps.mapping.view.SingleTapConfirmedEvent
import com.arcgismaps.mapping.view.TwoPointerTapEvent
import com.arcgismaps.mapping.view.UpEvent
import com.arcgismaps.mapping.view.ViewLabelProperties
import com.arcgismaps.mapping.view.WrapAroundMode
import com.arcgismaps.mapping.view.geometryeditor.GeometryEditor
import kotlinx.coroutines.Dispatchers
import kotlinx.coroutines.launch

/**
 * A compose equivalent of the view-based [MapView].
 *
 * @param modifier Modifier to be applied to the composable MapView
 * @param arcGISMap the [ArcGISMap] to be rendered by this composable MapView
 * @param graphicsOverlays the [GraphicsOverlayCollection] used by this composable MapView
 * @param locationDisplay the [LocationDisplay] used by the composable MapView
 * @param geometryEditor the [GeometryEditor] used by the composable MapView to create and edit geometries by user interaction
 * @param mapViewInteractionOptions the [MapViewInteractionOptions] used by this composable MapView
 * @param viewLabelProperties the [ViewLabelProperties] used by the composable MapView
 * @param selectionProperties the [SelectionProperties] used by the composable MapView
 * @param grid represents the display of a coordinate system [Grid] on the composable MapView
 * @param backgroundGrid the default color and context grid behind the map surface
 * @param wrapAroundMode the [WrapAroundMode] to specify whether continuous panning across the international date line is enabled
 * @param attributionState specifies the attribution bar's visibility, text changed and layout changed events
 * @param onViewpointChanged lambda invoked when the viewpoint of the composable MapView has changed
 * @param onSpatialReferenceChanged lambda invoked when the spatial reference of the MapView has changed
 * @param onInteractingChanged lambda invoked when the user starts and ends interacting with the composable MapView
 * @param onRotate lambda invoked when a user performs a rotation gesture on the composable MapView
 * @param onScale lambda invoked when a user performs a pinch gesture on the composable MapView
 * @param onUp lambda invoked when the user removes all their pointers from the composable MapView
 * @param onDown lambda invoked when the user first presses on the composable MapView
 * @param onSingleTapConfirmed lambda invoked when the user taps once on the composable MapView
 * @param onDoubleTap lambda invoked the user double taps on the composable MapView
 * @param onLongPress lambda invoked when a user holds a pointer on the composable MapView
 * @param onTwoPointerTap lambda invoked when a user taps two pointers on the composable MapView
 * @param onPan lambda invoked when a user drags a pointer or pointers across composable MapView
 * @param onDrawStatusChanged lambda invoked when the draw status of the composable MapView is changes
 * @param overlay the composable overlays to display on top of the composable MapView. Example, a compass, floorfilter etc.
 * @since 200.3.0
 */
@Composable
public fun MapView(
    modifier: Modifier = Modifier,
    arcGISMap: ArcGISMap? = null,
    graphicsOverlays: GraphicsOverlayCollection = rememberGraphicsOverlayCollection(),
    locationDisplay: LocationDisplay = rememberLocationDisplay(),
    geometryEditor: GeometryEditor? = null,
    mapViewInteractionOptions: MapViewInteractionOptions = MapViewInteractionOptions(),
    viewLabelProperties: ViewLabelProperties = ViewLabelProperties(),
    selectionProperties: SelectionProperties = SelectionProperties(),
    wrapAroundMode: WrapAroundMode = WrapAroundMode.EnabledWhenSupported,
    attributionState: AttributionState = AttributionState(),
    grid: Grid? = null,
    backgroundGrid: BackgroundGrid = BackgroundGrid(),
    onViewpointChanged: (() -> Unit)? = null,
    onSpatialReferenceChanged: ((spatialReference: SpatialReference?) -> Unit)? = null,
    onInteractingChanged: ((isInteracting: Boolean) -> Unit)? = null,
    onRotate: ((RotationChangeEvent) -> Unit)? = null,
    onScale: ((ScaleChangeEvent) -> Unit)? = null,
    onUp: ((UpEvent) -> Unit)? = null,
    onDown: ((DownEvent) -> Unit)? = null,
    onSingleTapConfirmed: ((SingleTapConfirmedEvent) -> Unit)? = null,
    onDoubleTap: ((DoubleTapEvent) -> Unit)? = null,
    onLongPress: ((LongPressEvent) -> Unit)? = null,
    onTwoPointerTap: ((TwoPointerTapEvent) -> Unit)? = null,
    onPan: ((PanChangeEvent) -> Unit)? = null,
    onDrawStatusChanged: ((DrawStatus) -> Unit)? = null,
    overlay: @Composable () -> Unit = {}
) {
    val lifecycleOwner = LocalLifecycleOwner.current
    val context = LocalContext.current
    val mapView = remember { MapView(context) }

    Box(modifier = Modifier.semantics { contentDescription = "MapContainer" }) {
        AndroidView(
            modifier = modifier.semantics { contentDescription = "MapView" },
            factory = { mapView },
            update = {
                it.map = arcGISMap
                it.selectionProperties = selectionProperties
                it.interactionOptions = mapViewInteractionOptions
                it.locationDisplay = locationDisplay
                it.labeling = viewLabelProperties
                it.wrapAroundMode = wrapAroundMode
                it.geometryEditor = geometryEditor
                it.grid = grid
                it.backgroundGrid = backgroundGrid
            })

        overlay()
    }

    DisposableEffect(Unit) {
        lifecycleOwner.lifecycle.addObserver(mapView)
        onDispose {
            lifecycleOwner.lifecycle.removeObserver(mapView)
            mapView.onDestroy(lifecycleOwner)
        }
    }

    AttributionStateHandler(mapView, attributionState)

    MapViewEventHandler(
        mapView,
        onViewpointChanged,
        onSpatialReferenceChanged,
        onInteractingChanged,
        onRotate,
        onScale,
        onUp,
        onDown,
        onSingleTapConfirmed,
        onDoubleTap,
        onLongPress,
        onTwoPointerTap,
        onPan,
        onDrawStatusChanged
    )

    GraphicsOverlaysUpdater(graphicsOverlays, mapView)
}

/**
 * Sets up the attribution bar's property and events.
 */
@Composable
private fun AttributionStateHandler(mapView: MapView, attributionState: AttributionState) {
    LaunchedEffect(attributionState) {
        // isAttributionBarVisible does not take effect if applied in the AndroidView update callback
        mapView.isAttributionBarVisible = attributionState.isAttributionBarVisible
        launch {
            mapView.attributionText.collect {
                attributionState.onAttributionTextChanged?.invoke(it)
            }
        }
        launch {
            mapView.onAttributionBarLayoutChanged.collect { attributionBarLayoutChangedEvent ->
                attributionState.onAttributionBarLayoutChanged?.invoke(attributionBarLayoutChangedEvent)
            }
        }
    }
}

/**
 * Sets up the callbacks for all the view-based [mapView] events.
 */
@Composable
private fun MapViewEventHandler(
    mapView: MapView,
    onViewpointChanged: (() -> Unit)?,
    onSpatialReferenceChanged: ((spatialReference: SpatialReference?) -> Unit)?,
    onInteractingChanged: ((isInteracting: Boolean) -> Unit)?,
    onRotate: ((RotationChangeEvent) -> Unit)?,
    onScale: ((ScaleChangeEvent) -> Unit)?,
    onUp: ((UpEvent) -> Unit)?,
    onDown: ((DownEvent) -> Unit)?,
    onSingleTapConfirmed: ((SingleTapConfirmedEvent) -> Unit)?,
    onDoubleTap: ((DoubleTapEvent) -> Unit)?,
    onLongPress: ((LongPressEvent) -> Unit)?,
    onTwoPointerTap: ((TwoPointerTapEvent) -> Unit)?,
    onPan: ((PanChangeEvent) -> Unit)?,
    onDrawStatusChanged: ((DrawStatus) -> Unit)?
) {
    val currentViewPointChanged by rememberUpdatedState(onViewpointChanged)
    val currentOnSpatialReferenceChanged by rememberUpdatedState(onSpatialReferenceChanged)
    val currentOnInteractingChanged by rememberUpdatedState(onInteractingChanged)
    val currentOnRotate by rememberUpdatedState(onRotate)
    val currentOnScale by rememberUpdatedState(onScale)
    val currentOnUp by rememberUpdatedState(onUp)
    val currentOnDown by rememberUpdatedState(onDown)
    val currentSingleTapConfirmed by rememberUpdatedState(onSingleTapConfirmed)
    val currentOnDoubleTap by rememberUpdatedState(onDoubleTap)
    val currentOnLongPress by rememberUpdatedState(onLongPress)
    val currentOnTwoPointerTap by rememberUpdatedState(onTwoPointerTap)
    val currentOnPan by rememberUpdatedState(onPan)
    val currentOnDrawStatusChanged by rememberUpdatedState(onDrawStatusChanged)

    LaunchedEffect(Unit) {
        launch {
            mapView.viewpointChanged.collect {
                currentViewPointChanged?.invoke()
<<<<<<< HEAD
            }
        }
        launch {
            mapView.spatialReference.collect { spatialReference ->
                currentOnSpatialReferenceChanged?.invoke(spatialReference)
=======
>>>>>>> 6dc7218c
            }
        }
        launch(Dispatchers.Main.immediate) {
            mapView.isInteracting.collect { isInteracting ->
                currentOnInteractingChanged?.invoke(isInteracting)
            }
        }
        launch(Dispatchers.Main.immediate) {
            mapView.onRotate.collect { rotationChangeEvent ->
                currentOnRotate?.invoke(rotationChangeEvent)
            }
        }
        launch(Dispatchers.Main.immediate) {
            mapView.onScale.collect { scaleChangeEvent ->
                currentOnScale?.invoke(scaleChangeEvent)
            }
        }
        launch(Dispatchers.Main.immediate) {
            mapView.onUp.collect { upEvent ->
                currentOnUp?.invoke(upEvent)
            }
        }
        launch(Dispatchers.Main.immediate) {
            mapView.onDown.collect { downEvent ->
                currentOnDown?.invoke(downEvent)
            }
        }
        launch(Dispatchers.Main.immediate) {
            mapView.onSingleTapConfirmed.collect { singleTapConfirmedEvent ->
                currentSingleTapConfirmed?.invoke(singleTapConfirmedEvent)
            }
        }
        launch(Dispatchers.Main.immediate) {
            mapView.onDoubleTap.collect { doubleTapEvent ->
                currentOnDoubleTap?.invoke(doubleTapEvent)
            }
        }
        launch(Dispatchers.Main.immediate) {
            mapView.onLongPress.collect { longPressEvent ->
                currentOnLongPress?.invoke(longPressEvent)
            }
        }
        launch(Dispatchers.Main.immediate) {
            mapView.onTwoPointerTap.collect { twoPointerTapEvent ->
                currentOnTwoPointerTap?.invoke(twoPointerTapEvent)
            }
        }
        launch(Dispatchers.Main.immediate) {
            mapView.onPan.collect { panChangeEvent ->
                currentOnPan?.invoke(panChangeEvent)
<<<<<<< HEAD
=======
            }
        }
        launch {
            mapView.drawStatus.collect { drawStatus ->
                currentOnDrawStatusChanged?.invoke(drawStatus)
>>>>>>> 6dc7218c
            }
        }
    }
}

/**
 * Update the view-based [mapView]'s graphicsOverlays property to reflect changes made to the
 * [graphicsOverlayCollection] based on the type of [GraphicsOverlayCollection.ChangedEvent]
 */
@Composable
private fun GraphicsOverlaysUpdater(
    graphicsOverlayCollection: GraphicsOverlayCollection,
    mapView: MapView
) {
    LaunchedEffect(graphicsOverlayCollection) {
        // sync up the MapView with the new graphics overlays
        mapView.graphicsOverlays.clear()
        graphicsOverlayCollection.forEach {
            mapView.graphicsOverlays.add(it)
        }
        // start observing graphicsOverlays for subsequent changes
        graphicsOverlayCollection.changed.collect { changedEvent ->
            when (changedEvent) {
                // On GraphicsOverlay added:
                is GraphicsOverlayCollection.ChangedEvent.Added ->
                    mapView.graphicsOverlays.add(changedEvent.element)

                // On GraphicsOverlay removed:
                is GraphicsOverlayCollection.ChangedEvent.Removed ->
                    mapView.graphicsOverlays.remove(changedEvent.element)

                // On GraphicsOverlays cleared:
                is GraphicsOverlayCollection.ChangedEvent.Cleared ->
                    mapView.graphicsOverlays.clear()
            }
        }
    }
}

/**
 * Create and [remember] a [LocationDisplay].
 * Checks that [ArcGISEnvironment.applicationContext] is set and if not, sets one.
 * [init] will be called when the [LocationDisplay] is first created to configure its
 * initial state.
 *
 * @param key invalidates the remembered LocationDisplay if different from the previous composition
 * @param init called when the [LocationDisplay] is created to configure its initial state
 * @since 200.3.0
 */
@Composable
public inline fun rememberLocationDisplay(
    key: Any? = null,
    crossinline init: LocationDisplay.() -> Unit = {}
): LocationDisplay {
    if (ArcGISEnvironment.applicationContext == null) {
        ArcGISEnvironment.applicationContext = LocalContext.current
    }
    return remember(key) {
        LocationDisplay().apply(init)
    }
}

/**
 * Create and [remember] a [GraphicsOverlayCollection].
 * [init] will be called when the [GraphicsOverlayCollection] is first created to configure its
 * initial state.
 *
 * @param key invalidates the remembered GraphicsOverlayCollection if different from the previous composition
 * @param init called when the [GraphicsOverlayCollection] is created to configure its initial state
 * @since 200.3.0
 */
@Composable
public inline fun rememberGraphicsOverlayCollection(
    key: Any? = null,
    crossinline init: GraphicsOverlayCollection.() -> Unit = {}
): GraphicsOverlayCollection = remember(key) {
    GraphicsOverlayCollection().apply(init)
}

@Preview
@Composable
internal fun MapViewPreview() {
    MapView()
}<|MERGE_RESOLUTION|>--- conflicted
+++ resolved
@@ -72,7 +72,7 @@
  * @param wrapAroundMode the [WrapAroundMode] to specify whether continuous panning across the international date line is enabled
  * @param attributionState specifies the attribution bar's visibility, text changed and layout changed events
  * @param onViewpointChanged lambda invoked when the viewpoint of the composable MapView has changed
- * @param onSpatialReferenceChanged lambda invoked when the spatial reference of the MapView has changed
+ * @param onSpatialReferenceChanged lambda invoked when the spatial reference of the composable MapView has changed
  * @param onInteractingChanged lambda invoked when the user starts and ends interacting with the composable MapView
  * @param onRotate lambda invoked when a user performs a rotation gesture on the composable MapView
  * @param onScale lambda invoked when a user performs a pinch gesture on the composable MapView
@@ -228,14 +228,11 @@
         launch {
             mapView.viewpointChanged.collect {
                 currentViewPointChanged?.invoke()
-<<<<<<< HEAD
             }
         }
         launch {
             mapView.spatialReference.collect { spatialReference ->
                 currentOnSpatialReferenceChanged?.invoke(spatialReference)
-=======
->>>>>>> 6dc7218c
             }
         }
         launch(Dispatchers.Main.immediate) {
@@ -286,14 +283,11 @@
         launch(Dispatchers.Main.immediate) {
             mapView.onPan.collect { panChangeEvent ->
                 currentOnPan?.invoke(panChangeEvent)
-<<<<<<< HEAD
-=======
             }
         }
         launch {
             mapView.drawStatus.collect { drawStatus ->
                 currentOnDrawStatusChanged?.invoke(drawStatus)
->>>>>>> 6dc7218c
             }
         }
     }
