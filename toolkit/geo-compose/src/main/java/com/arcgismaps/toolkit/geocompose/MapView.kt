/*
 *  Copyright 2023 Esri
 *
 *  Licensed under the Apache License, Version 2.0 (the "License");
 *  you may not use this file except in compliance with the License.
 *  You may obtain a copy of the License at
 *
 *     http://www.apache.org/licenses/LICENSE-2.0
 *
 *  Unless required by applicable law or agreed to in writing, software
 *  distributed under the License is distributed on an "AS IS" BASIS,
 *  WITHOUT WARRANTIES OR CONDITIONS OF ANY KIND, either express or implied.
 *  See the License for the specific language governing permissions and
 *  limitations under the License.
 *
 */

package com.arcgismaps.toolkit.geocompose

import androidx.compose.foundation.layout.Box
import androidx.compose.runtime.Composable
import androidx.compose.runtime.DisposableEffect
import androidx.compose.runtime.LaunchedEffect
import androidx.compose.runtime.getValue
import androidx.compose.runtime.remember
import androidx.compose.runtime.rememberUpdatedState
import androidx.compose.ui.Modifier
import androidx.compose.ui.platform.LocalContext
import androidx.compose.ui.platform.LocalLifecycleOwner
import androidx.compose.ui.semantics.contentDescription
import androidx.compose.ui.semantics.semantics
import androidx.compose.ui.tooling.preview.Preview
import androidx.compose.ui.viewinterop.AndroidView
import com.arcgismaps.ArcGISEnvironment
import com.arcgismaps.geometry.SpatialReference
import com.arcgismaps.mapping.ArcGISMap
import com.arcgismaps.mapping.view.BackgroundGrid
import com.arcgismaps.mapping.view.DoubleTapEvent
import com.arcgismaps.mapping.view.DownEvent
import com.arcgismaps.mapping.view.DrawStatus
import com.arcgismaps.mapping.view.Grid
import com.arcgismaps.mapping.view.LocationDisplay
import com.arcgismaps.mapping.view.LongPressEvent
import com.arcgismaps.mapping.view.MapView
import com.arcgismaps.mapping.view.MapViewInteractionOptions
import com.arcgismaps.mapping.view.PanChangeEvent
import com.arcgismaps.mapping.view.RotationChangeEvent
import com.arcgismaps.mapping.view.ScaleChangeEvent
import com.arcgismaps.mapping.view.SelectionProperties
import com.arcgismaps.mapping.view.SingleTapConfirmedEvent
import com.arcgismaps.mapping.view.TwoPointerTapEvent
import com.arcgismaps.mapping.view.UpEvent
import com.arcgismaps.mapping.view.ViewLabelProperties
import com.arcgismaps.mapping.view.WrapAroundMode
import com.arcgismaps.mapping.view.geometryeditor.GeometryEditor
import kotlinx.coroutines.Dispatchers
import kotlinx.coroutines.launch

/**
 * A compose equivalent of the view-based [MapView].
 *
 * @param modifier Modifier to be applied to the composable MapView
 * @param arcGISMap the [ArcGISMap] to be rendered by this composable MapView
 * @param graphicsOverlays the [GraphicsOverlayCollection] used by this composable MapView
 * @param locationDisplay the [LocationDisplay] used by the composable MapView
 * @param geometryEditor the [GeometryEditor] used by the composable MapView to create and edit geometries by user interaction
 * @param mapViewInteractionOptions the [MapViewInteractionOptions] used by this composable MapView
 * @param viewLabelProperties the [ViewLabelProperties] used by the composable MapView
 * @param selectionProperties the [SelectionProperties] used by the composable MapView
 * @param grid represents the display of a coordinate system [Grid] on the composable MapView
 * @param backgroundGrid the default color and context grid behind the map surface
 * @param wrapAroundMode the [WrapAroundMode] to specify whether continuous panning across the international date line is enabled
 * @param attributionState specifies the attribution bar's visibility, text changed and layout changed events
 * @param onViewpointChanged lambda invoked when the viewpoint of the composable MapView has changed
<<<<<<< HEAD
 * @param onMapRotationChanged lambda invoked when the rotation of this composable MapView has changed
 * @param onMapScaleChanged lambda invoked when the scale of this composable MapView has changed
=======
 * @param onSpatialReferenceChanged lambda invoked when the spatial reference of the composable MapView has changed
>>>>>>> 1e726694
 * @param onInteractingChanged lambda invoked when the user starts and ends interacting with the composable MapView
 * @param onRotate lambda invoked when a user performs a rotation gesture on the composable MapView
 * @param onScale lambda invoked when a user performs a pinch gesture on the composable MapView
 * @param onUp lambda invoked when the user removes all their pointers from the composable MapView
 * @param onDown lambda invoked when the user first presses on the composable MapView
 * @param onSingleTapConfirmed lambda invoked when the user taps once on the composable MapView
 * @param onDoubleTap lambda invoked the user double taps on the composable MapView
 * @param onLongPress lambda invoked when a user holds a pointer on the composable MapView
 * @param onTwoPointerTap lambda invoked when a user taps two pointers on the composable MapView
 * @param onPan lambda invoked when a user drags a pointer or pointers across composable MapView
 * @param onDrawStatusChanged lambda invoked when the draw status of the composable MapView is changes
 * @param overlay the composable overlays to display on top of the composable MapView. Example, a compass, floorfilter etc.
 * @since 200.3.0
 */
@Composable
public fun MapView(
    modifier: Modifier = Modifier,
    arcGISMap: ArcGISMap? = null,
    graphicsOverlays: GraphicsOverlayCollection = rememberGraphicsOverlayCollection(),
    locationDisplay: LocationDisplay = rememberLocationDisplay(),
    geometryEditor: GeometryEditor? = null,
    mapViewInteractionOptions: MapViewInteractionOptions = MapViewInteractionOptions(),
    viewLabelProperties: ViewLabelProperties = ViewLabelProperties(),
    selectionProperties: SelectionProperties = SelectionProperties(),
    wrapAroundMode: WrapAroundMode = WrapAroundMode.EnabledWhenSupported,
    attributionState: AttributionState = AttributionState(),
    grid: Grid? = null,
    backgroundGrid: BackgroundGrid = BackgroundGrid(),
    onViewpointChanged: (() -> Unit)? = null,
<<<<<<< HEAD
    onMapRotationChanged: ((Double) -> Unit)? = null,
    onMapScaleChanged: ((Double) -> Unit)? = null,
=======
    onSpatialReferenceChanged: ((spatialReference: SpatialReference?) -> Unit)? = null,
>>>>>>> 1e726694
    onInteractingChanged: ((isInteracting: Boolean) -> Unit)? = null,
    onRotate: ((RotationChangeEvent) -> Unit)? = null,
    onScale: ((ScaleChangeEvent) -> Unit)? = null,
    onUp: ((UpEvent) -> Unit)? = null,
    onDown: ((DownEvent) -> Unit)? = null,
    onSingleTapConfirmed: ((SingleTapConfirmedEvent) -> Unit)? = null,
    onDoubleTap: ((DoubleTapEvent) -> Unit)? = null,
    onLongPress: ((LongPressEvent) -> Unit)? = null,
    onTwoPointerTap: ((TwoPointerTapEvent) -> Unit)? = null,
    onPan: ((PanChangeEvent) -> Unit)? = null,
    onDrawStatusChanged: ((DrawStatus) -> Unit)? = null,
    overlay: @Composable () -> Unit = {}
) {
    val lifecycleOwner = LocalLifecycleOwner.current
    val context = LocalContext.current
    val mapView = remember { MapView(context) }

    Box(modifier = Modifier.semantics { contentDescription = "MapContainer" }) {
        AndroidView(
            modifier = modifier.semantics { contentDescription = "MapView" },
            factory = { mapView },
            update = {
                it.map = arcGISMap
                it.selectionProperties = selectionProperties
                it.interactionOptions = mapViewInteractionOptions
                it.locationDisplay = locationDisplay
                it.labeling = viewLabelProperties
                it.wrapAroundMode = wrapAroundMode
                it.geometryEditor = geometryEditor
                it.grid = grid
                it.backgroundGrid = backgroundGrid
            })

        overlay()
    }

    DisposableEffect(Unit) {
        lifecycleOwner.lifecycle.addObserver(mapView)
        onDispose {
            lifecycleOwner.lifecycle.removeObserver(mapView)
            mapView.onDestroy(lifecycleOwner)
        }
    }

    AttributionStateHandler(mapView, attributionState)

    MapViewEventHandler(
        mapView,
        onViewpointChanged,
<<<<<<< HEAD
        onMapRotationChanged,
        onMapScaleChanged,
=======
        onSpatialReferenceChanged,
>>>>>>> 1e726694
        onInteractingChanged,
        onRotate,
        onScale,
        onUp,
        onDown,
        onSingleTapConfirmed,
        onDoubleTap,
        onLongPress,
        onTwoPointerTap,
        onPan,
        onDrawStatusChanged
    )

    GraphicsOverlaysUpdater(graphicsOverlays, mapView)
}

/**
 * Sets up the attribution bar's property and events.
 */
@Composable
private fun AttributionStateHandler(mapView: MapView, attributionState: AttributionState) {
    LaunchedEffect(attributionState) {
        // isAttributionBarVisible does not take effect if applied in the AndroidView update callback
        mapView.isAttributionBarVisible = attributionState.isAttributionBarVisible
        launch {
            mapView.attributionText.collect {
                attributionState.onAttributionTextChanged?.invoke(it)
            }
        }
        launch {
            mapView.onAttributionBarLayoutChanged.collect { attributionBarLayoutChangedEvent ->
                attributionState.onAttributionBarLayoutChanged?.invoke(attributionBarLayoutChangedEvent)
            }
        }
    }
}

/**
 * Sets up the callbacks for all the view-based [mapView] events.
 */
@Composable
private fun MapViewEventHandler(
    mapView: MapView,
    onViewpointChanged: (() -> Unit)?,
<<<<<<< HEAD
    onMapRotationChanged: ((Double) -> Unit)?,
    onMapScaleChanged: ((Double) -> Unit)?,
=======
    onSpatialReferenceChanged: ((spatialReference: SpatialReference?) -> Unit)?,
>>>>>>> 1e726694
    onInteractingChanged: ((isInteracting: Boolean) -> Unit)?,
    onRotate: ((RotationChangeEvent) -> Unit)?,
    onScale: ((ScaleChangeEvent) -> Unit)?,
    onUp: ((UpEvent) -> Unit)?,
    onDown: ((DownEvent) -> Unit)?,
    onSingleTapConfirmed: ((SingleTapConfirmedEvent) -> Unit)?,
    onDoubleTap: ((DoubleTapEvent) -> Unit)?,
    onLongPress: ((LongPressEvent) -> Unit)?,
    onTwoPointerTap: ((TwoPointerTapEvent) -> Unit)?,
    onPan: ((PanChangeEvent) -> Unit)?,
    onDrawStatusChanged: ((DrawStatus) -> Unit)?
) {
    val currentViewPointChanged by rememberUpdatedState(onViewpointChanged)
<<<<<<< HEAD
    val currentOnMapRotationChanged by rememberUpdatedState(onMapRotationChanged)
    val currentOnMapScaleChanged by rememberUpdatedState(onMapScaleChanged)
=======
    val currentOnSpatialReferenceChanged by rememberUpdatedState(onSpatialReferenceChanged)
>>>>>>> 1e726694
    val currentOnInteractingChanged by rememberUpdatedState(onInteractingChanged)
    val currentOnRotate by rememberUpdatedState(onRotate)
    val currentOnScale by rememberUpdatedState(onScale)
    val currentOnUp by rememberUpdatedState(onUp)
    val currentOnDown by rememberUpdatedState(onDown)
    val currentSingleTapConfirmed by rememberUpdatedState(onSingleTapConfirmed)
    val currentOnDoubleTap by rememberUpdatedState(onDoubleTap)
    val currentOnLongPress by rememberUpdatedState(onLongPress)
    val currentOnTwoPointerTap by rememberUpdatedState(onTwoPointerTap)
    val currentOnPan by rememberUpdatedState(onPan)
    val currentOnDrawStatusChanged by rememberUpdatedState(onDrawStatusChanged)

    LaunchedEffect(Unit) {
        launch {
            mapView.viewpointChanged.collect {
                currentViewPointChanged?.invoke()
            }
        }
        launch {
<<<<<<< HEAD
            mapView.mapRotation.collect { mapRotation ->
                currentOnMapRotationChanged?.invoke(mapRotation)
            }
        }
        launch {
            mapView.mapScale.collect { mapScale ->
                currentOnMapScaleChanged?.invoke(mapScale)
=======
            mapView.spatialReference.collect { spatialReference ->
                currentOnSpatialReferenceChanged?.invoke(spatialReference)
>>>>>>> 1e726694
            }
        }
        launch(Dispatchers.Main.immediate) {
            mapView.isInteracting.collect { isInteracting ->
                currentOnInteractingChanged?.invoke(isInteracting)
            }
        }
        launch(Dispatchers.Main.immediate) {
            mapView.onRotate.collect { rotationChangeEvent ->
                currentOnRotate?.invoke(rotationChangeEvent)
            }
        }
        launch(Dispatchers.Main.immediate) {
            mapView.onScale.collect { scaleChangeEvent ->
                currentOnScale?.invoke(scaleChangeEvent)
            }
        }
        launch(Dispatchers.Main.immediate) {
            mapView.onUp.collect { upEvent ->
                currentOnUp?.invoke(upEvent)
            }
        }
        launch(Dispatchers.Main.immediate) {
            mapView.onDown.collect { downEvent ->
                currentOnDown?.invoke(downEvent)
            }
        }
        launch(Dispatchers.Main.immediate) {
            mapView.onSingleTapConfirmed.collect { singleTapConfirmedEvent ->
                currentSingleTapConfirmed?.invoke(singleTapConfirmedEvent)
            }
        }
        launch(Dispatchers.Main.immediate) {
            mapView.onDoubleTap.collect { doubleTapEvent ->
                currentOnDoubleTap?.invoke(doubleTapEvent)
            }
        }
        launch(Dispatchers.Main.immediate) {
            mapView.onLongPress.collect { longPressEvent ->
                currentOnLongPress?.invoke(longPressEvent)
            }
        }
        launch(Dispatchers.Main.immediate) {
            mapView.onTwoPointerTap.collect { twoPointerTapEvent ->
                currentOnTwoPointerTap?.invoke(twoPointerTapEvent)
            }
        }
        launch(Dispatchers.Main.immediate) {
            mapView.onPan.collect { panChangeEvent ->
                currentOnPan?.invoke(panChangeEvent)
            }
        }
        launch {
            mapView.drawStatus.collect { drawStatus ->
                currentOnDrawStatusChanged?.invoke(drawStatus)
            }
        }
    }
}

/**
 * Update the view-based [mapView]'s graphicsOverlays property to reflect changes made to the
 * [graphicsOverlayCollection] based on the type of [GraphicsOverlayCollection.ChangedEvent]
 */
@Composable
private fun GraphicsOverlaysUpdater(
    graphicsOverlayCollection: GraphicsOverlayCollection,
    mapView: MapView
) {
    LaunchedEffect(graphicsOverlayCollection) {
        // sync up the MapView with the new graphics overlays
        mapView.graphicsOverlays.clear()
        graphicsOverlayCollection.forEach {
            mapView.graphicsOverlays.add(it)
        }
        // start observing graphicsOverlays for subsequent changes
        graphicsOverlayCollection.changed.collect { changedEvent ->
            when (changedEvent) {
                // On GraphicsOverlay added:
                is GraphicsOverlayCollection.ChangedEvent.Added ->
                    mapView.graphicsOverlays.add(changedEvent.element)

                // On GraphicsOverlay removed:
                is GraphicsOverlayCollection.ChangedEvent.Removed ->
                    mapView.graphicsOverlays.remove(changedEvent.element)

                // On GraphicsOverlays cleared:
                is GraphicsOverlayCollection.ChangedEvent.Cleared ->
                    mapView.graphicsOverlays.clear()
            }
        }
    }
}

/**
 * Create and [remember] a [LocationDisplay].
 * Checks that [ArcGISEnvironment.applicationContext] is set and if not, sets one.
 * [init] will be called when the [LocationDisplay] is first created to configure its
 * initial state.
 *
 * @param key invalidates the remembered LocationDisplay if different from the previous composition
 * @param init called when the [LocationDisplay] is created to configure its initial state
 * @since 200.3.0
 */
@Composable
public inline fun rememberLocationDisplay(
    key: Any? = null,
    crossinline init: LocationDisplay.() -> Unit = {}
): LocationDisplay {
    if (ArcGISEnvironment.applicationContext == null) {
        ArcGISEnvironment.applicationContext = LocalContext.current
    }
    return remember(key) {
        LocationDisplay().apply(init)
    }
}

/**
 * Create and [remember] a [GraphicsOverlayCollection].
 * [init] will be called when the [GraphicsOverlayCollection] is first created to configure its
 * initial state.
 *
 * @param key invalidates the remembered GraphicsOverlayCollection if different from the previous composition
 * @param init called when the [GraphicsOverlayCollection] is created to configure its initial state
 * @since 200.3.0
 */
@Composable
public inline fun rememberGraphicsOverlayCollection(
    key: Any? = null,
    crossinline init: GraphicsOverlayCollection.() -> Unit = {}
): GraphicsOverlayCollection = remember(key) {
    GraphicsOverlayCollection().apply(init)
}

@Preview
@Composable
internal fun MapViewPreview() {
    MapView()
}<|MERGE_RESOLUTION|>--- conflicted
+++ resolved
@@ -72,12 +72,9 @@
  * @param wrapAroundMode the [WrapAroundMode] to specify whether continuous panning across the international date line is enabled
  * @param attributionState specifies the attribution bar's visibility, text changed and layout changed events
  * @param onViewpointChanged lambda invoked when the viewpoint of the composable MapView has changed
-<<<<<<< HEAD
  * @param onMapRotationChanged lambda invoked when the rotation of this composable MapView has changed
  * @param onMapScaleChanged lambda invoked when the scale of this composable MapView has changed
-=======
  * @param onSpatialReferenceChanged lambda invoked when the spatial reference of the composable MapView has changed
->>>>>>> 1e726694
  * @param onInteractingChanged lambda invoked when the user starts and ends interacting with the composable MapView
  * @param onRotate lambda invoked when a user performs a rotation gesture on the composable MapView
  * @param onScale lambda invoked when a user performs a pinch gesture on the composable MapView
@@ -107,12 +104,9 @@
     grid: Grid? = null,
     backgroundGrid: BackgroundGrid = BackgroundGrid(),
     onViewpointChanged: (() -> Unit)? = null,
-<<<<<<< HEAD
     onMapRotationChanged: ((Double) -> Unit)? = null,
     onMapScaleChanged: ((Double) -> Unit)? = null,
-=======
     onSpatialReferenceChanged: ((spatialReference: SpatialReference?) -> Unit)? = null,
->>>>>>> 1e726694
     onInteractingChanged: ((isInteracting: Boolean) -> Unit)? = null,
     onRotate: ((RotationChangeEvent) -> Unit)? = null,
     onScale: ((ScaleChangeEvent) -> Unit)? = null,
@@ -162,12 +156,9 @@
     MapViewEventHandler(
         mapView,
         onViewpointChanged,
-<<<<<<< HEAD
         onMapRotationChanged,
         onMapScaleChanged,
-=======
         onSpatialReferenceChanged,
->>>>>>> 1e726694
         onInteractingChanged,
         onRotate,
         onScale,
@@ -199,7 +190,9 @@
         }
         launch {
             mapView.onAttributionBarLayoutChanged.collect { attributionBarLayoutChangedEvent ->
-                attributionState.onAttributionBarLayoutChanged?.invoke(attributionBarLayoutChangedEvent)
+                attributionState.onAttributionBarLayoutChanged?.invoke(
+                    attributionBarLayoutChangedEvent
+                )
             }
         }
     }
@@ -212,12 +205,9 @@
 private fun MapViewEventHandler(
     mapView: MapView,
     onViewpointChanged: (() -> Unit)?,
-<<<<<<< HEAD
     onMapRotationChanged: ((Double) -> Unit)?,
     onMapScaleChanged: ((Double) -> Unit)?,
-=======
     onSpatialReferenceChanged: ((spatialReference: SpatialReference?) -> Unit)?,
->>>>>>> 1e726694
     onInteractingChanged: ((isInteracting: Boolean) -> Unit)?,
     onRotate: ((RotationChangeEvent) -> Unit)?,
     onScale: ((ScaleChangeEvent) -> Unit)?,
@@ -231,12 +221,9 @@
     onDrawStatusChanged: ((DrawStatus) -> Unit)?
 ) {
     val currentViewPointChanged by rememberUpdatedState(onViewpointChanged)
-<<<<<<< HEAD
     val currentOnMapRotationChanged by rememberUpdatedState(onMapRotationChanged)
     val currentOnMapScaleChanged by rememberUpdatedState(onMapScaleChanged)
-=======
     val currentOnSpatialReferenceChanged by rememberUpdatedState(onSpatialReferenceChanged)
->>>>>>> 1e726694
     val currentOnInteractingChanged by rememberUpdatedState(onInteractingChanged)
     val currentOnRotate by rememberUpdatedState(onRotate)
     val currentOnScale by rememberUpdatedState(onScale)
@@ -256,7 +243,6 @@
             }
         }
         launch {
-<<<<<<< HEAD
             mapView.mapRotation.collect { mapRotation ->
                 currentOnMapRotationChanged?.invoke(mapRotation)
             }
@@ -264,10 +250,11 @@
         launch {
             mapView.mapScale.collect { mapScale ->
                 currentOnMapScaleChanged?.invoke(mapScale)
-=======
+            }
+        }
+        launch {
             mapView.spatialReference.collect { spatialReference ->
                 currentOnSpatialReferenceChanged?.invoke(spatialReference)
->>>>>>> 1e726694
             }
         }
         launch(Dispatchers.Main.immediate) {
