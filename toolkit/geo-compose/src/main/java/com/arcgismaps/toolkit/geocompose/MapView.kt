/*
 *  Copyright 2023 Esri
 *
 *  Licensed under the Apache License, Version 2.0 (the "License");
 *  you may not use this file except in compliance with the License.
 *  You may obtain a copy of the License at
 *
 *     http://www.apache.org/licenses/LICENSE-2.0
 *
 *  Unless required by applicable law or agreed to in writing, software
 *  distributed under the License is distributed on an "AS IS" BASIS,
 *  WITHOUT WARRANTIES OR CONDITIONS OF ANY KIND, either express or implied.
 *  See the License for the specific language governing permissions and
 *  limitations under the License.
 *
 */

package com.arcgismaps.toolkit.geocompose

import androidx.compose.foundation.layout.Box
import androidx.compose.foundation.layout.PaddingValues
import androidx.compose.foundation.layout.WindowInsets
import androidx.compose.foundation.layout.calculateEndPadding
import androidx.compose.foundation.layout.calculateStartPadding
import androidx.compose.runtime.Composable
import androidx.compose.runtime.DisposableEffect
import androidx.compose.runtime.LaunchedEffect
import androidx.compose.runtime.getValue
import androidx.compose.runtime.remember
import androidx.compose.runtime.rememberUpdatedState
import androidx.compose.ui.Modifier
import androidx.compose.ui.platform.LocalContext
import androidx.compose.ui.platform.LocalLifecycleOwner
import androidx.compose.ui.semantics.contentDescription
import androidx.compose.ui.semantics.semantics
import androidx.compose.ui.tooling.preview.Preview
import androidx.compose.ui.unit.dp
import androidx.compose.ui.viewinterop.AndroidView
import com.arcgismaps.ArcGISEnvironment
import com.arcgismaps.mapping.ArcGISMap
import com.arcgismaps.mapping.view.DoubleTapEvent
import com.arcgismaps.mapping.view.DownEvent
import com.arcgismaps.mapping.view.LocationDisplay
import com.arcgismaps.mapping.view.LongPressEvent
import com.arcgismaps.mapping.view.MapView
import com.arcgismaps.mapping.view.MapViewInteractionOptions
import com.arcgismaps.mapping.view.PanChangeEvent
import com.arcgismaps.mapping.view.RotationChangeEvent
import com.arcgismaps.mapping.view.ScaleChangeEvent
import com.arcgismaps.mapping.view.SingleTapConfirmedEvent
import com.arcgismaps.mapping.view.TwoPointerTapEvent
import com.arcgismaps.mapping.view.UpEvent
import kotlinx.coroutines.Dispatchers
import com.arcgismaps.mapping.view.ViewLabelProperties
import com.arcgismaps.mapping.view.WrapAroundMode
import com.arcgismaps.mapping.view.SelectionProperties
import com.arcgismaps.mapping.view.geometryeditor.GeometryEditor
import kotlinx.coroutines.launch
import androidx.compose.foundation.layout.padding
import androidx.compose.ui.platform.LocalDensity
import androidx.compose.ui.platform.LocalLayoutDirection
import androidx.compose.ui.unit.LayoutDirection

/**
 * A compose equivalent of the [MapView].
 *
 * @param modifier Modifier to be applied to the composable MapView
 * @param arcGISMap the [ArcGISMap] to be rendered by this composable
 * @param locationDisplay the [LocationDisplay] used by the composable [com.arcgismaps.toolkit.geocompose.MapView]
 * @param geometryEditor the [GeometryEditor] used by the composable [com.arcgismaps.toolkit.geocompose.MapView] to create and edit geometries by user interaction.
 * @param mapViewInteractionOptions the [MapViewInteractionOptions] used by this composable [com.arcgismaps.toolkit.geocompose.MapView]
 * @param viewLabelProperties the [ViewLabelProperties] used by the composable [com.arcgismaps.toolkit.geocompose.MapView]
 * @param selectionProperties the [SelectionProperties] used by the composable [com.arcgismaps.toolkit.geocompose.MapView]
 * @param wrapAroundMode the [WrapAroundMode] to specify whether continuous panning across the international date line is enabled
 * @param onViewpointChanged lambda invoked when the viewpoint of the composable MapView has changed
 * @param onInteractingChanged lambda invoked when the user starts and ends interacting with the composable MapView
 * @param onRotate lambda invoked when a user performs a rotation gesture on the composable MapView
 * @param onScale lambda invoked when a user performs a pinch gesture on the composable MapView
 * @param onUp lambda invoked when the user removes all their pointers from the composable MapView
 * @param onDown lambda invoked when the user first presses on the composable MapView
 * @param onSingleTapConfirmed lambda invoked when the user taps once on the composable MapView
 * @param onDoubleTap lambda invoked the user double taps on the composable MapView
 * @param onLongPress lambda invoked when a user holds a pointer on the composable MapView
 * @param onTwoPointerTap lambda invoked when a user taps two pointers on the composable MapView
 * @param onPan lambda invoked when a user drags a pointer or pointers across composable MapView
 * @param overlay the composable overlays to display on top of the composable MapView. Example, a compass, floorfilter etc.
 * @since 200.3.0
 */
@Composable
public fun MapView(
    modifier: Modifier = Modifier,
    arcGISMap: ArcGISMap? = null,
    locationDisplay: LocationDisplay = rememberLocationDisplay(),
    wrapAroundMode: WrapAroundMode = WrapAroundMode.EnabledWhenSupported,
    geometryEditor: GeometryEditor? = null,
    mapViewInteractionOptions: MapViewInteractionOptions = MapViewInteractionOptions(),
    viewLabelProperties: ViewLabelProperties = ViewLabelProperties(),
    selectionProperties: SelectionProperties = SelectionProperties(),
    onViewpointChanged: (() -> Unit)? = null,
<<<<<<< HEAD
    mapInsets: PaddingValues = PaddingValues(),
=======
    onInteractingChanged: ((isInteracting: Boolean) -> Unit)? = null,
    onRotate: ((RotationChangeEvent) -> Unit)? = null,
    onScale: ((ScaleChangeEvent) -> Unit)? = null,
    onUp: ((UpEvent) -> Unit)? = null,
    onDown: ((DownEvent) -> Unit)? = null,
    onSingleTapConfirmed: ((SingleTapConfirmedEvent) -> Unit)? = null,
    onDoubleTap: ((DoubleTapEvent) -> Unit)? = null,
    onLongPress: ((LongPressEvent) -> Unit)? = null,
    onTwoPointerTap: ((TwoPointerTapEvent) -> Unit)? = null,
    onPan: ((PanChangeEvent) -> Unit)? = null,
>>>>>>> ed86a274
    overlay: @Composable () -> Unit = {}
) {
    val lifecycleOwner = LocalLifecycleOwner.current
    val context = LocalContext.current
    val mapView = remember { MapView(context) }
    val layoutDirection = LocalLayoutDirection.current

    Box(modifier = Modifier.semantics { contentDescription = "MapContainer" }) {
        AndroidView(
            modifier = modifier.semantics { contentDescription = "MapView" },
            factory = { mapView },
            update = {
                it.map = arcGISMap
                it.selectionProperties = selectionProperties
                it.interactionOptions = mapViewInteractionOptions
                it.locationDisplay = locationDisplay
                it.labeling = viewLabelProperties
                it.wrapAroundMode = wrapAroundMode
                it.geometryEditor = geometryEditor
            })

        overlay()
    }

    DisposableEffect(Unit) {
        lifecycleOwner.lifecycle.addObserver(mapView)
        onDispose {
            lifecycleOwner.lifecycle.removeObserver(mapView)
            mapView.onDestroy(lifecycleOwner)
        }
    }

<<<<<<< HEAD
    LaunchedEffect(mapInsets) {
        // When this call is made in the AndroidView's update callback, ViewInsets are not applied
        // on the mapview on initial load. So we set the ViewInsets here.
        mapView.setViewInsets(
            mapInsets.calculateStartPadding(layoutDirection).value.toDouble(),
            mapInsets.calculateEndPadding(layoutDirection).value.toDouble(),
            mapInsets.calculateTopPadding().value.toDouble(),
            mapInsets.calculateBottomPadding().value.toDouble()
        )
=======
    MapViewEventHandler(
        mapView,
        onViewpointChanged,
        onInteractingChanged,
        onRotate,
        onScale,
        onUp,
        onDown,
        onSingleTapConfirmed,
        onDoubleTap,
        onLongPress,
        onTwoPointerTap,
        onPan
    )
}

/**
 * Sets up the callbacks for all the MapView events.
 */
@Composable
private fun MapViewEventHandler(
    mapView: MapView,
    onViewpointChanged: (() -> Unit)?,
    onInteractingChanged: ((isInteracting: Boolean) -> Unit)?,
    onRotate: ((RotationChangeEvent) -> Unit)?,
    onScale: ((ScaleChangeEvent) -> Unit)?,
    onUp: ((UpEvent) -> Unit)?,
    onDown: ((DownEvent) -> Unit)?,
    onSingleTapConfirmed: ((SingleTapConfirmedEvent) -> Unit)?,
    onDoubleTap: ((DoubleTapEvent) -> Unit)?,
    onLongPress: ((LongPressEvent) -> Unit)?,
    onTwoPointerTap: ((TwoPointerTapEvent) -> Unit)?,
    onPan: ((PanChangeEvent) -> Unit)?
) {
    val currentViewPointChanged by rememberUpdatedState(onViewpointChanged)
    val currentOnInteractingChanged by rememberUpdatedState(onInteractingChanged)
    val currentOnRotate by rememberUpdatedState(onRotate)
    val currentOnScale by rememberUpdatedState(onScale)
    val currentOnUp by rememberUpdatedState(onUp)
    val currentOnDown by rememberUpdatedState(onDown)
    val currentSingleTapConfirmed by rememberUpdatedState(onSingleTapConfirmed)
    val currentOnDoubleTap by rememberUpdatedState(onDoubleTap)
    val currentOnLongPress by rememberUpdatedState(onLongPress)
    val currentOnTwoPointerTap by rememberUpdatedState(onTwoPointerTap)
    val currentOnPan by rememberUpdatedState(onPan)

    LaunchedEffect(Unit) {
        launch {
            mapView.viewpointChanged.collect {
                currentViewPointChanged?.let {
                    it()
                }
            }
        }
        launch(Dispatchers.Main.immediate) {
            mapView.isInteracting.collect { isInteracting ->
                currentOnInteractingChanged?.let {
                    it(isInteracting)
                }
            }
        }
        launch(Dispatchers.Main.immediate) {
            mapView.onRotate.collect { rotationChangeEvent ->
                currentOnRotate?.let {
                    it(rotationChangeEvent)
                }
            }
        }
        launch(Dispatchers.Main.immediate) {
            mapView.onScale.collect { scaleChangeEvent ->
                currentOnScale?.let {
                    it(scaleChangeEvent)
                }
            }
        }
        launch(Dispatchers.Main.immediate) {
            mapView.onUp.collect { upEvent ->
                currentOnUp?.let {
                    it(upEvent)
                }
            }
        }
        launch(Dispatchers.Main.immediate) {
            mapView.onDown.collect { downEvent ->
                currentOnDown?.let {
                    it(downEvent)
                }
            }
        }
        launch(Dispatchers.Main.immediate) {
            mapView.onSingleTapConfirmed.collect { singleTapConfirmedEvent ->
                currentSingleTapConfirmed?.let {
                    it(singleTapConfirmedEvent)
                }
            }
        }
        launch(Dispatchers.Main.immediate) {
            mapView.onDoubleTap.collect { doubleTapEvent ->
                currentOnDoubleTap?.let {
                    it(doubleTapEvent)
                }
            }
        }
        launch(Dispatchers.Main.immediate) {
            mapView.onLongPress.collect { longPressEvent ->
                currentOnLongPress?.let {
                    it(longPressEvent)
                }
            }
        }
        launch(Dispatchers.Main.immediate) {
            mapView.onTwoPointerTap.collect { twoPointerTapEvent ->
                currentOnTwoPointerTap?.let {
                    it(twoPointerTapEvent)
                }
            }
        }
        launch(Dispatchers.Main.immediate) {
            mapView.onPan.collect { panChangeEvent ->
                currentOnPan?.let {
                    it(panChangeEvent)
                }
            }
        }
>>>>>>> ed86a274
    }
}

/**
 * Create and [remember] a [LocationDisplay].
 * Checks that [ArcGISEnvironment.applicationContext] is set and if not, sets one.
 * [init] will be called when the [LocationDisplay] is first created to configure its
 * initial state.
 *
 * @param key invalidates the remembered LocationDisplay if different from the previous composition
 * @param init called when the [LocationDisplay] is created to configure its initial state
 * @since 200.3.0
 */
@Composable
public inline fun rememberLocationDisplay(
    key: Any? = null,
    crossinline init: LocationDisplay.() -> Unit = {}
): LocationDisplay {
    if (ArcGISEnvironment.applicationContext == null) {
        ArcGISEnvironment.applicationContext = LocalContext.current
    }
    return remember(key) {
        LocationDisplay().apply(init)
    }
}

@Preview
@Composable
internal fun MapViewPreview() {
    MapView()
}<|MERGE_RESOLUTION|>--- conflicted
+++ resolved
@@ -97,9 +97,7 @@
     viewLabelProperties: ViewLabelProperties = ViewLabelProperties(),
     selectionProperties: SelectionProperties = SelectionProperties(),
     onViewpointChanged: (() -> Unit)? = null,
-<<<<<<< HEAD
     mapInsets: PaddingValues = PaddingValues(),
-=======
     onInteractingChanged: ((isInteracting: Boolean) -> Unit)? = null,
     onRotate: ((RotationChangeEvent) -> Unit)? = null,
     onScale: ((ScaleChangeEvent) -> Unit)? = null,
@@ -110,7 +108,6 @@
     onLongPress: ((LongPressEvent) -> Unit)? = null,
     onTwoPointerTap: ((TwoPointerTapEvent) -> Unit)? = null,
     onPan: ((PanChangeEvent) -> Unit)? = null,
->>>>>>> ed86a274
     overlay: @Composable () -> Unit = {}
 ) {
     val lifecycleOwner = LocalLifecycleOwner.current
@@ -143,7 +140,6 @@
         }
     }
 
-<<<<<<< HEAD
     LaunchedEffect(mapInsets) {
         // When this call is made in the AndroidView's update callback, ViewInsets are not applied
         // on the mapview on initial load. So we set the ViewInsets here.
@@ -153,21 +149,22 @@
             mapInsets.calculateTopPadding().value.toDouble(),
             mapInsets.calculateBottomPadding().value.toDouble()
         )
-=======
-    MapViewEventHandler(
-        mapView,
-        onViewpointChanged,
-        onInteractingChanged,
-        onRotate,
-        onScale,
-        onUp,
-        onDown,
-        onSingleTapConfirmed,
-        onDoubleTap,
-        onLongPress,
-        onTwoPointerTap,
-        onPan
-    )
+
+        MapViewEventHandler(
+            mapView,
+            onViewpointChanged,
+            onInteractingChanged,
+            onRotate,
+            onScale,
+            onUp,
+            onDown,
+            onSingleTapConfirmed,
+            onDoubleTap,
+            onLongPress,
+            onTwoPointerTap,
+            onPan
+        )
+    }
 }
 
 /**
@@ -278,7 +275,6 @@
                 }
             }
         }
->>>>>>> ed86a274
     }
 }
 
