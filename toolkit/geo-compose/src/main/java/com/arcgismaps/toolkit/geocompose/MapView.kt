/*
 *  Copyright 2023 Esri
 *
 *  Licensed under the Apache License, Version 2.0 (the "License");
 *  you may not use this file except in compliance with the License.
 *  You may obtain a copy of the License at
 *
 *     http://www.apache.org/licenses/LICENSE-2.0
 *
 *  Unless required by applicable law or agreed to in writing, software
 *  distributed under the License is distributed on an "AS IS" BASIS,
 *  WITHOUT WARRANTIES OR CONDITIONS OF ANY KIND, either express or implied.
 *  See the License for the specific language governing permissions and
 *  limitations under the License.
 *
 */

package com.arcgismaps.toolkit.geocompose

import androidx.compose.foundation.layout.PaddingValues
import androidx.compose.runtime.Composable
import androidx.compose.runtime.DisposableEffect
import androidx.compose.runtime.LaunchedEffect
import androidx.compose.runtime.getValue
import androidx.compose.runtime.remember
import androidx.compose.runtime.rememberUpdatedState
import androidx.compose.ui.Modifier
import androidx.compose.ui.platform.LocalContext
import androidx.compose.ui.platform.LocalLayoutDirection
import androidx.compose.ui.platform.LocalLifecycleOwner
import androidx.compose.ui.semantics.contentDescription
import androidx.compose.ui.semantics.semantics
import androidx.compose.ui.viewinterop.AndroidView
import com.arcgismaps.ArcGISEnvironment
import com.arcgismaps.geometry.Polygon
import com.arcgismaps.geometry.SpatialReference
import com.arcgismaps.mapping.ArcGISMap
import com.arcgismaps.mapping.TimeExtent
import com.arcgismaps.mapping.Viewpoint
import com.arcgismaps.mapping.ViewpointType
import com.arcgismaps.mapping.view.AttributionBarLayoutChangeEvent
import com.arcgismaps.mapping.view.BackgroundGrid
import com.arcgismaps.mapping.view.DoubleTapEvent
import com.arcgismaps.mapping.view.DownEvent
import com.arcgismaps.mapping.view.DrawStatus
import com.arcgismaps.mapping.view.GeoView
import com.arcgismaps.mapping.view.GraphicsOverlay
import com.arcgismaps.mapping.view.Grid
import com.arcgismaps.mapping.view.LocationDisplay
import com.arcgismaps.mapping.view.LongPressEvent
import com.arcgismaps.mapping.view.MapView
import com.arcgismaps.mapping.view.MapViewInteractionOptions
import com.arcgismaps.mapping.view.PanChangeEvent
import com.arcgismaps.mapping.view.RotationChangeEvent
import com.arcgismaps.mapping.view.ScaleChangeEvent
import com.arcgismaps.mapping.view.SelectionProperties
import com.arcgismaps.mapping.view.SingleTapConfirmedEvent
import com.arcgismaps.mapping.view.TwoPointerTapEvent
import com.arcgismaps.mapping.view.UpEvent
import com.arcgismaps.mapping.view.ViewLabelProperties
import com.arcgismaps.mapping.view.WrapAroundMode
import com.arcgismaps.mapping.view.geometryeditor.GeometryEditor
import kotlinx.coroutines.Dispatchers
import kotlinx.coroutines.launch

/**
 * A compose equivalent of the view-based [MapView].
 *
 * @param modifier Modifier to be applied to the composable MapView
 * @param arcGISMap the [ArcGISMap] to be rendered by this composable MapView
 * @param onViewpointChangedForCenterAndScale lambda invoked when the viewpoint changes, passing a viewpoint
 * type of [ViewpointType.CenterAndScale]
 * @param onViewpointChangedForBoundingGeometry lambda invoked when the viewpoint changes, passing a viewpoint
 * type of [ViewpointType.BoundingGeometry]
 * @param onVisibleAreaChanged lambda invoked when the visible area of the composable MapView has changed
 * @param graphicsOverlays graphics overlays used by this composable MapView
 * @param locationDisplay the [LocationDisplay] used by the composable MapView
 * @param geometryEditor the [GeometryEditor] used by the composable MapView to create and edit geometries by user interaction.
 * @param mapViewProxy the [MapViewProxy] to associate with the composable MapView
 * @param mapViewInteractionOptions the [MapViewInteractionOptions] used by this composable MapView
 * @param viewLabelProperties the [ViewLabelProperties] used by the composable MapView
 * @param selectionProperties the [SelectionProperties] used by the composable MapView
 * @param insets the inset values to control the active visible area, instructing the MapView to ignore parts that may be obstructed
 * by overlaid UI elements and affecting the MapView's logical center, the reported visible area and the location display
 * @param grid represents the display of a coordinate system [Grid] on the composable MapView
 * @param backgroundGrid the default color and context grid behind the map surface
 * @param wrapAroundMode the [WrapAroundMode] to specify whether continuous panning across the international date line is enabled
 * @param isAttributionBarVisible true if attribution bar is visible in the composable MapView, false otherwise
 * @param onAttributionTextChanged lambda invoked when the attribution text of the composable MapView has changed
 * @param onAttributionBarLayoutChanged lambda invoked when the attribution bar's position or size changes
 * @param onTimeExtentChanged lambda invoked when the composable MapView's [TimeExtent] is changed
 * @param onNavigationChanged lambda invoked when the navigation status of the composable MapView has changed
 * @param onMapRotationChanged lambda invoked when the rotation of this composable MapView has changed
 * @param onMapScaleChanged lambda invoked when the scale of this composable MapView has changed
 * @param onUnitsPerDipChanged lambda invoked when the Units per DIP of this composable MapView has changed
 * @param onSpatialReferenceChanged lambda invoked when the spatial reference of the composable MapView has changed
 * @param onLayerViewStateChanged lambda invoked when the composable MapView's layer view state is changed
 * @param onInteractingChanged lambda invoked when the user starts and ends interacting with the composable MapView
 * @param onRotate lambda invoked when a user performs a rotation gesture on the composable MapView
 * @param onScale lambda invoked when a user performs a pinch gesture on the composable MapView
 * @param onUp lambda invoked when the user removes all their pointers from the composable MapView
 * @param onDown lambda invoked when the user first presses on the composable MapView
 * @param onSingleTapConfirmed lambda invoked when the user taps once on the composable MapView
 * @param onDoubleTap lambda invoked the user double taps on the composable MapView
 * @param onLongPress lambda invoked when a user holds a pointer on the composable MapView
 * @param onTwoPointerTap lambda invoked when a user taps two pointers on the composable MapView
 * @param onPan lambda invoked when a user drags a pointer or pointers across composable MapView
 * @param onDrawStatusChanged lambda invoked when the draw status of the composable MapView is changed
 * @sample com.arcgismaps.toolkit.geocompose.samples.MapViewSample
 * @see
 * - <a href="https://developers.arcgis.com/kotlin/maps-2d/tutorials/display-a-map/">Display a map tutorial</a>
 * - <a href="https://developers.arcgis.com/kotlin/maps-2d/tutorials/display-a-web-map/">Display a web map tutorial</a>
 * - <a href="https://developers.arcgis.com/kotlin/maps-2d/tutorials/add-a-point-line-and-polygon/">Add a point, line, and polygon tutorial</a>
 * @since 200.4.0
 */
@Composable
public fun MapView(
    modifier: Modifier = Modifier,
    arcGISMap: ArcGISMap? = null,
    onViewpointChangedForCenterAndScale: ((Viewpoint) -> Unit)? = null,
    onViewpointChangedForBoundingGeometry: ((Viewpoint) -> Unit)? = null,
    onVisibleAreaChanged: ((Polygon) -> Unit)? = null,
    graphicsOverlays: List<GraphicsOverlay> = remember { emptyList() },
    locationDisplay: LocationDisplay = rememberLocationDisplay(),
    geometryEditor: GeometryEditor? = null,
    mapViewProxy: MapViewProxy? = null,
    mapViewInteractionOptions: MapViewInteractionOptions = remember { MapViewInteractionOptions() },
    viewLabelProperties: ViewLabelProperties = remember { ViewLabelProperties() },
    selectionProperties: SelectionProperties = remember { SelectionProperties() },
    insets: PaddingValues = MapViewDefaults.DefaultInsets,
    grid: Grid? = null,
    backgroundGrid: BackgroundGrid = remember { BackgroundGrid() },
    wrapAroundMode: WrapAroundMode = WrapAroundMode.EnabledWhenSupported,
    isAttributionBarVisible: Boolean = true,
    onAttributionTextChanged: ((String) -> Unit)? = null,
    onAttributionBarLayoutChanged: ((AttributionBarLayoutChangeEvent) -> Unit)? = null,
    onTimeExtentChanged: ((TimeExtent?) -> Unit)? = null,
    onNavigationChanged: ((isNavigating: Boolean) -> Unit)? = null,
    onMapRotationChanged: ((Double) -> Unit)? = null,
    onMapScaleChanged: ((Double) -> Unit)? = null,
    onUnitsPerDipChanged: ((Double) -> Unit)? = null,
    onSpatialReferenceChanged: ((spatialReference: SpatialReference?) -> Unit)? = null,
    onLayerViewStateChanged: ((GeoView.GeoViewLayerViewStateChanged) -> Unit)? = null,
    onInteractingChanged: ((isInteracting: Boolean) -> Unit)? = null,
    onRotate: ((RotationChangeEvent) -> Unit)? = null,
    onScale: ((ScaleChangeEvent) -> Unit)? = null,
    onUp: ((UpEvent) -> Unit)? = null,
    onDown: ((DownEvent) -> Unit)? = null,
    onSingleTapConfirmed: ((SingleTapConfirmedEvent) -> Unit)? = null,
    onDoubleTap: ((DoubleTapEvent) -> Unit)? = null,
    onLongPress: ((LongPressEvent) -> Unit)? = null,
    onTwoPointerTap: ((TwoPointerTapEvent) -> Unit)? = null,
    onPan: ((PanChangeEvent) -> Unit)? = null,
    onDrawStatusChanged: ((DrawStatus) -> Unit)? = null
) {
    val lifecycleOwner = LocalLifecycleOwner.current
    val context = LocalContext.current
    val mapView = remember { MapView(context) }
    val layoutDirection = LocalLayoutDirection.current

    AndroidView(
        modifier = modifier.semantics { contentDescription = "MapView" },
        factory = { mapView },
        update = {
            it.map = arcGISMap
            it.selectionProperties = selectionProperties
            it.interactionOptions = mapViewInteractionOptions
            it.locationDisplay = locationDisplay
            it.labeling = viewLabelProperties
            it.wrapAroundMode = wrapAroundMode
            it.geometryEditor = geometryEditor
            it.grid = grid
            it.backgroundGrid = backgroundGrid
            it.isAttributionBarVisible = isAttributionBarVisible
<<<<<<< HEAD
=======
            it.setTimeExtent(timeExtent)
            if (it.graphicsOverlays != graphicsOverlays) {
                it.graphicsOverlays.apply {
                    clear()
                    addAll(graphicsOverlays)
                }
            }
>>>>>>> 5ba7ea93
        })

    DisposableEffect(Unit) {
        lifecycleOwner.lifecycle.addObserver(mapView)
        onDispose {
            lifecycleOwner.lifecycle.removeObserver(mapView)
            mapView.onDestroy(lifecycleOwner)
        }
    }

    DisposableEffect(mapViewProxy) {
        mapViewProxy?.setMapView(mapView)
        onDispose {
            mapViewProxy?.setMapView(null)
        }
    }

    LaunchedEffect(insets) {
        // When this call is made in the AndroidView's update callback, ViewInsets are not applied
        // on the mapview on initial load. So we set the ViewInsets here.
        mapView.setViewInsets(
            insets.calculateLeftPadding(layoutDirection).value.toDouble(),
            insets.calculateRightPadding(layoutDirection).value.toDouble(),
            insets.calculateTopPadding().value.toDouble(),
            insets.calculateBottomPadding().value.toDouble()
        )
    }

    MapViewEventHandler(
        mapView,
        onViewpointChangedForCenterAndScale,
        onViewpointChangedForBoundingGeometry,
        onTimeExtentChanged,
        onVisibleAreaChanged,
        onNavigationChanged,
        onMapRotationChanged,
        onMapScaleChanged,
        onUnitsPerDipChanged,
        onSpatialReferenceChanged,
        onLayerViewStateChanged,
        onInteractingChanged,
        onRotate,
        onScale,
        onUp,
        onDown,
        onSingleTapConfirmed,
        onDoubleTap,
        onLongPress,
        onTwoPointerTap,
        onPan,
        onDrawStatusChanged,
        onAttributionTextChanged,
        onAttributionBarLayoutChanged
    )
}

/**
 * Sets up the callbacks for all the view-based [mapView] events.
 */
@Composable
private fun MapViewEventHandler(
    mapView: MapView,
    onViewpointChangedForCenterAndScale: ((Viewpoint) -> Unit)?,
    onViewpointChangedForBoundingGeometry: ((Viewpoint) -> Unit)?,
    onTimeExtentChanged: ((TimeExtent?) -> Unit)?,
    onVisibleAreaChanged: ((Polygon) -> Unit)?,
    onNavigationChanged: ((isNavigating: Boolean) -> Unit)?,
    onMapRotationChanged: ((Double) -> Unit)?,
    onMapScaleChanged: ((Double) -> Unit)?,
    onUnitsPerDipChanged: ((Double) -> Unit)?,
    onSpatialReferenceChanged: ((spatialReference: SpatialReference?) -> Unit)?,
    onLayerViewStateChanged: ((GeoView.GeoViewLayerViewStateChanged) -> Unit)?,
    onInteractingChanged: ((isInteracting: Boolean) -> Unit)?,
    onRotate: ((RotationChangeEvent) -> Unit)?,
    onScale: ((ScaleChangeEvent) -> Unit)?,
    onUp: ((UpEvent) -> Unit)?,
    onDown: ((DownEvent) -> Unit)?,
    onSingleTapConfirmed: ((SingleTapConfirmedEvent) -> Unit)?,
    onDoubleTap: ((DoubleTapEvent) -> Unit)?,
    onLongPress: ((LongPressEvent) -> Unit)?,
    onTwoPointerTap: ((TwoPointerTapEvent) -> Unit)?,
    onPan: ((PanChangeEvent) -> Unit)?,
    onDrawStatusChanged: ((DrawStatus) -> Unit)?,
    onAttributionTextChanged: ((String) -> Unit)?,
    onAttributionBarLayoutChanged: ((AttributionBarLayoutChangeEvent) -> Unit)?
) {
    val currentOnViewpointChangedForCenterAndScale by rememberUpdatedState(
        onViewpointChangedForCenterAndScale
    )
    val currentOnViewpointChangedForBoundingGeometry by rememberUpdatedState(
        onViewpointChangedForBoundingGeometry
    )
    val currentTimeExtentChanged by rememberUpdatedState(onTimeExtentChanged)
    val currentVisibleAreaChanged by rememberUpdatedState(onVisibleAreaChanged)
    val currentOnNavigationChanged by rememberUpdatedState(onNavigationChanged)
    val currentOnMapRotationChanged by rememberUpdatedState(onMapRotationChanged)
    val currentOnMapScaleChanged by rememberUpdatedState(onMapScaleChanged)
    val currentOnUnitsPerDipChanged by rememberUpdatedState(onUnitsPerDipChanged)
    val currentOnSpatialReferenceChanged by rememberUpdatedState(onSpatialReferenceChanged)
    val currentOnInteractingChanged by rememberUpdatedState(onInteractingChanged)
    val currentOnRotate by rememberUpdatedState(onRotate)
    val currentOnScale by rememberUpdatedState(onScale)
    val currentOnUp by rememberUpdatedState(onUp)
    val currentOnDown by rememberUpdatedState(onDown)
    val currentSingleTapConfirmed by rememberUpdatedState(onSingleTapConfirmed)
    val currentOnDoubleTap by rememberUpdatedState(onDoubleTap)
    val currentOnLongPress by rememberUpdatedState(onLongPress)
    val currentOnTwoPointerTap by rememberUpdatedState(onTwoPointerTap)
    val currentOnPan by rememberUpdatedState(onPan)
    val currentOnDrawStatusChanged by rememberUpdatedState(onDrawStatusChanged)
    val currentOnLayerViewStateChanged by rememberUpdatedState(onLayerViewStateChanged)
    val currentOnAttributionTextChanged by rememberUpdatedState(onAttributionTextChanged)
    val currentOnAttributionBarLayoutChanged by rememberUpdatedState(onAttributionBarLayoutChanged)

    LaunchedEffect(Unit) {
        launch {
            mapView.viewpointChanged.collect {
                currentOnViewpointChangedForCenterAndScale?.let { callback ->
                    mapView.getCurrentViewpoint(ViewpointType.CenterAndScale)?.let(callback)
                }
                currentOnViewpointChangedForBoundingGeometry?.let { callback ->
                    mapView.getCurrentViewpoint(ViewpointType.BoundingGeometry)?.let(callback)
                }
            }
        }
        launch {
            mapView.timeExtent.collect { currentTimeExtent ->
                currentTimeExtentChanged?.invoke(currentTimeExtent)
            }
        }
        launch {
            mapView.layerViewStateChanged.collect { currentLayerViewState ->
                currentOnLayerViewStateChanged?.invoke(currentLayerViewState)
            }
        }
        launch {
            mapView.viewpointChanged.collect {
                currentVisibleAreaChanged?.invoke(
                    mapView.visibleArea
                        ?: throw IllegalStateException("MapView visible area should not be null")
                )
            }
        }
        launch {
            mapView.mapRotation.collect { mapRotation ->
                currentOnMapRotationChanged?.invoke(mapRotation)
            }
        }
        launch {
            mapView.mapScale.collect { mapScale ->
                currentOnMapScaleChanged?.invoke(mapScale)
                currentOnUnitsPerDipChanged?.invoke(mapView.unitsPerDip)
            }
        }
        launch {
            mapView.spatialReference.collect { spatialReference ->
                currentOnSpatialReferenceChanged?.invoke(spatialReference)
            }
        }
        launch {
            mapView.navigationChanged.collect {
                currentOnNavigationChanged?.invoke(it)
            }
        }
        launch(Dispatchers.Main.immediate) {
            mapView.isInteracting.collect { isInteracting ->
                currentOnInteractingChanged?.invoke(isInteracting)
            }
        }
        launch(Dispatchers.Main.immediate) {
            mapView.onRotate.collect { rotationChangeEvent ->
                currentOnRotate?.invoke(rotationChangeEvent)
            }
        }
        launch(Dispatchers.Main.immediate) {
            mapView.onScale.collect { scaleChangeEvent ->
                currentOnScale?.invoke(scaleChangeEvent)
            }
        }
        launch(Dispatchers.Main.immediate) {
            mapView.onUp.collect { upEvent ->
                currentOnUp?.invoke(upEvent)
            }
        }
        launch(Dispatchers.Main.immediate) {
            mapView.onDown.collect { downEvent ->
                currentOnDown?.invoke(downEvent)
            }
        }
        launch(Dispatchers.Main.immediate) {
            mapView.onSingleTapConfirmed.collect { singleTapConfirmedEvent ->
                currentSingleTapConfirmed?.invoke(singleTapConfirmedEvent)
            }
        }
        launch(Dispatchers.Main.immediate) {
            mapView.onDoubleTap.collect { doubleTapEvent ->
                currentOnDoubleTap?.invoke(doubleTapEvent)
            }
        }
        launch(Dispatchers.Main.immediate) {
            mapView.onLongPress.collect { longPressEvent ->
                currentOnLongPress?.invoke(longPressEvent)
            }
        }
        launch(Dispatchers.Main.immediate) {
            mapView.onTwoPointerTap.collect { twoPointerTapEvent ->
                currentOnTwoPointerTap?.invoke(twoPointerTapEvent)
            }
        }
        launch(Dispatchers.Main.immediate) {
            mapView.onPan.collect { panChangeEvent ->
                currentOnPan?.invoke(panChangeEvent)
            }
        }
        launch {
            mapView.drawStatus.collect { drawStatus ->
                currentOnDrawStatusChanged?.invoke(drawStatus)
            }
        }
        launch {
            mapView.attributionText.collect { attributionText ->
                currentOnAttributionTextChanged?.invoke(attributionText)
            }
        }
        launch {
            mapView.onAttributionBarLayoutChanged.collect { attributionBarLayoutChangeEvent ->
                currentOnAttributionBarLayoutChanged?.invoke(attributionBarLayoutChangeEvent)
            }
        }
    }
}

/**
 * Create and [remember] a [LocationDisplay].
 * Checks that [ArcGISEnvironment.applicationContext] is set and if not, sets one.
 * [init] will be called when the [LocationDisplay] is first created to configure its
 * initial state.
 *
 * @param key invalidates the remembered LocationDisplay if different from the previous composition
 * @param init called when the [LocationDisplay] is created to configure its initial state
 * @since 200.4.0
 */
@Composable
public inline fun rememberLocationDisplay(
    key: Any? = null,
    crossinline init: LocationDisplay.() -> Unit = {}
): LocationDisplay {
    if (ArcGISEnvironment.applicationContext == null) {
        ArcGISEnvironment.applicationContext = LocalContext.current
    }
    return remember(key) {
        LocationDisplay().apply(init)
    }
}

/**
 * Contains default values for the composable MapView.
 *
 * @see com.arcgismaps.toolkit.geocompose.MapView
 * @since 200.4.0
 */
public object MapViewDefaults {

    /**
     * Default insets for the composable MapView, set to 0 on all sides.
     *
     * @since 200.4.0
     */
    public val DefaultInsets: PaddingValues = PaddingValues()
}<|MERGE_RESOLUTION|>--- conflicted
+++ resolved
@@ -172,16 +172,12 @@
             it.grid = grid
             it.backgroundGrid = backgroundGrid
             it.isAttributionBarVisible = isAttributionBarVisible
-<<<<<<< HEAD
-=======
-            it.setTimeExtent(timeExtent)
             if (it.graphicsOverlays != graphicsOverlays) {
                 it.graphicsOverlays.apply {
                     clear()
                     addAll(graphicsOverlays)
                 }
             }
->>>>>>> 5ba7ea93
         })
 
     DisposableEffect(Unit) {
