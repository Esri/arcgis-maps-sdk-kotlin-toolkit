/*
 *  Copyright 2023 Esri
 *
 *  Licensed under the Apache License, Version 2.0 (the "License");
 *  you may not use this file except in compliance with the License.
 *  You may obtain a copy of the License at
 *
 *     http://www.apache.org/licenses/LICENSE-2.0
 *
 *  Unless required by applicable law or agreed to in writing, software
 *  distributed under the License is distributed on an "AS IS" BASIS,
 *  WITHOUT WARRANTIES OR CONDITIONS OF ANY KIND, either express or implied.
 *  See the License for the specific language governing permissions and
 *  limitations under the License.
 *
 */

package com.arcgismaps.toolkit.geocompose

import androidx.compose.foundation.layout.Box
import androidx.compose.foundation.layout.PaddingValues
import androidx.compose.foundation.layout.calculateEndPadding
import androidx.compose.foundation.layout.calculateStartPadding
import androidx.compose.runtime.Composable
import androidx.compose.runtime.DisposableEffect
import androidx.compose.runtime.LaunchedEffect
import androidx.compose.runtime.getValue
import androidx.compose.runtime.remember
import androidx.compose.runtime.rememberUpdatedState
import androidx.compose.ui.Modifier
import androidx.compose.ui.platform.LocalContext
import androidx.compose.ui.platform.LocalLayoutDirection
import androidx.compose.ui.platform.LocalLifecycleOwner
import androidx.compose.ui.semantics.contentDescription
import androidx.compose.ui.semantics.semantics
import androidx.compose.ui.tooling.preview.Preview
import androidx.compose.ui.viewinterop.AndroidView
import com.arcgismaps.ArcGISEnvironment
import com.arcgismaps.mapping.ArcGISMap
import com.arcgismaps.mapping.view.BackgroundGrid
import com.arcgismaps.mapping.view.DoubleTapEvent
import com.arcgismaps.mapping.view.DownEvent
import com.arcgismaps.mapping.view.DrawStatus
import com.arcgismaps.mapping.view.Grid
import com.arcgismaps.mapping.view.LocationDisplay
import com.arcgismaps.mapping.view.LongPressEvent
import com.arcgismaps.mapping.view.MapView
import com.arcgismaps.mapping.view.MapViewInteractionOptions
import com.arcgismaps.mapping.view.PanChangeEvent
import com.arcgismaps.mapping.view.RotationChangeEvent
import com.arcgismaps.mapping.view.ScaleChangeEvent
import com.arcgismaps.mapping.view.SelectionProperties
import com.arcgismaps.mapping.view.SingleTapConfirmedEvent
import com.arcgismaps.mapping.view.TwoPointerTapEvent
import com.arcgismaps.mapping.view.UpEvent
import com.arcgismaps.mapping.view.ViewLabelProperties
import com.arcgismaps.mapping.view.WrapAroundMode
import com.arcgismaps.mapping.view.geometryeditor.GeometryEditor
import kotlinx.coroutines.Dispatchers
import kotlinx.coroutines.launch

/**
 * A compose equivalent of the [MapView].
 *
 * @param modifier Modifier to be applied to the composable MapView
 * @param arcGISMap the [ArcGISMap] to be rendered by this composable
 * @param graphicsOverlays the [GraphicsOverlayCollection] used by this composable [com.arcgismaps.toolkit.geocompose.MapView]
 * @param locationDisplay the [LocationDisplay] used by the composable [com.arcgismaps.toolkit.geocompose.MapView]
 * @param wrapAroundMode the [WrapAroundMode] to specify whether continuous panning across the international date line is enabled
 * @param geometryEditor the [GeometryEditor] used by the composable [com.arcgismaps.toolkit.geocompose.MapView] to create and edit geometries by user interaction.
 * @param mapViewInteractionOptions the [MapViewInteractionOptions] used by this composable [com.arcgismaps.toolkit.geocompose.MapView]
 * @param viewLabelProperties the [ViewLabelProperties] used by the composable [com.arcgismaps.toolkit.geocompose.MapView]
 * @param selectionProperties the [SelectionProperties] used by the composable [com.arcgismaps.toolkit.geocompose.MapView]
<<<<<<< HEAD
 * @param mapInsets the Inset values to control the active visible area, instructing the MapView to ignore parts that may be obstructed
 * by overlaid UI elements and affecting the MapView's logical center, the reported visible area and the location display.
=======
 * @param grid represents the display of a coordinate system [Grid] on the composable [com.arcgismaps.toolkit.geocompose.MapView]
 * @param backgroundGrid the default color and context grid behind the map surface
 * @param wrapAroundMode the [WrapAroundMode] to specify whether continuous panning across the international date line is enabled
>>>>>>> ccd7e22a
 * @param onViewpointChanged lambda invoked when the viewpoint of the composable MapView has changed
 * @param onInteractingChanged lambda invoked when the user starts and ends interacting with the composable MapView
 * @param onRotate lambda invoked when a user performs a rotation gesture on the composable MapView
 * @param onScale lambda invoked when a user performs a pinch gesture on the composable MapView
 * @param onUp lambda invoked when the user removes all their pointers from the composable MapView
 * @param onDown lambda invoked when the user first presses on the composable MapView
 * @param onSingleTapConfirmed lambda invoked when the user taps once on the composable MapView
 * @param onDoubleTap lambda invoked the user double taps on the composable MapView
 * @param onLongPress lambda invoked when a user holds a pointer on the composable MapView
 * @param onTwoPointerTap lambda invoked when a user taps two pointers on the composable MapView
 * @param onPan lambda invoked when a user drags a pointer or pointers across composable MapView
 * @param onDrawStatusChanged lambda invoked when the draw status of the composable MapView is changes
 * @param overlay the composable overlays to display on top of the composable MapView. Example, a compass, floorfilter etc.
 * @since 200.3.0
 */
@Composable
public fun MapView(
    modifier: Modifier = Modifier,
    arcGISMap: ArcGISMap? = null,
    graphicsOverlays: GraphicsOverlayCollection = rememberGraphicsOverlayCollection(),
    locationDisplay: LocationDisplay = rememberLocationDisplay(),
    wrapAroundMode: WrapAroundMode = WrapAroundMode.EnabledWhenSupported,
    geometryEditor: GeometryEditor? = null,
    mapViewInteractionOptions: MapViewInteractionOptions = MapViewInteractionOptions(),
    viewLabelProperties: ViewLabelProperties = ViewLabelProperties(),
    selectionProperties: SelectionProperties = SelectionProperties(),
<<<<<<< HEAD
    mapInsets: PaddingValues = PaddingValues(),
=======
    grid: Grid? = null,
    backgroundGrid: BackgroundGrid = BackgroundGrid(),
>>>>>>> ccd7e22a
    onViewpointChanged: (() -> Unit)? = null,
    onInteractingChanged: ((isInteracting: Boolean) -> Unit)? = null,
    onRotate: ((RotationChangeEvent) -> Unit)? = null,
    onScale: ((ScaleChangeEvent) -> Unit)? = null,
    onUp: ((UpEvent) -> Unit)? = null,
    onDown: ((DownEvent) -> Unit)? = null,
    onSingleTapConfirmed: ((SingleTapConfirmedEvent) -> Unit)? = null,
    onDoubleTap: ((DoubleTapEvent) -> Unit)? = null,
    onLongPress: ((LongPressEvent) -> Unit)? = null,
    onTwoPointerTap: ((TwoPointerTapEvent) -> Unit)? = null,
    onPan: ((PanChangeEvent) -> Unit)? = null,
    onDrawStatusChanged: ((DrawStatus) -> Unit)? = null,
    overlay: @Composable () -> Unit = {}
) {
    val lifecycleOwner = LocalLifecycleOwner.current
    val context = LocalContext.current
    val mapView = remember { MapView(context) }
    val layoutDirection = LocalLayoutDirection.current

    Box(modifier = Modifier.semantics { contentDescription = "MapContainer" }) {
        AndroidView(
            modifier = modifier.semantics { contentDescription = "MapView" },
            factory = { mapView },
            update = {
                it.map = arcGISMap
                it.selectionProperties = selectionProperties
                it.interactionOptions = mapViewInteractionOptions
                it.locationDisplay = locationDisplay
                it.labeling = viewLabelProperties
                it.wrapAroundMode = wrapAroundMode
                it.geometryEditor = geometryEditor
                it.grid = grid
                it.backgroundGrid = backgroundGrid
            })

        overlay()
    }

    DisposableEffect(Unit) {
        lifecycleOwner.lifecycle.addObserver(mapView)
        onDispose {
            lifecycleOwner.lifecycle.removeObserver(mapView)
            mapView.onDestroy(lifecycleOwner)
        }
    }

    LaunchedEffect(mapInsets) {
        // When this call is made in the AndroidView's update callback, ViewInsets are not applied
        // on the mapview on initial load. So we set the ViewInsets here.
        mapView.setViewInsets(
            mapInsets.calculateLeftPadding(layoutDirection).value.toDouble(),
            mapInsets.calculateRightPadding(layoutDirection).value.toDouble(),
            mapInsets.calculateTopPadding().value.toDouble(),
            mapInsets.calculateBottomPadding().value.toDouble()
        )
    }

    MapViewEventHandler(
        mapView,
        onViewpointChanged,
        onInteractingChanged,
        onRotate,
        onScale,
        onUp,
        onDown,
        onSingleTapConfirmed,
        onDoubleTap,
        onLongPress,
        onTwoPointerTap,
        onPan,
        onDrawStatusChanged
    )

    GraphicsOverlaysUpdater(graphicsOverlays, mapView)
}

/**
 * Sets up the callbacks for all the MapView events.
 */
@Composable
private fun MapViewEventHandler(
    mapView: MapView,
    onViewpointChanged: (() -> Unit)?,
    onInteractingChanged: ((isInteracting: Boolean) -> Unit)?,
    onRotate: ((RotationChangeEvent) -> Unit)?,
    onScale: ((ScaleChangeEvent) -> Unit)?,
    onUp: ((UpEvent) -> Unit)?,
    onDown: ((DownEvent) -> Unit)?,
    onSingleTapConfirmed: ((SingleTapConfirmedEvent) -> Unit)?,
    onDoubleTap: ((DoubleTapEvent) -> Unit)?,
    onLongPress: ((LongPressEvent) -> Unit)?,
    onTwoPointerTap: ((TwoPointerTapEvent) -> Unit)?,
    onPan: ((PanChangeEvent) -> Unit)?,
    onDrawStatusChanged: ((DrawStatus) -> Unit)?
) {
    val currentViewPointChanged by rememberUpdatedState(onViewpointChanged)
    val currentOnInteractingChanged by rememberUpdatedState(onInteractingChanged)
    val currentOnRotate by rememberUpdatedState(onRotate)
    val currentOnScale by rememberUpdatedState(onScale)
    val currentOnUp by rememberUpdatedState(onUp)
    val currentOnDown by rememberUpdatedState(onDown)
    val currentSingleTapConfirmed by rememberUpdatedState(onSingleTapConfirmed)
    val currentOnDoubleTap by rememberUpdatedState(onDoubleTap)
    val currentOnLongPress by rememberUpdatedState(onLongPress)
    val currentOnTwoPointerTap by rememberUpdatedState(onTwoPointerTap)
    val currentOnPan by rememberUpdatedState(onPan)
    val currentOnDrawStatusChanged by rememberUpdatedState(onDrawStatusChanged)

    LaunchedEffect(Unit) {
        launch {
            mapView.viewpointChanged.collect {
                currentViewPointChanged?.let {
                    it()
                }
            }
        }
        launch(Dispatchers.Main.immediate) {
            mapView.isInteracting.collect { isInteracting ->
                currentOnInteractingChanged?.let {
                    it(isInteracting)
                }
            }
        }
        launch(Dispatchers.Main.immediate) {
            mapView.onRotate.collect { rotationChangeEvent ->
                currentOnRotate?.let {
                    it(rotationChangeEvent)
                }
            }
        }
        launch(Dispatchers.Main.immediate) {
            mapView.onScale.collect { scaleChangeEvent ->
                currentOnScale?.let {
                    it(scaleChangeEvent)
                }
            }
        }
        launch(Dispatchers.Main.immediate) {
            mapView.onUp.collect { upEvent ->
                currentOnUp?.let {
                    it(upEvent)
                }
            }
        }
        launch(Dispatchers.Main.immediate) {
            mapView.onDown.collect { downEvent ->
                currentOnDown?.let {
                    it(downEvent)
                }
            }
        }
        launch(Dispatchers.Main.immediate) {
            mapView.onSingleTapConfirmed.collect { singleTapConfirmedEvent ->
                currentSingleTapConfirmed?.let {
                    it(singleTapConfirmedEvent)
                }
            }
        }
        launch(Dispatchers.Main.immediate) {
            mapView.onDoubleTap.collect { doubleTapEvent ->
                currentOnDoubleTap?.let {
                    it(doubleTapEvent)
                }
            }
        }
        launch(Dispatchers.Main.immediate) {
            mapView.onLongPress.collect { longPressEvent ->
                currentOnLongPress?.let {
                    it(longPressEvent)
                }
            }
        }
        launch(Dispatchers.Main.immediate) {
            mapView.onTwoPointerTap.collect { twoPointerTapEvent ->
                currentOnTwoPointerTap?.let {
                    it(twoPointerTapEvent)
                }
            }
        }
        launch(Dispatchers.Main.immediate) {
            mapView.onPan.collect { panChangeEvent ->
                currentOnPan?.let {
                    it(panChangeEvent)
                }
            }
        }
        launch {
            mapView.drawStatus.collect { drawStatus ->
                currentOnDrawStatusChanged?.let {
                    it(drawStatus)
                }
            }
        }
    }
}

/**
 * Update the [mapView]'s graphicsOverlays property to reflect changes made to the
 * [graphicsOverlayCollection] based on the type of [GraphicsOverlayCollection.ChangedEvent]
 */
@Composable
private fun GraphicsOverlaysUpdater(
    graphicsOverlayCollection: GraphicsOverlayCollection,
    mapView: MapView
) {
    LaunchedEffect(graphicsOverlayCollection) {
        // sync up the MapView with the new graphics overlays
        mapView.graphicsOverlays.clear()
        graphicsOverlayCollection.forEach {
            mapView.graphicsOverlays.add(it)
        }
        // start observing graphicsOverlays for subsequent changes
        graphicsOverlayCollection.changed.collect { changedEvent ->
            when (changedEvent) {
                // On GraphicsOverlay added:
                is GraphicsOverlayCollection.ChangedEvent.Added ->
                    mapView.graphicsOverlays.add(changedEvent.element)

                // On GraphicsOverlay removed:
                is GraphicsOverlayCollection.ChangedEvent.Removed ->
                    mapView.graphicsOverlays.remove(changedEvent.element)

                // On GraphicsOverlays cleared:
                is GraphicsOverlayCollection.ChangedEvent.Cleared ->
                    mapView.graphicsOverlays.clear()
            }
        }
    }
}

/**
 * Create and [remember] a [LocationDisplay].
 * Checks that [ArcGISEnvironment.applicationContext] is set and if not, sets one.
 * [init] will be called when the [LocationDisplay] is first created to configure its
 * initial state.
 *
 * @param key invalidates the remembered LocationDisplay if different from the previous composition
 * @param init called when the [LocationDisplay] is created to configure its initial state
 * @since 200.3.0
 */
@Composable
public inline fun rememberLocationDisplay(
    key: Any? = null,
    crossinline init: LocationDisplay.() -> Unit = {}
): LocationDisplay {
    if (ArcGISEnvironment.applicationContext == null) {
        ArcGISEnvironment.applicationContext = LocalContext.current
    }
    return remember(key) {
        LocationDisplay().apply(init)
    }
}

/**
 * Create and [remember] a [GraphicsOverlayCollection].
 * [init] will be called when the [GraphicsOverlayCollection] is first created to configure its
 * initial state.
 *
 * @param key invalidates the remembered GraphicsOverlayCollection if different from the previous composition
 * @param init called when the [GraphicsOverlayCollection] is created to configure its initial state
 * @since 200.3.0
 */
@Composable
public inline fun rememberGraphicsOverlayCollection(
    key: Any? = null,
    crossinline init: GraphicsOverlayCollection.() -> Unit = {}
): GraphicsOverlayCollection = remember(key) {
    GraphicsOverlayCollection().apply(init)
}

@Preview
@Composable
internal fun MapViewPreview() {
    MapView()
}<|MERGE_RESOLUTION|>--- conflicted
+++ resolved
@@ -71,14 +71,11 @@
  * @param mapViewInteractionOptions the [MapViewInteractionOptions] used by this composable [com.arcgismaps.toolkit.geocompose.MapView]
  * @param viewLabelProperties the [ViewLabelProperties] used by the composable [com.arcgismaps.toolkit.geocompose.MapView]
  * @param selectionProperties the [SelectionProperties] used by the composable [com.arcgismaps.toolkit.geocompose.MapView]
-<<<<<<< HEAD
  * @param mapInsets the Inset values to control the active visible area, instructing the MapView to ignore parts that may be obstructed
  * by overlaid UI elements and affecting the MapView's logical center, the reported visible area and the location display.
-=======
  * @param grid represents the display of a coordinate system [Grid] on the composable [com.arcgismaps.toolkit.geocompose.MapView]
  * @param backgroundGrid the default color and context grid behind the map surface
  * @param wrapAroundMode the [WrapAroundMode] to specify whether continuous panning across the international date line is enabled
->>>>>>> ccd7e22a
  * @param onViewpointChanged lambda invoked when the viewpoint of the composable MapView has changed
  * @param onInteractingChanged lambda invoked when the user starts and ends interacting with the composable MapView
  * @param onRotate lambda invoked when a user performs a rotation gesture on the composable MapView
@@ -105,12 +102,9 @@
     mapViewInteractionOptions: MapViewInteractionOptions = MapViewInteractionOptions(),
     viewLabelProperties: ViewLabelProperties = ViewLabelProperties(),
     selectionProperties: SelectionProperties = SelectionProperties(),
-<<<<<<< HEAD
     mapInsets: PaddingValues = PaddingValues(),
-=======
     grid: Grid? = null,
     backgroundGrid: BackgroundGrid = BackgroundGrid(),
->>>>>>> ccd7e22a
     onViewpointChanged: (() -> Unit)? = null,
     onInteractingChanged: ((isInteracting: Boolean) -> Unit)? = null,
     onRotate: ((RotationChangeEvent) -> Unit)? = null,
