/*
 *  Copyright 2023 Esri
 *
 *  Licensed under the Apache License, Version 2.0 (the "License");
 *  you may not use this file except in compliance with the License.
 *  You may obtain a copy of the License at
 *
 *     http://www.apache.org/licenses/LICENSE-2.0
 *
 *  Unless required by applicable law or agreed to in writing, software
 *  distributed under the License is distributed on an "AS IS" BASIS,
 *  WITHOUT WARRANTIES OR CONDITIONS OF ANY KIND, either express or implied.
 *  See the License for the specific language governing permissions and
 *  limitations under the License.
 *
 */

package com.arcgismaps.toolkit.geocompose

import androidx.compose.foundation.layout.PaddingValues
import androidx.compose.runtime.Composable
import androidx.compose.runtime.DisposableEffect
import androidx.compose.runtime.LaunchedEffect
import androidx.compose.runtime.getValue
import androidx.compose.runtime.remember
import androidx.compose.runtime.rememberUpdatedState
import androidx.compose.ui.Modifier
import androidx.compose.ui.platform.LocalContext
import androidx.compose.ui.platform.LocalLayoutDirection
import androidx.compose.ui.platform.LocalLifecycleOwner
import androidx.compose.ui.semantics.contentDescription
import androidx.compose.ui.semantics.semantics
import androidx.compose.ui.viewinterop.AndroidView
import com.arcgismaps.ArcGISEnvironment
import com.arcgismaps.geometry.SpatialReference
import com.arcgismaps.mapping.ArcGISMap
import com.arcgismaps.mapping.TimeExtent
import com.arcgismaps.mapping.view.BackgroundGrid
import com.arcgismaps.mapping.view.DoubleTapEvent
import com.arcgismaps.mapping.view.DownEvent
import com.arcgismaps.mapping.view.DrawStatus
import com.arcgismaps.mapping.view.Grid
import com.arcgismaps.mapping.view.LocationDisplay
import com.arcgismaps.mapping.view.LongPressEvent
import com.arcgismaps.mapping.view.MapView
import com.arcgismaps.mapping.view.MapViewInteractionOptions
import com.arcgismaps.mapping.view.PanChangeEvent
import com.arcgismaps.mapping.view.RotationChangeEvent
import com.arcgismaps.mapping.view.ScaleChangeEvent
import com.arcgismaps.mapping.view.SelectionProperties
import com.arcgismaps.mapping.view.SingleTapConfirmedEvent
import com.arcgismaps.mapping.view.TwoPointerTapEvent
import com.arcgismaps.mapping.view.UpEvent
import com.arcgismaps.mapping.view.ViewLabelProperties
import com.arcgismaps.mapping.view.WrapAroundMode
import com.arcgismaps.mapping.view.geometryeditor.GeometryEditor
import kotlinx.coroutines.Dispatchers
import kotlinx.coroutines.launch

/**
 * A compose equivalent of the view-based [MapView].
 *
 * @param modifier Modifier to be applied to the composable MapView
 * @param arcGISMap the [ArcGISMap] to be rendered by this composable MapView
 * @param graphicsOverlays the [GraphicsOverlayCollection] used by this composable MapView
 * @param locationDisplay the [LocationDisplay] used by the composable MapView
 * @param geometryEditor the [GeometryEditor] used by the composable MapView to create and edit geometries by user interaction.
 * @param mapViewProxy the [MapViewProxy] to associate with the composable MapView
 * @param mapViewInteractionOptions the [MapViewInteractionOptions] used by this composable MapView
 * @param viewLabelProperties the [ViewLabelProperties] used by the composable MapView
 * @param selectionProperties the [SelectionProperties] used by the composable MapView
 * @param insets the inset values to control the active visible area, instructing the MapView to ignore parts that may be obstructed
 * by overlaid UI elements and affecting the MapView's logical center, the reported visible area and the location display
 * @param grid represents the display of a coordinate system [Grid] on the composable MapView
 * @param backgroundGrid the default color and context grid behind the map surface
 * @param wrapAroundMode the [WrapAroundMode] to specify whether continuous panning across the international date line is enabled
<<<<<<< HEAD
 * @param timeExtent the [TimeExtent] used by the composable MapView
 * @param onTimeExtentChanged lambda invoked when the composable MapView's [TimeExtent] is changed
=======
 * @param attributionState specifies the attribution bar's visibility, text changed and layout changed events
>>>>>>> 32e5a4ad
 * @param onViewpointChanged lambda invoked when the viewpoint of the composable MapView has changed
 * @param onNavigationChanged lambda invoked when the navigation status of the composable MapView has changed
 * @param onMapRotationChanged lambda invoked when the rotation of this composable MapView has changed
 * @param onMapScaleChanged lambda invoked when the scale of this composable MapView has changed
 * @param onSpatialReferenceChanged lambda invoked when the spatial reference of the composable MapView has changed
 * @param onInteractingChanged lambda invoked when the user starts and ends interacting with the composable MapView
 * @param onRotate lambda invoked when a user performs a rotation gesture on the composable MapView
 * @param onScale lambda invoked when a user performs a pinch gesture on the composable MapView
 * @param onUp lambda invoked when the user removes all their pointers from the composable MapView
 * @param onDown lambda invoked when the user first presses on the composable MapView
 * @param onSingleTapConfirmed lambda invoked when the user taps once on the composable MapView
 * @param onDoubleTap lambda invoked the user double taps on the composable MapView
 * @param onLongPress lambda invoked when a user holds a pointer on the composable MapView
 * @param onTwoPointerTap lambda invoked when a user taps two pointers on the composable MapView
 * @param onPan lambda invoked when a user drags a pointer or pointers across composable MapView
 * @param onDrawStatusChanged lambda invoked when the draw status of the composable MapView is changes
 * @since 200.3.0
 */
@Composable
public fun MapView(
    modifier: Modifier = Modifier,
    arcGISMap: ArcGISMap? = null,
    graphicsOverlays: GraphicsOverlayCollection = rememberGraphicsOverlayCollection(),
    locationDisplay: LocationDisplay = rememberLocationDisplay(),
    geometryEditor: GeometryEditor? = null,
    mapViewProxy: MapViewProxy? = null,
    mapViewInteractionOptions: MapViewInteractionOptions = MapViewInteractionOptions(),
    viewLabelProperties: ViewLabelProperties = ViewLabelProperties(),
    selectionProperties: SelectionProperties = SelectionProperties(),
    insets: PaddingValues = PaddingValues(),
    grid: Grid? = null,
    backgroundGrid: BackgroundGrid = BackgroundGrid(),
<<<<<<< HEAD
    timeExtent: TimeExtent? = null,
    onTimeExtentChanged: ((TimeExtent?) -> Unit)? = null,
=======
    wrapAroundMode: WrapAroundMode = WrapAroundMode.EnabledWhenSupported,
    attributionState: AttributionState = AttributionState(),
>>>>>>> 32e5a4ad
    onViewpointChanged: (() -> Unit)? = null,
    onNavigationChanged: ((isNavigating: Boolean) -> Unit)? = null,
    onMapRotationChanged: ((Double) -> Unit)? = null,
    onMapScaleChanged: ((Double) -> Unit)? = null,
    onSpatialReferenceChanged: ((spatialReference: SpatialReference?) -> Unit)? = null,
    onInteractingChanged: ((isInteracting: Boolean) -> Unit)? = null,
    onRotate: ((RotationChangeEvent) -> Unit)? = null,
    onScale: ((ScaleChangeEvent) -> Unit)? = null,
    onUp: ((UpEvent) -> Unit)? = null,
    onDown: ((DownEvent) -> Unit)? = null,
    onSingleTapConfirmed: ((SingleTapConfirmedEvent) -> Unit)? = null,
    onDoubleTap: ((DoubleTapEvent) -> Unit)? = null,
    onLongPress: ((LongPressEvent) -> Unit)? = null,
    onTwoPointerTap: ((TwoPointerTapEvent) -> Unit)? = null,
    onPan: ((PanChangeEvent) -> Unit)? = null,
    onDrawStatusChanged: ((DrawStatus) -> Unit)? = null,
) {
    val lifecycleOwner = LocalLifecycleOwner.current
    val context = LocalContext.current
    val mapView = remember { MapView(context) }
    val layoutDirection = LocalLayoutDirection.current

<<<<<<< HEAD
    Box(modifier = Modifier.semantics { contentDescription = "MapContainer" }) {
        AndroidView(
            modifier = modifier.semantics { contentDescription = "MapView" },
            factory = { mapView },
            update = {
                it.map = arcGISMap
                it.selectionProperties = selectionProperties
                it.interactionOptions = mapViewInteractionOptions
                it.locationDisplay = locationDisplay
                it.labeling = viewLabelProperties
                it.wrapAroundMode = wrapAroundMode
                it.geometryEditor = geometryEditor
                it.grid = grid
                it.backgroundGrid = backgroundGrid
                it.setTimeExtent(timeExtent)
            })

        overlay()
    }
=======
    AndroidView(
        modifier = modifier.semantics { contentDescription = "MapView" },
        factory = { mapView },
        update = {
              it.map = arcGISMap
              it.selectionProperties = selectionProperties
              it.interactionOptions = mapViewInteractionOptions
              it.locationDisplay = locationDisplay
              it.labeling = viewLabelProperties
              it.wrapAroundMode = wrapAroundMode
              it.geometryEditor = geometryEditor
              it.grid = grid
              it.backgroundGrid = backgroundGrid
        })
>>>>>>> 32e5a4ad

    DisposableEffect(Unit) {
        lifecycleOwner.lifecycle.addObserver(mapView)
        onDispose {
            lifecycleOwner.lifecycle.removeObserver(mapView)
            mapView.onDestroy(lifecycleOwner)
        }
    }

    DisposableEffect(mapViewProxy) {
        mapViewProxy?.setMapView(mapView)
        onDispose {
            mapViewProxy?.setMapView(null)
        }
    }

    LaunchedEffect(insets) {
        // When this call is made in the AndroidView's update callback, ViewInsets are not applied
        // on the mapview on initial load. So we set the ViewInsets here.
        mapView.setViewInsets(
            insets.calculateLeftPadding(layoutDirection).value.toDouble(),
            insets.calculateRightPadding(layoutDirection).value.toDouble(),
            insets.calculateTopPadding().value.toDouble(),
            insets.calculateBottomPadding().value.toDouble()
        )
    }

    AttributionStateHandler(mapView, attributionState)

    MapViewEventHandler(
        mapView,
        onTimeExtentChanged,
        onViewpointChanged,
        onNavigationChanged,
        onMapRotationChanged,
        onMapScaleChanged,
        onSpatialReferenceChanged,
        onInteractingChanged,
        onRotate,
        onScale,
        onUp,
        onDown,
        onSingleTapConfirmed,
        onDoubleTap,
        onLongPress,
        onTwoPointerTap,
        onPan,
        onDrawStatusChanged
    )

    GraphicsOverlaysUpdater(graphicsOverlays, mapView)
}

/**
 * Sets up the attribution bar's property and events.
 */
@Composable
private fun AttributionStateHandler(mapView: MapView, attributionState: AttributionState) {
    LaunchedEffect(attributionState) {
        // isAttributionBarVisible does not take effect if applied in the AndroidView update callback
        mapView.isAttributionBarVisible = attributionState.isAttributionBarVisible
        launch {
            mapView.attributionText.collect {
                attributionState.onAttributionTextChanged?.invoke(it)
            }
        }
        launch {
            mapView.onAttributionBarLayoutChanged.collect { attributionBarLayoutChangedEvent ->
                attributionState.onAttributionBarLayoutChanged?.invoke(
                    attributionBarLayoutChangedEvent
                )
            }
        }
    }
}

/**
 * Sets up the callbacks for all the view-based [mapView] events.
 */
@Composable
private fun MapViewEventHandler(
    mapView: MapView,
    onTimeExtentChanged: ((TimeExtent?) -> Unit)?,
    onViewpointChanged: (() -> Unit)?,
    onNavigationChanged: ((isNavigating: Boolean) -> Unit)?,
    onMapRotationChanged: ((Double) -> Unit)?,
    onMapScaleChanged: ((Double) -> Unit)?,
    onSpatialReferenceChanged: ((spatialReference: SpatialReference?) -> Unit)?,
    onInteractingChanged: ((isInteracting: Boolean) -> Unit)?,
    onRotate: ((RotationChangeEvent) -> Unit)?,
    onScale: ((ScaleChangeEvent) -> Unit)?,
    onUp: ((UpEvent) -> Unit)?,
    onDown: ((DownEvent) -> Unit)?,
    onSingleTapConfirmed: ((SingleTapConfirmedEvent) -> Unit)?,
    onDoubleTap: ((DoubleTapEvent) -> Unit)?,
    onLongPress: ((LongPressEvent) -> Unit)?,
    onTwoPointerTap: ((TwoPointerTapEvent) -> Unit)?,
    onPan: ((PanChangeEvent) -> Unit)?,
    onDrawStatusChanged: ((DrawStatus) -> Unit)?
) {
    val currentTimeExtentChanged by rememberUpdatedState(onTimeExtentChanged)
    val currentViewPointChanged by rememberUpdatedState(onViewpointChanged)
    val currentOnNavigationChanged by rememberUpdatedState(onNavigationChanged)
    val currentOnMapRotationChanged by rememberUpdatedState(onMapRotationChanged)
    val currentOnMapScaleChanged by rememberUpdatedState(onMapScaleChanged)
    val currentOnSpatialReferenceChanged by rememberUpdatedState(onSpatialReferenceChanged)
    val currentOnInteractingChanged by rememberUpdatedState(onInteractingChanged)
    val currentOnRotate by rememberUpdatedState(onRotate)
    val currentOnScale by rememberUpdatedState(onScale)
    val currentOnUp by rememberUpdatedState(onUp)
    val currentOnDown by rememberUpdatedState(onDown)
    val currentSingleTapConfirmed by rememberUpdatedState(onSingleTapConfirmed)
    val currentOnDoubleTap by rememberUpdatedState(onDoubleTap)
    val currentOnLongPress by rememberUpdatedState(onLongPress)
    val currentOnTwoPointerTap by rememberUpdatedState(onTwoPointerTap)
    val currentOnPan by rememberUpdatedState(onPan)
    val currentOnDrawStatusChanged by rememberUpdatedState(onDrawStatusChanged)

    LaunchedEffect(Unit) {
        launch {
            mapView.timeExtent.collect { currentTimeExtent ->
                currentTimeExtentChanged?.invoke(currentTimeExtent)
            }
        }
        launch {
            mapView.viewpointChanged.collect {
                currentViewPointChanged?.invoke()
            }
        }
        launch {
            mapView.mapRotation.collect { mapRotation ->
                currentOnMapRotationChanged?.invoke(mapRotation)
            }
        }
        launch {
            mapView.mapScale.collect { mapScale ->
                currentOnMapScaleChanged?.invoke(mapScale)
            }
        }
        launch {
            mapView.spatialReference.collect { spatialReference ->
                currentOnSpatialReferenceChanged?.invoke(spatialReference)
            }
        }
        launch {
            mapView.navigationChanged.collect {
                currentOnNavigationChanged?.invoke(it)
            }
        }
        launch(Dispatchers.Main.immediate) {
            mapView.isInteracting.collect { isInteracting ->
                currentOnInteractingChanged?.invoke(isInteracting)
            }
        }
        launch(Dispatchers.Main.immediate) {
            mapView.onRotate.collect { rotationChangeEvent ->
                currentOnRotate?.invoke(rotationChangeEvent)
            }
        }
        launch(Dispatchers.Main.immediate) {
            mapView.onScale.collect { scaleChangeEvent ->
                currentOnScale?.invoke(scaleChangeEvent)
            }
        }
        launch(Dispatchers.Main.immediate) {
            mapView.onUp.collect { upEvent ->
                currentOnUp?.invoke(upEvent)
            }
        }
        launch(Dispatchers.Main.immediate) {
            mapView.onDown.collect { downEvent ->
                currentOnDown?.invoke(downEvent)
            }
        }
        launch(Dispatchers.Main.immediate) {
            mapView.onSingleTapConfirmed.collect { singleTapConfirmedEvent ->
                currentSingleTapConfirmed?.invoke(singleTapConfirmedEvent)
            }
        }
        launch(Dispatchers.Main.immediate) {
            mapView.onDoubleTap.collect { doubleTapEvent ->
                currentOnDoubleTap?.invoke(doubleTapEvent)
            }
        }
        launch(Dispatchers.Main.immediate) {
            mapView.onLongPress.collect { longPressEvent ->
                currentOnLongPress?.invoke(longPressEvent)
            }
        }
        launch(Dispatchers.Main.immediate) {
            mapView.onTwoPointerTap.collect { twoPointerTapEvent ->
                currentOnTwoPointerTap?.invoke(twoPointerTapEvent)
            }
        }
        launch(Dispatchers.Main.immediate) {
            mapView.onPan.collect { panChangeEvent ->
                currentOnPan?.invoke(panChangeEvent)
            }
        }
        launch {
            mapView.drawStatus.collect { drawStatus ->
                currentOnDrawStatusChanged?.invoke(drawStatus)
            }
        }
    }
}

/**
 * Update the view-based [mapView]'s graphicsOverlays property to reflect changes made to the
 * [graphicsOverlayCollection] based on the type of [GraphicsOverlayCollection.ChangedEvent]
 */
@Composable
private fun GraphicsOverlaysUpdater(
    graphicsOverlayCollection: GraphicsOverlayCollection,
    mapView: MapView
) {
    LaunchedEffect(graphicsOverlayCollection) {
        // sync up the MapView with the new graphics overlays
        mapView.graphicsOverlays.clear()
        graphicsOverlayCollection.forEach {
            mapView.graphicsOverlays.add(it)
        }
        // start observing graphicsOverlays for subsequent changes
        graphicsOverlayCollection.changed.collect { changedEvent ->
            when (changedEvent) {
                // On GraphicsOverlay added:
                is GraphicsOverlayCollection.ChangedEvent.Added ->
                    mapView.graphicsOverlays.add(changedEvent.element)

                // On GraphicsOverlay removed:
                is GraphicsOverlayCollection.ChangedEvent.Removed ->
                    mapView.graphicsOverlays.remove(changedEvent.element)

                // On GraphicsOverlays cleared:
                is GraphicsOverlayCollection.ChangedEvent.Cleared ->
                    mapView.graphicsOverlays.clear()
            }
        }
    }
}

/**
 * Create and [remember] a [LocationDisplay].
 * Checks that [ArcGISEnvironment.applicationContext] is set and if not, sets one.
 * [init] will be called when the [LocationDisplay] is first created to configure its
 * initial state.
 *
 * @param key invalidates the remembered LocationDisplay if different from the previous composition
 * @param init called when the [LocationDisplay] is created to configure its initial state
 * @since 200.3.0
 */
@Composable
public inline fun rememberLocationDisplay(
    key: Any? = null,
    crossinline init: LocationDisplay.() -> Unit = {}
): LocationDisplay {
    if (ArcGISEnvironment.applicationContext == null) {
        ArcGISEnvironment.applicationContext = LocalContext.current
    }
    return remember(key) {
        LocationDisplay().apply(init)
    }
}

/**
 * Create and [remember] a [GraphicsOverlayCollection].
 * [init] will be called when the [GraphicsOverlayCollection] is first created to configure its
 * initial state.
 *
 * @param key invalidates the remembered GraphicsOverlayCollection if different from the previous composition
 * @param init called when the [GraphicsOverlayCollection] is created to configure its initial state
 * @since 200.3.0
 */
@Composable
public inline fun rememberGraphicsOverlayCollection(
    key: Any? = null,
    crossinline init: GraphicsOverlayCollection.() -> Unit = {}
): GraphicsOverlayCollection = remember(key) {
    GraphicsOverlayCollection().apply(init)
}<|MERGE_RESOLUTION|>--- conflicted
+++ resolved
@@ -74,12 +74,9 @@
  * @param grid represents the display of a coordinate system [Grid] on the composable MapView
  * @param backgroundGrid the default color and context grid behind the map surface
  * @param wrapAroundMode the [WrapAroundMode] to specify whether continuous panning across the international date line is enabled
-<<<<<<< HEAD
+ * @param attributionState specifies the attribution bar's visibility, text changed and layout changed events
  * @param timeExtent the [TimeExtent] used by the composable MapView
  * @param onTimeExtentChanged lambda invoked when the composable MapView's [TimeExtent] is changed
-=======
- * @param attributionState specifies the attribution bar's visibility, text changed and layout changed events
->>>>>>> 32e5a4ad
  * @param onViewpointChanged lambda invoked when the viewpoint of the composable MapView has changed
  * @param onNavigationChanged lambda invoked when the navigation status of the composable MapView has changed
  * @param onMapRotationChanged lambda invoked when the rotation of this composable MapView has changed
@@ -112,13 +109,10 @@
     insets: PaddingValues = PaddingValues(),
     grid: Grid? = null,
     backgroundGrid: BackgroundGrid = BackgroundGrid(),
-<<<<<<< HEAD
+    wrapAroundMode: WrapAroundMode = WrapAroundMode.EnabledWhenSupported,
+    attributionState: AttributionState = AttributionState(),
     timeExtent: TimeExtent? = null,
     onTimeExtentChanged: ((TimeExtent?) -> Unit)? = null,
-=======
-    wrapAroundMode: WrapAroundMode = WrapAroundMode.EnabledWhenSupported,
-    attributionState: AttributionState = AttributionState(),
->>>>>>> 32e5a4ad
     onViewpointChanged: (() -> Unit)? = null,
     onNavigationChanged: ((isNavigating: Boolean) -> Unit)? = null,
     onMapRotationChanged: ((Double) -> Unit)? = null,
@@ -141,42 +135,21 @@
     val mapView = remember { MapView(context) }
     val layoutDirection = LocalLayoutDirection.current
 
-<<<<<<< HEAD
-    Box(modifier = Modifier.semantics { contentDescription = "MapContainer" }) {
-        AndroidView(
-            modifier = modifier.semantics { contentDescription = "MapView" },
-            factory = { mapView },
-            update = {
-                it.map = arcGISMap
-                it.selectionProperties = selectionProperties
-                it.interactionOptions = mapViewInteractionOptions
-                it.locationDisplay = locationDisplay
-                it.labeling = viewLabelProperties
-                it.wrapAroundMode = wrapAroundMode
-                it.geometryEditor = geometryEditor
-                it.grid = grid
-                it.backgroundGrid = backgroundGrid
-                it.setTimeExtent(timeExtent)
-            })
-
-        overlay()
-    }
-=======
     AndroidView(
         modifier = modifier.semantics { contentDescription = "MapView" },
         factory = { mapView },
         update = {
-              it.map = arcGISMap
-              it.selectionProperties = selectionProperties
-              it.interactionOptions = mapViewInteractionOptions
-              it.locationDisplay = locationDisplay
-              it.labeling = viewLabelProperties
-              it.wrapAroundMode = wrapAroundMode
-              it.geometryEditor = geometryEditor
-              it.grid = grid
-              it.backgroundGrid = backgroundGrid
+            it.map = arcGISMap
+            it.selectionProperties = selectionProperties
+            it.interactionOptions = mapViewInteractionOptions
+            it.locationDisplay = locationDisplay
+            it.labeling = viewLabelProperties
+            it.wrapAroundMode = wrapAroundMode
+            it.geometryEditor = geometryEditor
+            it.grid = grid
+            it.backgroundGrid = backgroundGrid
+            it.setTimeExtent(timeExtent)
         })
->>>>>>> 32e5a4ad
 
     DisposableEffect(Unit) {
         lifecycleOwner.lifecycle.addObserver(mapView)
