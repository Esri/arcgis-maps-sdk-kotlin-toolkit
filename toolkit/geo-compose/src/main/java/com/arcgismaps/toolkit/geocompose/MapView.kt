/*
 *  Copyright 2023 Esri
 *
 *  Licensed under the Apache License, Version 2.0 (the "License");
 *  you may not use this file except in compliance with the License.
 *  You may obtain a copy of the License at
 *
 *     http://www.apache.org/licenses/LICENSE-2.0
 *
 *  Unless required by applicable law or agreed to in writing, software
 *  distributed under the License is distributed on an "AS IS" BASIS,
 *  WITHOUT WARRANTIES OR CONDITIONS OF ANY KIND, either express or implied.
 *  See the License for the specific language governing permissions and
 *  limitations under the License.
 *
 */

package com.arcgismaps.toolkit.geocompose

import androidx.compose.runtime.Composable
import androidx.compose.runtime.DisposableEffect
import androidx.compose.runtime.LaunchedEffect
import androidx.compose.runtime.getValue
import androidx.compose.runtime.remember
import androidx.compose.runtime.rememberUpdatedState
import androidx.compose.ui.Modifier
import androidx.compose.ui.platform.LocalContext
import androidx.compose.ui.platform.LocalLifecycleOwner
import androidx.compose.ui.semantics.contentDescription
import androidx.compose.ui.semantics.semantics
import androidx.compose.ui.viewinterop.AndroidView
import com.arcgismaps.ArcGISEnvironment
import com.arcgismaps.mapping.ArcGISMap
import com.arcgismaps.mapping.view.BackgroundGrid
import com.arcgismaps.mapping.view.DoubleTapEvent
import com.arcgismaps.mapping.view.DownEvent
import com.arcgismaps.mapping.view.DrawStatus
import com.arcgismaps.mapping.view.Grid
import com.arcgismaps.mapping.view.LocationDisplay
import com.arcgismaps.mapping.view.LongPressEvent
import com.arcgismaps.mapping.view.MapView
import com.arcgismaps.mapping.view.MapViewInteractionOptions
import com.arcgismaps.mapping.view.PanChangeEvent
import com.arcgismaps.mapping.view.RotationChangeEvent
import com.arcgismaps.mapping.view.ScaleChangeEvent
import com.arcgismaps.mapping.view.SelectionProperties
import com.arcgismaps.mapping.view.SingleTapConfirmedEvent
import com.arcgismaps.mapping.view.TwoPointerTapEvent
import com.arcgismaps.mapping.view.UpEvent
import com.arcgismaps.mapping.view.ViewLabelProperties
import com.arcgismaps.mapping.view.WrapAroundMode
import com.arcgismaps.mapping.view.geometryeditor.GeometryEditor
import kotlinx.coroutines.Dispatchers
import kotlinx.coroutines.launch

/**
 * A compose equivalent of the [MapView].
 *
 * @param modifier Modifier to be applied to the composable MapView
 * @param arcGISMap the [ArcGISMap] to be rendered by this composable
 * @param graphicsOverlays the [GraphicsOverlayCollection] used by this composable [com.arcgismaps.toolkit.geocompose.MapView]
 * @param locationDisplay the [LocationDisplay] used by the composable [com.arcgismaps.toolkit.geocompose.MapView]
 * @param geometryEditor the [GeometryEditor] used by the composable [com.arcgismaps.toolkit.geocompose.MapView] to create and edit geometries by user interaction.
 * @param mapViewInteractionOptions the [MapViewInteractionOptions] used by this composable [com.arcgismaps.toolkit.geocompose.MapView]
 * @param viewLabelProperties the [ViewLabelProperties] used by the composable [com.arcgismaps.toolkit.geocompose.MapView]
 * @param selectionProperties the [SelectionProperties] used by the composable [com.arcgismaps.toolkit.geocompose.MapView]
 * @param grid represents the display of a coordinate system [Grid] on the composable [com.arcgismaps.toolkit.geocompose.MapView]
 * @param backgroundGrid the default color and context grid behind the map surface
 * @param wrapAroundMode the [WrapAroundMode] to specify whether continuous panning across the international date line is enabled
 * @param onViewpointChanged lambda invoked when the viewpoint of the composable MapView has changed
 * @param onInteractingChanged lambda invoked when the user starts and ends interacting with the composable MapView
 * @param onRotate lambda invoked when a user performs a rotation gesture on the composable MapView
 * @param onScale lambda invoked when a user performs a pinch gesture on the composable MapView
 * @param onUp lambda invoked when the user removes all their pointers from the composable MapView
 * @param onDown lambda invoked when the user first presses on the composable MapView
 * @param onSingleTapConfirmed lambda invoked when the user taps once on the composable MapView
 * @param onDoubleTap lambda invoked the user double taps on the composable MapView
 * @param onLongPress lambda invoked when a user holds a pointer on the composable MapView
 * @param onTwoPointerTap lambda invoked when a user taps two pointers on the composable MapView
 * @param onPan lambda invoked when a user drags a pointer or pointers across composable MapView
<<<<<<< HEAD
 * @param mapViewProxy the [MapViewProxy] to associate with the composable [MapView].
=======
 * @param onDrawStatusChanged lambda invoked when the draw status of the composable MapView is changes
 * @param overlay the composable overlays to display on top of the composable MapView. Example, a compass, floorfilter etc.
>>>>>>> ccd7e22a
 * @since 200.3.0
 */
@Composable
public fun MapView(
    modifier: Modifier = Modifier,
    arcGISMap: ArcGISMap? = null,
    graphicsOverlays: GraphicsOverlayCollection = rememberGraphicsOverlayCollection(),
    locationDisplay: LocationDisplay = rememberLocationDisplay(),
    wrapAroundMode: WrapAroundMode = WrapAroundMode.EnabledWhenSupported,
    geometryEditor: GeometryEditor? = null,
    mapViewInteractionOptions: MapViewInteractionOptions = MapViewInteractionOptions(),
    viewLabelProperties: ViewLabelProperties = ViewLabelProperties(),
    selectionProperties: SelectionProperties = SelectionProperties(),
    grid: Grid? = null,
    backgroundGrid: BackgroundGrid = BackgroundGrid(),
    onViewpointChanged: (() -> Unit)? = null,
    onInteractingChanged: ((isInteracting: Boolean) -> Unit)? = null,
    onRotate: ((RotationChangeEvent) -> Unit)? = null,
    onScale: ((ScaleChangeEvent) -> Unit)? = null,
    onUp: ((UpEvent) -> Unit)? = null,
    onDown: ((DownEvent) -> Unit)? = null,
    onSingleTapConfirmed: ((SingleTapConfirmedEvent) -> Unit)? = null,
    onDoubleTap: ((DoubleTapEvent) -> Unit)? = null,
    onLongPress: ((LongPressEvent) -> Unit)? = null,
    onTwoPointerTap: ((TwoPointerTapEvent) -> Unit)? = null,
    onPan: ((PanChangeEvent) -> Unit)? = null,
<<<<<<< HEAD
    mapViewProxy: MapViewProxy? = null,
=======
    onDrawStatusChanged: ((DrawStatus) -> Unit)? = null,
    overlay: @Composable () -> Unit = {}
>>>>>>> ccd7e22a
) {
    val lifecycleOwner = LocalLifecycleOwner.current
    val context = LocalContext.current
    val mapView = remember { MapView(context) }

<<<<<<< HEAD
    AndroidView(
        modifier = modifier.semantics { contentDescription = "MapView" },
        factory = { mapView },
        update = {
            it.map = arcGISMap
            it.selectionProperties = selectionProperties
            it.interactionOptions = mapViewInteractionOptions
            it.locationDisplay = locationDisplay
            it.labeling = viewLabelProperties
            it.wrapAroundMode = wrapAroundMode
            it.geometryEditor = geometryEditor
        })
=======
    Box(modifier = Modifier.semantics { contentDescription = "MapContainer" }) {
        AndroidView(
            modifier = modifier.semantics { contentDescription = "MapView" },
            factory = { mapView },
            update = {
                it.map = arcGISMap
                it.selectionProperties = selectionProperties
                it.interactionOptions = mapViewInteractionOptions
                it.locationDisplay = locationDisplay
                it.labeling = viewLabelProperties
                it.wrapAroundMode = wrapAroundMode
                it.geometryEditor = geometryEditor
                it.grid = grid
                it.backgroundGrid = backgroundGrid
            })

        overlay()
    }
>>>>>>> ccd7e22a

    DisposableEffect(Unit) {
        lifecycleOwner.lifecycle.addObserver(mapView)
        onDispose {
            lifecycleOwner.lifecycle.removeObserver(mapView)
            mapView.onDestroy(lifecycleOwner)
        }
    }

    DisposableEffect(mapViewProxy) {
        mapViewProxy?.setMapView(mapView)
        onDispose {
            mapViewProxy?.setMapView(null)
        }
    }

    MapViewEventHandler(
        mapView,
        onViewpointChanged,
        onInteractingChanged,
        onRotate,
        onScale,
        onUp,
        onDown,
        onSingleTapConfirmed,
        onDoubleTap,
        onLongPress,
        onTwoPointerTap,
        onPan,
        onDrawStatusChanged
    )

    GraphicsOverlaysUpdater(graphicsOverlays, mapView)
}

/**
 * Sets up the callbacks for all the MapView events.
 */
@Composable
private fun MapViewEventHandler(
    mapView: MapView,
    onViewpointChanged: (() -> Unit)?,
    onInteractingChanged: ((isInteracting: Boolean) -> Unit)?,
    onRotate: ((RotationChangeEvent) -> Unit)?,
    onScale: ((ScaleChangeEvent) -> Unit)?,
    onUp: ((UpEvent) -> Unit)?,
    onDown: ((DownEvent) -> Unit)?,
    onSingleTapConfirmed: ((SingleTapConfirmedEvent) -> Unit)?,
    onDoubleTap: ((DoubleTapEvent) -> Unit)?,
    onLongPress: ((LongPressEvent) -> Unit)?,
    onTwoPointerTap: ((TwoPointerTapEvent) -> Unit)?,
    onPan: ((PanChangeEvent) -> Unit)?,
    onDrawStatusChanged: ((DrawStatus) -> Unit)?
) {
    val currentViewPointChanged by rememberUpdatedState(onViewpointChanged)
    val currentOnInteractingChanged by rememberUpdatedState(onInteractingChanged)
    val currentOnRotate by rememberUpdatedState(onRotate)
    val currentOnScale by rememberUpdatedState(onScale)
    val currentOnUp by rememberUpdatedState(onUp)
    val currentOnDown by rememberUpdatedState(onDown)
    val currentSingleTapConfirmed by rememberUpdatedState(onSingleTapConfirmed)
    val currentOnDoubleTap by rememberUpdatedState(onDoubleTap)
    val currentOnLongPress by rememberUpdatedState(onLongPress)
    val currentOnTwoPointerTap by rememberUpdatedState(onTwoPointerTap)
    val currentOnPan by rememberUpdatedState(onPan)
    val currentOnDrawStatusChanged by rememberUpdatedState(onDrawStatusChanged)

    LaunchedEffect(Unit) {
        launch {
            mapView.viewpointChanged.collect {
                currentViewPointChanged?.let {
                    it()
                }
            }
        }
        launch(Dispatchers.Main.immediate) {
            mapView.isInteracting.collect { isInteracting ->
                currentOnInteractingChanged?.let {
                    it(isInteracting)
                }
            }
        }
        launch(Dispatchers.Main.immediate) {
            mapView.onRotate.collect { rotationChangeEvent ->
                currentOnRotate?.let {
                    it(rotationChangeEvent)
                }
            }
        }
        launch(Dispatchers.Main.immediate) {
            mapView.onScale.collect { scaleChangeEvent ->
                currentOnScale?.let {
                    it(scaleChangeEvent)
                }
            }
        }
        launch(Dispatchers.Main.immediate) {
            mapView.onUp.collect { upEvent ->
                currentOnUp?.let {
                    it(upEvent)
                }
            }
        }
        launch(Dispatchers.Main.immediate) {
            mapView.onDown.collect { downEvent ->
                currentOnDown?.let {
                    it(downEvent)
                }
            }
        }
        launch(Dispatchers.Main.immediate) {
            mapView.onSingleTapConfirmed.collect { singleTapConfirmedEvent ->
                currentSingleTapConfirmed?.let {
                    it(singleTapConfirmedEvent)
                }
            }
        }
        launch(Dispatchers.Main.immediate) {
            mapView.onDoubleTap.collect { doubleTapEvent ->
                currentOnDoubleTap?.let {
                    it(doubleTapEvent)
                }
            }
        }
        launch(Dispatchers.Main.immediate) {
            mapView.onLongPress.collect { longPressEvent ->
                currentOnLongPress?.let {
                    it(longPressEvent)
                }
            }
        }
        launch(Dispatchers.Main.immediate) {
            mapView.onTwoPointerTap.collect { twoPointerTapEvent ->
                currentOnTwoPointerTap?.let {
                    it(twoPointerTapEvent)
                }
            }
        }
        launch(Dispatchers.Main.immediate) {
            mapView.onPan.collect { panChangeEvent ->
                currentOnPan?.let {
                    it(panChangeEvent)
                }
            }
        }
        launch {
            mapView.drawStatus.collect { drawStatus ->
                currentOnDrawStatusChanged?.let {
                    it(drawStatus)
                }
            }
        }
    }
}

/**
 * Update the [mapView]'s graphicsOverlays property to reflect changes made to the
 * [graphicsOverlayCollection] based on the type of [GraphicsOverlayCollection.ChangedEvent]
 */
@Composable
private fun GraphicsOverlaysUpdater(
    graphicsOverlayCollection: GraphicsOverlayCollection,
    mapView: MapView
) {
    LaunchedEffect(graphicsOverlayCollection) {
        // sync up the MapView with the new graphics overlays
        mapView.graphicsOverlays.clear()
        graphicsOverlayCollection.forEach {
            mapView.graphicsOverlays.add(it)
        }
        // start observing graphicsOverlays for subsequent changes
        graphicsOverlayCollection.changed.collect { changedEvent ->
            when (changedEvent) {
                // On GraphicsOverlay added:
                is GraphicsOverlayCollection.ChangedEvent.Added ->
                    mapView.graphicsOverlays.add(changedEvent.element)

                // On GraphicsOverlay removed:
                is GraphicsOverlayCollection.ChangedEvent.Removed ->
                    mapView.graphicsOverlays.remove(changedEvent.element)

                // On GraphicsOverlays cleared:
                is GraphicsOverlayCollection.ChangedEvent.Cleared ->
                    mapView.graphicsOverlays.clear()
            }
        }
    }
}

/**
 * Create and [remember] a [LocationDisplay].
 * Checks that [ArcGISEnvironment.applicationContext] is set and if not, sets one.
 * [init] will be called when the [LocationDisplay] is first created to configure its
 * initial state.
 *
 * @param key invalidates the remembered LocationDisplay if different from the previous composition
 * @param init called when the [LocationDisplay] is created to configure its initial state
 * @since 200.3.0
 */
@Composable
public inline fun rememberLocationDisplay(
    key: Any? = null,
    crossinline init: LocationDisplay.() -> Unit = {}
): LocationDisplay {
    if (ArcGISEnvironment.applicationContext == null) {
        ArcGISEnvironment.applicationContext = LocalContext.current
    }
    return remember(key) {
        LocationDisplay().apply(init)
    }
}

/**
 * Create and [remember] a [GraphicsOverlayCollection].
 * [init] will be called when the [GraphicsOverlayCollection] is first created to configure its
 * initial state.
 *
 * @param key invalidates the remembered GraphicsOverlayCollection if different from the previous composition
 * @param init called when the [GraphicsOverlayCollection] is created to configure its initial state
 * @since 200.3.0
 */
@Composable
public inline fun rememberGraphicsOverlayCollection(
    key: Any? = null,
    crossinline init: GraphicsOverlayCollection.() -> Unit = {}
): GraphicsOverlayCollection = remember(key) {
    GraphicsOverlayCollection().apply(init)
}<|MERGE_RESOLUTION|>--- conflicted
+++ resolved
@@ -78,12 +78,9 @@
  * @param onLongPress lambda invoked when a user holds a pointer on the composable MapView
  * @param onTwoPointerTap lambda invoked when a user taps two pointers on the composable MapView
  * @param onPan lambda invoked when a user drags a pointer or pointers across composable MapView
-<<<<<<< HEAD
+ * @param onDrawStatusChanged lambda invoked when the draw status of the composable MapView is changes
  * @param mapViewProxy the [MapViewProxy] to associate with the composable [MapView].
-=======
- * @param onDrawStatusChanged lambda invoked when the draw status of the composable MapView is changes
  * @param overlay the composable overlays to display on top of the composable MapView. Example, a compass, floorfilter etc.
->>>>>>> ccd7e22a
  * @since 200.3.0
  */
 @Composable
@@ -110,50 +107,28 @@
     onLongPress: ((LongPressEvent) -> Unit)? = null,
     onTwoPointerTap: ((TwoPointerTapEvent) -> Unit)? = null,
     onPan: ((PanChangeEvent) -> Unit)? = null,
-<<<<<<< HEAD
+    onDrawStatusChanged: ((DrawStatus) -> Unit)? = null,
     mapViewProxy: MapViewProxy? = null,
-=======
-    onDrawStatusChanged: ((DrawStatus) -> Unit)? = null,
     overlay: @Composable () -> Unit = {}
->>>>>>> ccd7e22a
 ) {
     val lifecycleOwner = LocalLifecycleOwner.current
     val context = LocalContext.current
     val mapView = remember { MapView(context) }
 
-<<<<<<< HEAD
     AndroidView(
         modifier = modifier.semantics { contentDescription = "MapView" },
         factory = { mapView },
         update = {
-            it.map = arcGISMap
-            it.selectionProperties = selectionProperties
-            it.interactionOptions = mapViewInteractionOptions
-            it.locationDisplay = locationDisplay
-            it.labeling = viewLabelProperties
-            it.wrapAroundMode = wrapAroundMode
-            it.geometryEditor = geometryEditor
+              it.map = arcGISMap
+              it.selectionProperties = selectionProperties
+              it.interactionOptions = mapViewInteractionOptions
+              it.locationDisplay = locationDisplay
+              it.labeling = viewLabelProperties
+              it.wrapAroundMode = wrapAroundMode
+              it.geometryEditor = geometryEditor
+              it.grid = grid
+              it.backgroundGrid = backgroundGrid
         })
-=======
-    Box(modifier = Modifier.semantics { contentDescription = "MapContainer" }) {
-        AndroidView(
-            modifier = modifier.semantics { contentDescription = "MapView" },
-            factory = { mapView },
-            update = {
-                it.map = arcGISMap
-                it.selectionProperties = selectionProperties
-                it.interactionOptions = mapViewInteractionOptions
-                it.locationDisplay = locationDisplay
-                it.labeling = viewLabelProperties
-                it.wrapAroundMode = wrapAroundMode
-                it.geometryEditor = geometryEditor
-                it.grid = grid
-                it.backgroundGrid = backgroundGrid
-            })
-
-        overlay()
-    }
->>>>>>> ccd7e22a
 
     DisposableEffect(Unit) {
         lifecycleOwner.lifecycle.addObserver(mapView)
