--- conflicted
+++ resolved
@@ -36,11 +36,8 @@
 import com.arcgismaps.mapping.view.LocationDisplay
 import com.arcgismaps.mapping.view.MapView
 import com.arcgismaps.mapping.view.MapViewInteractionOptions
-<<<<<<< HEAD
 import com.arcgismaps.mapping.view.ViewLabelProperties
-=======
 import com.arcgismaps.mapping.view.WrapAroundMode
->>>>>>> ec9a7862
 import com.arcgismaps.mapping.view.SelectionProperties
 import com.arcgismaps.mapping.view.geometryeditor.GeometryEditor
 import kotlinx.coroutines.launch
@@ -53,13 +50,9 @@
  * @param locationDisplay the [LocationDisplay] used by the composable [com.arcgismaps.toolkit.geocompose.MapView]
  * @param geometryEditor the [GeometryEditor] used by the composable [com.arcgismaps.toolkit.geocompose.MapView] to create and edit geometries by user interaction.
  * @param mapViewInteractionOptions the [MapViewInteractionOptions] used by this composable [com.arcgismaps.toolkit.geocompose.MapView]
-<<<<<<< HEAD
  * @param viewLabelProperties the [ViewLabelProperties] used by the composable [com.arcgismaps.toolkit.geocompose.MapView]
  * @param selectionProperties the [SelectionProperties] used by the composable [com.arcgismaps.toolkit.geocompose.MapView]
-=======
  * @param wrapAroundMode the [WrapAroundMode] to specify whether continuous panning across the international date line is enabled
- * @param selectionProperties the [SelectionProperties] used by the composable [com.arcgismaps.toolkit.geocompose.MapView].
->>>>>>> ec9a7862
  * @param onViewpointChanged lambda invoked when the viewpoint of the composable MapView has changed
  * @param overlay the composable overlays to display on top of the composable MapView. Example, a compass, floorfilter etc.
  * @since 200.3.0
@@ -90,11 +83,8 @@
                 it.selectionProperties = selectionProperties
                 it.interactionOptions = mapViewInteractionOptions
                 it.locationDisplay = locationDisplay
-<<<<<<< HEAD
                 it.labeling = viewLabelProperties
-=======
                 it.wrapAroundMode = wrapAroundMode
->>>>>>> ec9a7862
                 it.geometryEditor = geometryEditor
             })
 
