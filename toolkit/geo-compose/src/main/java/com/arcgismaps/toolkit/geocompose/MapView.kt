/*
 *  Copyright 2023 Esri
 *
 *  Licensed under the Apache License, Version 2.0 (the "License");
 *  you may not use this file except in compliance with the License.
 *  You may obtain a copy of the License at
 *
 *     http://www.apache.org/licenses/LICENSE-2.0
 *
 *  Unless required by applicable law or agreed to in writing, software
 *  distributed under the License is distributed on an "AS IS" BASIS,
 *  WITHOUT WARRANTIES OR CONDITIONS OF ANY KIND, either express or implied.
 *  See the License for the specific language governing permissions and
 *  limitations under the License.
 *
 */

package com.arcgismaps.toolkit.geocompose

import androidx.compose.foundation.layout.Box
import androidx.compose.runtime.Composable
import androidx.compose.runtime.DisposableEffect
import androidx.compose.runtime.LaunchedEffect
import androidx.compose.runtime.getValue
import androidx.compose.runtime.remember
import androidx.compose.runtime.rememberUpdatedState
import androidx.compose.ui.Modifier
import androidx.compose.ui.platform.LocalContext
import androidx.compose.ui.platform.LocalLifecycleOwner
import androidx.compose.ui.semantics.contentDescription
import androidx.compose.ui.semantics.semantics
import androidx.compose.ui.tooling.preview.Preview
import androidx.compose.ui.viewinterop.AndroidView
import com.arcgismaps.ArcGISEnvironment
import com.arcgismaps.mapping.ArcGISMap
import com.arcgismaps.mapping.view.LocationDisplay
import com.arcgismaps.mapping.view.MapView
import com.arcgismaps.mapping.view.MapViewInteractionOptions
<<<<<<< HEAD
import com.arcgismaps.mapping.view.ViewLabelProperties
=======
import com.arcgismaps.mapping.view.SelectionProperties
>>>>>>> b89c9b5b
import com.arcgismaps.mapping.view.geometryeditor.GeometryEditor
import kotlinx.coroutines.launch

/**
 * A compose equivalent of the [MapView].
 *
 * @param modifier Modifier to be applied to the composable MapView
 * @param arcGISMap the [ArcGISMap] to be rendered by this composable
 * @param locationDisplay the [LocationDisplay] used by the composable [com.arcgismaps.toolkit.geocompose.MapView]
 * @param geometryEditor the [GeometryEditor] used by the composable [com.arcgismaps.toolkit.geocompose.MapView] to create and edit geometries by user interaction.
 * @param mapViewInteractionOptions the [MapViewInteractionOptions] used by this composable [com.arcgismaps.toolkit.geocompose.MapView]
<<<<<<< HEAD
 * @param viewLabelProperties the [ViewLabelProperties] used by the composable [com.arcgismaps.toolkit.geocompose.MapView].
=======
 * @param selectionProperties the [SelectionProperties] used by the composable [com.arcgismaps.toolkit.geocompose.MapView].
>>>>>>> b89c9b5b
 * @param onViewpointChanged lambda invoked when the viewpoint of the composable MapView has changed
 * @param overlay the composable overlays to display on top of the composable MapView. Example, a compass, floorfilter etc.
 * @since 200.3.0
 */
@Composable
public fun MapView(
    modifier: Modifier = Modifier,
    arcGISMap: ArcGISMap? = null,
    locationDisplay: LocationDisplay = rememberLocationDisplay(),
    geometryEditor: GeometryEditor? = null,
    mapViewInteractionOptions: MapViewInteractionOptions = MapViewInteractionOptions(),
<<<<<<< HEAD
    viewLabelProperties: ViewLabelProperties = ViewLabelProperties(),
=======
    selectionProperties: SelectionProperties = SelectionProperties(),
>>>>>>> b89c9b5b
    onViewpointChanged: (() -> Unit)? = null,
    overlay: @Composable () -> Unit = {}
) {
    val lifecycleOwner = LocalLifecycleOwner.current
    val context = LocalContext.current
    val mapView = remember { MapView(context) }

    Box(modifier = Modifier.semantics { contentDescription = "MapContainer" }) {
        AndroidView(
            modifier = modifier.semantics { contentDescription = "MapView" },
            factory = { mapView },
            update = {
                it.map = arcGISMap
                it.selectionProperties = selectionProperties
                it.interactionOptions = mapViewInteractionOptions
                it.locationDisplay = locationDisplay
                it.labeling = viewLabelProperties
                it.geometryEditor = geometryEditor
            })

        overlay()
    }

    DisposableEffect(Unit) {
        lifecycleOwner.lifecycle.addObserver(mapView)
        onDispose {
            lifecycleOwner.lifecycle.removeObserver(mapView)
            mapView.onDestroy(lifecycleOwner)
        }
    }

    val currentViewPointChanged by rememberUpdatedState(onViewpointChanged)
    LaunchedEffect(Unit) {
        launch {
            mapView.viewpointChanged.collect {
                currentViewPointChanged?.let {
                    it()
                }
            }
        }
    }
}

/**
 * Create and [remember] a [LocationDisplay].
 * Checks that [ArcGISEnvironment.applicationContext] is set and if not, sets one.
 * [init] will be called when the [LocationDisplay] is first created to configure its
 * initial state.
 *
 * @param key invalidates the remembered LocationDisplay if different from the previous composition
 * @param init called when the [LocationDisplay] is created to configure its initial state
 * @since 200.3.0
 */
@Composable
public inline fun rememberLocationDisplay(
    key: Any? = null,
    crossinline init: LocationDisplay.() -> Unit = {}
): LocationDisplay {
    if (ArcGISEnvironment.applicationContext == null) {
        ArcGISEnvironment.applicationContext = LocalContext.current
    }
    return remember(key) {
        LocationDisplay().apply(init)
    }
}

@Preview
@Composable
internal fun MapViewPreview() {
    MapView()
}<|MERGE_RESOLUTION|>--- conflicted
+++ resolved
@@ -36,11 +36,8 @@
 import com.arcgismaps.mapping.view.LocationDisplay
 import com.arcgismaps.mapping.view.MapView
 import com.arcgismaps.mapping.view.MapViewInteractionOptions
-<<<<<<< HEAD
 import com.arcgismaps.mapping.view.ViewLabelProperties
-=======
 import com.arcgismaps.mapping.view.SelectionProperties
->>>>>>> b89c9b5b
 import com.arcgismaps.mapping.view.geometryeditor.GeometryEditor
 import kotlinx.coroutines.launch
 
@@ -52,11 +49,8 @@
  * @param locationDisplay the [LocationDisplay] used by the composable [com.arcgismaps.toolkit.geocompose.MapView]
  * @param geometryEditor the [GeometryEditor] used by the composable [com.arcgismaps.toolkit.geocompose.MapView] to create and edit geometries by user interaction.
  * @param mapViewInteractionOptions the [MapViewInteractionOptions] used by this composable [com.arcgismaps.toolkit.geocompose.MapView]
-<<<<<<< HEAD
- * @param viewLabelProperties the [ViewLabelProperties] used by the composable [com.arcgismaps.toolkit.geocompose.MapView].
-=======
- * @param selectionProperties the [SelectionProperties] used by the composable [com.arcgismaps.toolkit.geocompose.MapView].
->>>>>>> b89c9b5b
+ * @param viewLabelProperties the [ViewLabelProperties] used by the composable [com.arcgismaps.toolkit.geocompose.MapView]
+ * @param selectionProperties the [SelectionProperties] used by the composable [com.arcgismaps.toolkit.geocompose.MapView]
  * @param onViewpointChanged lambda invoked when the viewpoint of the composable MapView has changed
  * @param overlay the composable overlays to display on top of the composable MapView. Example, a compass, floorfilter etc.
  * @since 200.3.0
@@ -68,11 +62,8 @@
     locationDisplay: LocationDisplay = rememberLocationDisplay(),
     geometryEditor: GeometryEditor? = null,
     mapViewInteractionOptions: MapViewInteractionOptions = MapViewInteractionOptions(),
-<<<<<<< HEAD
     viewLabelProperties: ViewLabelProperties = ViewLabelProperties(),
-=======
     selectionProperties: SelectionProperties = SelectionProperties(),
->>>>>>> b89c9b5b
     onViewpointChanged: (() -> Unit)? = null,
     overlay: @Composable () -> Unit = {}
 ) {
