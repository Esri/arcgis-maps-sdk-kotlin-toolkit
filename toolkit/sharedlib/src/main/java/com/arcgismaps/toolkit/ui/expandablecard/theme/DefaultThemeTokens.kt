/*
 * Copyright 2024 Esri
 *
 * Licensed under the Apache License, Version 2.0 (the "License");
 * you may not use this file except in compliance with the License.
 * You may obtain a copy of the License at
 *
 *  http://www.apache.org/licenses/LICENSE-2.0
 *
 *  Unless required by applicable law or agreed to in writing, software
 *  distributed under the License is distributed on an "AS IS" BASIS,
 *  WITHOUT WARRANTIES OR CONDITIONS OF ANY KIND, either express or implied.
 *  See the License for the specific language governing permissions and
 *  limitations under the License.
 */

@file:Suppress("unused")

package com.arcgismaps.toolkit.ui.expandablecard.theme

import androidx.compose.foundation.shape.RoundedCornerShape
import androidx.compose.ui.graphics.Color
import androidx.compose.ui.text.PlatformTextStyle
import androidx.compose.ui.text.TextStyle
import androidx.compose.ui.text.font.FontFamily
import androidx.compose.ui.text.font.FontWeight
import androidx.compose.ui.unit.dp
import androidx.compose.ui.unit.sp
import com.arcgismaps.toolkit.ui.expandablecard.theme.DefaultThemeTokens.colorScheme
import com.arcgismaps.toolkit.ui.expandablecard.theme.DefaultThemeTokens.shapes

/**
 * Provides a default [ExpandableCardColorScheme] via [colorScheme] and a default [ExpandableCardShapes]
 * via [shapes].
 *
 * Creates a default theme from statically defined tokens. Do not use this at runtime, instead the
 * ExpandableCardTheme must always be specified from the current MaterialTheme.
 *
 * This mainly provides a default theme for use within previews.
 *
 */
internal object DefaultThemeTokens {

    /**
     *  The default values provided are hardcoded based on the material 3 light color scheme.
     *  See [androidx.compose.material3.lightColorScheme].
     */
    val colorScheme: ExpandableCardColorScheme = ExpandableCardColorScheme(
        headerTextColor = ColorTokens.OnSurface,
        headerBackgroundColor = ColorTokens.Background,
<<<<<<< HEAD
        readOnlyTextColor = Color.Unspecified,
=======
>>>>>>> 1be2e5ab
        headerButtonTextColor = ColorTokens.OnPrimary,
        containerColor = ColorTokens.PrimaryContainer,
        borderColor = ColorTokens.Outline.copy(alpha = 0.6f)
    )

    /**
     * The default values provided are hardcoded based on the material 3 typography.
     * See [androidx.compose.material3.Typography]
     */
    val shapes: ExpandableCardShapes = ExpandableCardShapes(
        containerShape = RoundedCornerShape(5.dp),
        headerInternalPadding = 16.dp,
        borderThickness = 1.dp
    )

    /**
     * The default values provided are hardcoded based on the material 3 typography.
     * See [androidx.compose.material3.Typography]
     */
    val typography: ExpandableCardTypography = ExpandableCardTypography(
        titleStyle = TypographyTokens.bodyLarge,
        descriptionStyle = TypographyTokens.bodyMedium
    )
}

private val DefaultTextStyle =
    TextStyle.Default.copy(platformStyle = PlatformTextStyle(includeFontPadding = true))

private object TypographyTokens {
    val bodyLarge = DefaultTextStyle.copy(
        fontFamily = FontFamily.SansSerif,
        fontWeight = FontWeight.Normal,
        fontSize = 16.sp,
        lineHeight = 24.sp,
        letterSpacing = 0.5.sp
    )
    val bodyMedium = DefaultTextStyle.copy(
        fontFamily = FontFamily.Default,
        fontWeight = FontWeight.Normal,
        fontSize = 14.sp,
        lineHeight = 20.sp,
        letterSpacing = 0.2.sp
    )
    val bodySmall = DefaultTextStyle.copy(
        fontFamily = FontFamily.Default,
        fontWeight = FontWeight.Normal,
        fontSize = 12.sp,
        lineHeight = 16.sp,
        letterSpacing = 0.4.sp
    )
}

private object ColorTokens {
    val Background = PaletteTokens.Neutral99
    val Error = PaletteTokens.Error40
    val ErrorContainer = PaletteTokens.Error90
    val InverseOnSurface = PaletteTokens.Neutral95
    val InversePrimary = PaletteTokens.Primary80
    val InverseSurface = PaletteTokens.Neutral20
    val OnBackground = PaletteTokens.Neutral10
    val OnError = PaletteTokens.Error100
    val OnErrorContainer = PaletteTokens.Error10
    val OnPrimary = PaletteTokens.Primary100
    val OnPrimaryContainer = PaletteTokens.Primary10
    val OnSecondary = PaletteTokens.Secondary100
    val OnSecondaryContainer = PaletteTokens.Secondary10
    val OnSurface = PaletteTokens.Neutral10
    val OnSurfaceVariant = PaletteTokens.NeutralVariant30
    val OnTertiary = PaletteTokens.Tertiary100
    val OnTertiaryContainer = PaletteTokens.Tertiary10
    val Outline = PaletteTokens.NeutralVariant50
    val OutlineVariant = PaletteTokens.NeutralVariant80
    val Primary = PaletteTokens.Primary40
    val PrimaryContainer = PaletteTokens.Primary90
    val Scrim = PaletteTokens.Neutral0
    val Secondary = PaletteTokens.Secondary40
    val SecondaryContainer = PaletteTokens.Secondary90
    val Surface = PaletteTokens.Neutral99
    val SurfaceTint = Primary
    val SurfaceVariant = PaletteTokens.NeutralVariant90
    val Tertiary = PaletteTokens.Tertiary40
    val TertiaryContainer = PaletteTokens.Tertiary90
}

private object PaletteTokens {
    val Error10 = Color(red = 65, green = 14, blue = 11)
    val Error100 = Color(red = 255, green = 255, blue = 255)
    val Error40 = Color(red = 179, green = 38, blue = 30)
    val Error90 = Color(red = 249, green = 222, blue = 220)
    val Neutral0 = Color(red = 0, green = 0, blue = 0)
    val Neutral10 = Color(red = 28, green = 27, blue = 31)
    val Neutral20 = Color(red = 49, green = 48, blue = 51)
    val Neutral95 = Color(red = 244, green = 239, blue = 244)
    val Neutral99 = Color(red = 255, green = 251, blue = 254)
    val NeutralVariant30 = Color(red = 73, green = 69, blue = 79)
    val NeutralVariant50 = Color(red = 121, green = 116, blue = 126)
    val NeutralVariant80 = Color(red = 202, green = 196, blue = 208)
    val NeutralVariant90 = Color(red = 231, green = 224, blue = 236)
    val Primary10 = Color(red = 33, green = 0, blue = 93)
    val Primary100 = Color(red = 255, green = 255, blue = 255)
    val Primary40 = Color(red = 103, green = 80, blue = 164)
    val Primary80 = Color(red = 208, green = 188, blue = 255)
    val Primary90 = Color(red = 234, green = 221, blue = 255)
    val Secondary10 = Color(red = 29, green = 25, blue = 43)
    val Secondary100 = Color(red = 255, green = 255, blue = 255)
    val Secondary40 = Color(red = 98, green = 91, blue = 113)
    val Secondary90 = Color(red = 232, green = 222, blue = 248)
    val Tertiary10 = Color(red = 49, green = 17, blue = 29)
    val Tertiary100 = Color(red = 255, green = 255, blue = 255)
    val Tertiary40 = Color(red = 125, green = 82, blue = 96)
    val Tertiary90 = Color(red = 255, green = 216, blue = 228)
}<|MERGE_RESOLUTION|>--- conflicted
+++ resolved
@@ -48,10 +48,6 @@
     val colorScheme: ExpandableCardColorScheme = ExpandableCardColorScheme(
         headerTextColor = ColorTokens.OnSurface,
         headerBackgroundColor = ColorTokens.Background,
-<<<<<<< HEAD
-        readOnlyTextColor = Color.Unspecified,
-=======
->>>>>>> 1be2e5ab
         headerButtonTextColor = ColorTokens.OnPrimary,
         containerColor = ColorTokens.PrimaryContainer,
         borderColor = ColorTokens.Outline.copy(alpha = 0.6f)
