/*
 * Copyright 2024 Esri
 *
 * Licensed under the Apache License, Version 2.0 (the "License");
 * you may not use this file except in compliance with the License.
 * You may obtain a copy of the License at
 *
 *  http://www.apache.org/licenses/LICENSE-2.0
 *
 *  Unless required by applicable law or agreed to in writing, software
 *  distributed under the License is distributed on an "AS IS" BASIS,
 *  WITHOUT WARRANTIES OR CONDITIONS OF ANY KIND, either express or implied.
 *  See the License for the specific language governing permissions and
 *  limitations under the License.
 */

package com.arcgismaps.toolkit.ui.expandablecard.theme

import androidx.compose.foundation.shape.RoundedCornerShape
import androidx.compose.material3.MaterialTheme
import androidx.compose.runtime.Composable
import androidx.compose.ui.graphics.Color
import androidx.compose.ui.unit.dp
import com.arcgismaps.toolkit.ui.expandablecard.ExpandableCard

/**
 * Contains the default values used by [ExpandableCard].
 */
object ExpandableCardDefaults {

    /**
     * Creates a [ExpandableCardColorScheme] with default values.
     *
     * @param headerTextColor The color scheme for the card header
     * @param containerColor The color scheme for the card container
     * @param borderColor The color scheme for the card's border.
     * @since 200.6.0
     */
    @Composable
    fun colorScheme(
        headerTextColor: Color = MaterialTheme.colorScheme.onBackground,
        readOnlyTextColor: Color = Color.Unspecified,
        headerButtonTextColor: Color = MaterialTheme.colorScheme.onPrimary,
        containerColor: Color = MaterialTheme.colorScheme.background,
        borderColor: Color = MaterialTheme.colorScheme.outline.copy(alpha = 0.6f)
    ): ExpandableCardColorScheme {
        return ExpandableCardColorScheme(
            headerTextColor = headerTextColor,
            readOnlyTextColor = readOnlyTextColor,
            headerButtonTextColor = headerButtonTextColor,
            containerColor = containerColor,
            borderColor = borderColor
        )
    }

    /**
<<<<<<< HEAD
     * Creates a [ExpandableCardTypography] with default values.
     *
     * @param headerStyle The typography for the card header
     * @param bodyStyle The typography for card body
     * @since 200.6.0
     */
    @Composable
    fun typography(
        headerStyle: TextStyle = MaterialTheme.typography.bodyLarge,
        bodyStyle: TextStyle = MaterialTheme.typography.bodyMedium,
        readOnlyTextStyle: TextStyle = MaterialTheme.typography.bodyLarge
    ): ExpandableCardTypography {
        return ExpandableCardTypography(
            headerStyle = headerStyle,
            bodyStyle = bodyStyle,
            readOnlyTextStyle = readOnlyTextStyle
        )
    }

    /**
=======
>>>>>>> 49a8ac29
     * Creates a [ExpandableCardShapes] with default values.
     *
     * @param containerShape the shape of the card
     * @since 200.6.0
     */
    @Composable
    fun shapes(
        containerShape: RoundedCornerShape = RoundedCornerShape(5.dp),
    ): ExpandableCardShapes {
        return ExpandableCardShapes(
            containerShape = containerShape
        )
    }
}<|MERGE_RESOLUTION|>--- conflicted
+++ resolved
@@ -54,29 +54,6 @@
     }
 
     /**
-<<<<<<< HEAD
-     * Creates a [ExpandableCardTypography] with default values.
-     *
-     * @param headerStyle The typography for the card header
-     * @param bodyStyle The typography for card body
-     * @since 200.6.0
-     */
-    @Composable
-    fun typography(
-        headerStyle: TextStyle = MaterialTheme.typography.bodyLarge,
-        bodyStyle: TextStyle = MaterialTheme.typography.bodyMedium,
-        readOnlyTextStyle: TextStyle = MaterialTheme.typography.bodyLarge
-    ): ExpandableCardTypography {
-        return ExpandableCardTypography(
-            headerStyle = headerStyle,
-            bodyStyle = bodyStyle,
-            readOnlyTextStyle = readOnlyTextStyle
-        )
-    }
-
-    /**
-=======
->>>>>>> 49a8ac29
      * Creates a [ExpandableCardShapes] with default values.
      *
      * @param containerShape the shape of the card
