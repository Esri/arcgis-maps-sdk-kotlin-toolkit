--- conflicted
+++ resolved
@@ -67,14 +67,9 @@
      */
     @Composable
     fun typography(
-<<<<<<< HEAD
-        headerStyle: TextStyle = headerStyleTypography(),
-        bodyStyle: TextStyle = bodyStyleTypography(),
+        headerStyle: TextStyle = MaterialTheme.typography.bodyLarge,
+        bodyStyle: TextStyle = MaterialTheme.typography.bodyMedium,
         readOnlyTextStyle: TextStyle = MaterialTheme.typography.bodyLarge
-=======
-        headerStyle: TextStyle = MaterialTheme.typography.bodyLarge,
-        bodyStyle: TextStyle = MaterialTheme.typography.bodyMedium
->>>>>>> 4622fd7c
     ): ExpandableCardTypography {
         return ExpandableCardTypography(
             headerStyle = headerStyle,
