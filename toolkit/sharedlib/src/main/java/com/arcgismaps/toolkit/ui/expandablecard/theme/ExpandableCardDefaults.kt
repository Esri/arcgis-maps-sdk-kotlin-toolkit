--- conflicted
+++ resolved
@@ -41,23 +41,17 @@
     @Composable
     fun colorScheme(
         headerTextColor: Color = MaterialTheme.colorScheme.onBackground,
-<<<<<<< HEAD
         readOnlyTextColor: Color = Color.Unspecified,
         headerButtonTextColor: Color = MaterialTheme.colorScheme.onPrimary,
-=======
         headerBackgroundColor: Color = MaterialTheme.colorScheme.surface,
->>>>>>> 3489503b
         containerColor: Color = MaterialTheme.colorScheme.background,
         borderColor: Color = MaterialTheme.colorScheme.outline.copy(alpha = 0.6f)
     ): ExpandableCardColorScheme {
         return ExpandableCardColorScheme(
             headerTextColor = headerTextColor,
-<<<<<<< HEAD
             readOnlyTextColor = readOnlyTextColor,
             headerButtonTextColor = headerButtonTextColor,
-=======
             headerBackgroundColor = headerBackgroundColor,
->>>>>>> 3489503b
             containerColor = containerColor,
             borderColor = borderColor
         )
