/*
 * Copyright 2024 Esri
 *
 * Licensed under the Apache License, Version 2.0 (the "License");
 * you may not use this file except in compliance with the License.
 * You may obtain a copy of the License at
 *
 *  http://www.apache.org/licenses/LICENSE-2.0
 *
 *  Unless required by applicable law or agreed to in writing, software
 *  distributed under the License is distributed on an "AS IS" BASIS,
 *  WITHOUT WARRANTIES OR CONDITIONS OF ANY KIND, either express or implied.
 *  See the License for the specific language governing permissions and
 *  limitations under the License.
 */

package com.arcgismaps.toolkit.ui.expandablecard.theme

import androidx.compose.foundation.shape.RoundedCornerShape
import androidx.compose.material3.MaterialTheme
import androidx.compose.runtime.Composable
import androidx.compose.runtime.CompositionLocalProvider
import androidx.compose.runtime.Immutable
import androidx.compose.runtime.ProvidableCompositionLocal
import androidx.compose.runtime.ReadOnlyComposable
import androidx.compose.runtime.compositionLocalOf
import androidx.compose.ui.graphics.Color
import androidx.compose.ui.text.TextStyle
import androidx.compose.ui.unit.Dp
import com.arcgismaps.toolkit.ui.expandablecard.ExpandableCard

/**
 * CompositionLocal used to pass a [ExpandableCardColorScheme] down the tree.
 */
val LocalExpandableCardColorScheme: ProvidableCompositionLocal<ExpandableCardColorScheme> =
    compositionLocalOf {
        DefaultThemeTokens.colorScheme
    }

/**
 * CompositionLocal used to pass a [ExpandableCardShapes] down the tree.
 */
val LocalExpandableCardShapes: ProvidableCompositionLocal<ExpandableCardShapes> =
    compositionLocalOf {
        DefaultThemeTokens.shapes
    }

/**
 * CompositionLocal used to pass a [ExpandableCardShapes] down the tree.
 */
val LocalExpandableCardTypography: ProvidableCompositionLocal<ExpandableCardTypography> =
    compositionLocalOf {
        DefaultThemeTokens.typography
    }

/**
 * Provides compose functions to access the current theme values.
 */
@Suppress("unused")
internal object ExpandableCardTheme {

    /**
     * Retrieves the current [ExpandableCardColorScheme].
     */
    val colorScheme: ExpandableCardColorScheme
        @Composable
        @ReadOnlyComposable
        get() = LocalExpandableCardColorScheme.current

    /**
     * Retrieves the current [ExpandableCardShapes].
     */
    val shapes: ExpandableCardShapes
        @Composable
        @ReadOnlyComposable
        get() = LocalExpandableCardShapes.current

    /**
     * Retrieves the current [ExpandableCardTypography].
     */
    val typography: ExpandableCardTypography
        @Composable
        @ReadOnlyComposable
        get() = LocalExpandableCardTypography.current
}

/**
 * Provides a default [ExpandableCardTheme] to the given [content] so that the ExpandableCard can be
 * customized.
 *
 * The default value for the [colorScheme], [shapes], and [typography] is based on the current
 * [MaterialTheme]. See [ExpandableCardDefaults.colorScheme], [ExpandableCardDefaults.shapes], and
 * [ExpandableCardDefaults.shapes] for the exact configuration used.
 *
 * @param colorScheme An [ExpandableCardColorScheme] to use for this compose hierarchy.
 * Default is [ExpandableCardDefaults.colorScheme].
 * @param shapes An [ExpandableCardShapes] to use for this compose hierarchy.
 * Default is [ExpandableCardDefaults.shapes].
 * @param typography An [ExpandableCardTypography] to use for this compose hierarchy.
 * Default is [ExpandableCardDefaults.typography]
 * @param content The content to which the theme should be applied.
 */
@Suppress("unused")
@Composable
internal fun ExpandableCardTheme(
    colorScheme: ExpandableCardColorScheme = ExpandableCardDefaults.colorScheme(),
    shapes: ExpandableCardShapes = ExpandableCardDefaults.shapes(),
    typography: ExpandableCardTypography = ExpandableCardDefaults.typography(),
    content: @Composable () -> Unit
) {
    CompositionLocalProvider(
        LocalExpandableCardColorScheme provides colorScheme,
        LocalExpandableCardShapes provides shapes,
        LocalExpandableCardTypography provides typography
    ) {
        content()
    }
}

/**
 * A color scheme that holds all the color parameters for a [ExpandableCard].
 *
 * The scheme provides default values for all colors as a starting point for customization. These
 * defaults are populated using [MaterialTheme].
 *
 * Use [ExpandableCardDefaults.colorScheme] to create a new instance with the default values.
 *
 * @property headerTextColor The color scheme for the ExpandableCard Header
 * @property containerColor The color scheme for the ExpandableCard Body
 * @since 200.6.0
 */
@Immutable
data class ExpandableCardColorScheme internal constructor(
    val headerTextColor: Color,
<<<<<<< HEAD
    val readOnlyTextColor: Color,
=======
>>>>>>> 1be2e5ab
    val headerButtonTextColor: Color,
    val headerBackgroundColor: Color,
    val containerColor: Color,
    val borderColor: Color
)

/**
 * A Shapes specification for the [ExpandableCard] built on top of [MaterialTheme].
 *
 * Use [ExpandableCardDefaults.shapes] to create a new instance with the default values.
 *
 * @since 200.6.0
 */
@Immutable
class ExpandableCardShapes internal constructor(
    val containerShape: RoundedCornerShape,
    val headerInternalPadding: Dp,
    val borderThickness: Dp
)

/**
 * A typography specification for the [ExpandableCard] built on top of [MaterialTheme].
 *
 * Use [ExpandableCardDefaults.typography] to create a new instance with the default values.
 *
 * @since 200.6.0
 */
@Immutable
class ExpandableCardTypography internal constructor(
    val titleStyle: TextStyle,
    val descriptionStyle: TextStyle
)
<|MERGE_RESOLUTION|>--- conflicted
+++ resolved
@@ -132,10 +132,6 @@
 @Immutable
 data class ExpandableCardColorScheme internal constructor(
     val headerTextColor: Color,
-<<<<<<< HEAD
-    val readOnlyTextColor: Color,
-=======
->>>>>>> 1be2e5ab
     val headerButtonTextColor: Color,
     val headerBackgroundColor: Color,
     val containerColor: Color,
