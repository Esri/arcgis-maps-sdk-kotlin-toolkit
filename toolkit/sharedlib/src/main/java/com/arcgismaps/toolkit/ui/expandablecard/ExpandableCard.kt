/*
 * Copyright 2024 Esri
 *
 * Licensed under the Apache License, Version 2.0 (the "License");
 * you may not use this file except in compliance with the License.
 * You may obtain a copy of the License at
 *
 *  http://www.apache.org/licenses/LICENSE-2.0
 *
 *  Unless required by applicable law or agreed to in writing, software
 *  distributed under the License is distributed on an "AS IS" BASIS,
 *  WITHOUT WARRANTIES OR CONDITIONS OF ANY KIND, either express or implied.
 *  See the License for the specific language governing permissions and
 *  limitations under the License.
 */
package com.arcgismaps.toolkit.ui.expandablecard

import androidx.compose.animation.AnimatedVisibility
import androidx.compose.animation.Crossfade
import androidx.compose.foundation.BorderStroke
import androidx.compose.foundation.background
import androidx.compose.foundation.clickable
import androidx.compose.foundation.layout.Column
import androidx.compose.foundation.layout.Row
import androidx.compose.foundation.layout.fillMaxWidth
import androidx.compose.foundation.layout.padding
import androidx.compose.material.icons.Icons
import androidx.compose.material.icons.rounded.ExpandLess
import androidx.compose.material.icons.rounded.ExpandMore
import androidx.compose.material3.Card
import androidx.compose.material3.CardDefaults
import androidx.compose.material3.Icon
import androidx.compose.material3.MaterialTheme
import androidx.compose.material3.Text
import androidx.compose.runtime.Composable
import androidx.compose.runtime.getValue
import androidx.compose.runtime.mutableStateOf
import androidx.compose.runtime.saveable.rememberSaveable
import androidx.compose.runtime.setValue
import androidx.compose.ui.Alignment
import androidx.compose.ui.Modifier
import androidx.compose.ui.text.font.FontWeight
import androidx.compose.ui.text.style.TextOverflow
import androidx.compose.ui.tooling.preview.Preview
import androidx.compose.ui.unit.Dp
import androidx.compose.ui.unit.dp
import com.arcgismaps.toolkit.ui.expandablecard.theme.ExpandableCardColorScheme
import com.arcgismaps.toolkit.ui.expandablecard.theme.ExpandableCardDefaults
import com.arcgismaps.toolkit.ui.expandablecard.theme.LocalColorScheme
import com.arcgismaps.toolkit.ui.expandablecard.theme.LocalShapes
import com.arcgismaps.toolkit.ui.modifier.applyIf

/**
 * Composable Card that has the ability to expand and collapse its [content].
 *
 * @since 200.5.0
 */
@Composable
fun ExpandableCard(
    modifier: Modifier = Modifier,
    title: String = "",
    description: (@Composable () -> Unit)? = null,
    toggleable: Boolean = true,
    padding: Dp = 16.dp,
    borderThickness: Dp = 1.dp,
    content: @Composable () -> Unit = {}
) {
    val shapes = LocalShapes.current
    val colors = LocalColorScheme.current
    var expanded by rememberSaveable { mutableStateOf(true) }

    Card(
        colors = CardDefaults.cardColors(
            containerColor = colors.containerColor
        ),
        border = BorderStroke(borderThickness, colors.borderColor),
        shape = shapes.containerShape,
        modifier = modifier
            .fillMaxWidth()
            .padding(padding)
    ) {
        Column {
            ExpandableHeader(
                title = title,
                description = description,
                expandable = toggleable,
                colors = colors,
                isExpanded = expanded
            ) {
                if (toggleable) {
                    expanded = !expanded
                }
            }

            AnimatedVisibility(visible = expanded) {
                content()
            }

        }
    }
}

@Composable
private fun ExpandableHeader(
    title: String = "",
    description: (@Composable () -> Unit)? = null,
    expandable: Boolean,
    colors: ExpandableCardColorScheme,
    isExpanded: Boolean,
    padding: Dp = 16.dp,
    onClick: () -> Unit
) {
<<<<<<< HEAD
    if (title.isEmpty() && description == null && !expandable) return
    val shapes = LocalShapes.current
=======
    if (title.isEmpty() && description.isEmpty() && !expandable) return
>>>>>>> 49a8ac29
    Row(
        Modifier
            .fillMaxWidth()
            .applyIf(expandable) {
                clickable {
                    onClick()
                }
            }
            .background(MaterialTheme.colorScheme.surface),
        verticalAlignment = Alignment.CenterVertically
    ) {
        Column(
            modifier = Modifier
                .fillMaxWidth()
                .padding(padding)
                .weight(0.5f)
        ) {
            Text(
                text = title,
                color = colors.headerTextColor,
                style = MaterialTheme.typography.titleMedium,
                maxLines = 1,
                overflow = TextOverflow.Ellipsis
            )
            if (description != null && isExpanded) {
                description()
                // TODO: add this back to Popup invocations
//                Text(
//                    text = description,
//                    color = colors.headerTextColor,
//                    style = MaterialTheme.typography.bodySmall,
//                    fontWeight = FontWeight.Normal,
//                    maxLines = 1,
//                    overflow = TextOverflow.Ellipsis
//                )
            }

        }

        if (expandable) {
            Crossfade(targetState = isExpanded, label = "expandPopupElement") {
                Icon(
                    modifier = Modifier
                        .padding(16.dp),
                    imageVector = if (it) Icons.Rounded.ExpandLess else Icons.Rounded.ExpandMore,
                    contentDescription = "Expand"
                )
            }
        }
    }
}

@Preview
@Composable
internal fun ExpandableHeaderPreview() {
    ExpandableHeader(
        title = "The Title",
        colors = ExpandableCardDefaults.colorScheme(),
        description = {
            Text(
                    text = "the description",
                    color = LocalColorScheme.current.headerTextColor,
                    style = MaterialTheme.typography.bodySmall,
                    fontWeight = FontWeight.Normal,
                    maxLines = 1,
                    overflow = TextOverflow.Ellipsis
                )
        },
        expandable = true,
        isExpanded = true
    ) {}
}

@Preview
@Composable
private fun ExpandableCardPreview() {
    ExpandableCard(
        title = "Title",
        description = {
            Text(
                text = "the description",
                color = LocalColorScheme.current.headerTextColor,
                style = MaterialTheme.typography.bodySmall,
                fontWeight = FontWeight.Normal,
                maxLines = 1,
                overflow = TextOverflow.Ellipsis
            )
        }

    ) {
        Text(
            "Hello World",
            style = MaterialTheme.typography.bodyMedium,
            modifier = Modifier.padding(16.dp)
        )
    }
}<|MERGE_RESOLUTION|>--- conflicted
+++ resolved
@@ -110,12 +110,7 @@
     padding: Dp = 16.dp,
     onClick: () -> Unit
 ) {
-<<<<<<< HEAD
     if (title.isEmpty() && description == null && !expandable) return
-    val shapes = LocalShapes.current
-=======
-    if (title.isEmpty() && description.isEmpty() && !expandable) return
->>>>>>> 49a8ac29
     Row(
         Modifier
             .fillMaxWidth()
