--- conflicted
+++ resolved
@@ -47,15 +47,10 @@
 import com.arcgismaps.toolkit.ui.expandablecard.theme.DefaultThemeTokens.typography
 import com.arcgismaps.toolkit.ui.expandablecard.theme.ExpandableCardColorScheme
 import com.arcgismaps.toolkit.ui.expandablecard.theme.ExpandableCardDefaults
-<<<<<<< HEAD
-import com.arcgismaps.toolkit.ui.expandablecard.theme.LocalColorScheme
-import com.arcgismaps.toolkit.ui.expandablecard.theme.LocalShapes
-import com.arcgismaps.toolkit.ui.modifier.applyIf
-=======
 import com.arcgismaps.toolkit.ui.expandablecard.theme.ExpandableCardShapes
 import com.arcgismaps.toolkit.ui.expandablecard.theme.ExpandableCardTheme
 import com.arcgismaps.toolkit.ui.expandablecard.theme.ExpandableCardTypography
->>>>>>> 3489503b
+import com.arcgismaps.toolkit.ui.modifier.applyIf
 
 /**
  * Composable Card that has the ability to expand and collapse its [content].
@@ -151,7 +146,6 @@
                 maxLines = 1,
                 overflow = TextOverflow.Ellipsis
             )
-<<<<<<< HEAD
             if (description != null && isExpanded) {
                 description()
                 // TODO: add this back to Popup invocations
@@ -163,17 +157,6 @@
 //                    maxLines = 1,
 //                    overflow = TextOverflow.Ellipsis
 //                )
-=======
-            if (description.isNotEmpty() && isExpanded) {
-                Text(
-                    text = description,
-                    color = colors.headerTextColor,
-                    style = typography.descriptionStyle,
-                    fontWeight = FontWeight.Normal,
-                    maxLines = 1,
-                    overflow = TextOverflow.Ellipsis
-                )
->>>>>>> 3489503b
             }
 
         }
@@ -197,21 +180,17 @@
     ExpandableHeader(
         title = "The Title",
         colors = ExpandableCardDefaults.colorScheme(),
-<<<<<<< HEAD
         description = {
             Text(
                     text = "the description",
-                    color = LocalColorScheme.current.headerTextColor,
-                    style = MaterialTheme.typography.bodySmall,
+                    color = ExpandableCardDefaults.colorScheme().headerTextColor,
+                    style = ExpandableCardDefaults.typography().descriptionStyle,
                     fontWeight = FontWeight.Normal,
                     maxLines = 1,
                     overflow = TextOverflow.Ellipsis
                 )
         },
-=======
-        description = "the description",
         padding = 16.dp,
->>>>>>> 3489503b
         expandable = true,
         typography = typography,
         isExpanded = true
@@ -226,8 +205,8 @@
         description = {
             Text(
                 text = "the description",
-                color = LocalColorScheme.current.headerTextColor,
-                style = MaterialTheme.typography.bodySmall,
+                color = ExpandableCardDefaults.colorScheme().headerTextColor,
+                style = ExpandableCardDefaults.typography().descriptionStyle,
                 fontWeight = FontWeight.Normal,
                 maxLines = 1,
                 overflow = TextOverflow.Ellipsis
