--- conflicted
+++ resolved
@@ -50,12 +50,6 @@
     buildFeatures {
         compose = true
     }
-<<<<<<< HEAD
-    packagingOptions {
-        exclude("META-INF/LICENSE-notice.md")
-        exclude("META-INF/LICENSE.md")
-    }
-=======
     packaging {
         resources {
             excludes += setOf(
@@ -65,7 +59,6 @@
         }
     }
 
->>>>>>> e41a9e1b
     // If this were not an android project, we would just write `explicitApi()` in the Kotlin scope.
     // but as an android project could write `freeCompilerArgs = listOf("-Xexplicit-api=strict")`
     // in the kotlinOptions above, but that would enforce api rules on the test code, which we don't want.
