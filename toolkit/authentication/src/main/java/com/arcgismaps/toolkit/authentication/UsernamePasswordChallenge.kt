--- conflicted
+++ resolved
@@ -10,11 +10,7 @@
  */
 public class UsernamePasswordChallenge(
     public val url: String,
-<<<<<<< HEAD
-    private val onUserResponseReceived: ((username: String, password: String) -> Unit),
-=======
     private val onUsernamePasswordReceived: ((username: String, password: String) -> Unit),
->>>>>>> ccfc9aa3
     private val onCancel: () -> Unit
 ) {
     public fun continueWithCredentials(username: String, password: String): Unit =
