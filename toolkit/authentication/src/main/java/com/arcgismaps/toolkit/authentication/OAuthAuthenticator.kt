/*
 *
 *  Copyright 2023 Esri
 *
 *  Licensed under the Apache License, Version 2.0 (the "License");
 *  you may not use this file except in compliance with the License.
 *  You may obtain a copy of the License at
 *
 *     http://www.apache.org/licenses/LICENSE-2.0
 *
 *  Unless required by applicable law or agreed to in writing, software
 *  distributed under the License is distributed on an "AS IS" BASIS,
 *  WITHOUT WARRANTIES OR CONDITIONS OF ANY KIND, either express or implied.
 *  See the License for the specific language governing permissions and
 *  limitations under the License.
 *
 */

package com.arcgismaps.toolkit.authentication

import androidx.activity.compose.rememberLauncherForActivityResult
import androidx.compose.runtime.Composable
import androidx.compose.runtime.SideEffect
import androidx.compose.runtime.getValue
import androidx.compose.runtime.mutableStateOf
import androidx.compose.runtime.saveable.rememberSaveable
import androidx.compose.runtime.setValue
import com.arcgismaps.httpcore.authentication.OAuthUserSignIn

private const val DEFAULT_REDIRECT_URI = "urn:ietf:wg:oauth:2.0:oob"

/**
 * Launches a Custom Chrome Tab using the url in [oAuthPendingSignIn] and calls [onActivityResult] on completion.
 *
 * @see OAuthUserSignInActivity
 * @param oAuthPendingSignIn the [OAuthUserSignIn] pending completion.
 * @param authenticatorState an [AuthenticatorState].
 * @param onPendingOAuthUserSignIn if not null, this will be called when an OAuth challenge is pending
 * and the browser should be launched. Use this if you wish to handle OAuth challenges from your own
 * activity rather than using the [OAuthUserSignInActivity].
 * @since 200.2.0
 */
@Composable
internal fun OAuthAuthenticator(
    oAuthPendingSignIn: OAuthUserSignIn,
    authenticatorState: AuthenticatorState,
    onPendingOAuthUserSignIn: ((OAuthUserSignIn) -> Unit)?,
) {
    if (authenticatorState.oAuthUserConfiguration?.redirectUrl == DEFAULT_REDIRECT_URI) {
        OAuthWebView(oAuthPendingSignIn, authenticatorState)
    } else {
        // `didLaunch` prevents the OAuth activity from being launched again if a configuration change happens while
        // the OAuth activity is active. This could occur when the activity returns and this composable gets recomposed.
        //
        // The key for `rememberSaveable` is set to `oAuthPendingSignIn.hashCode().toString()` because
        // it will be unique for each `OAuthUserSignIn` instance, ensuring that the state is correctly remembered
        // for each individual sign-in process.
        //
        // Note that this flag does not need to be reset to false. After the OAuth prompt completes, the OAuthAuthenticator
        // will leave the composition. On a subsequent OAuth challenge, the OAuthAuthenticator will re-enter the
        // composition and a new `didLaunch` state variable will be initialized again to `false`.
        var didLaunch by rememberSaveable(key = oAuthPendingSignIn.hashCode().toString()) { mutableStateOf(false) }
        val launcher =
            rememberLauncherForActivityResult(contract = OAuthUserSignInActivity.Contract()) { redirectUrl ->
                redirectUrl?.let {
                    oAuthPendingSignIn.complete(redirectUrl)
                } ?: run {
                    oAuthPendingSignIn.cancel()
                }
            }
        // Launching an activity is a side effect. We don't need `LaunchedEffect` because this is not suspending
        // and there's nothing that needs to keep running if it gets recomposed. In reality, we also don't
        // expect `oAuthPendingSignIn` to change while this composable is displayed.
        if (!didLaunch) {
            didLaunch = true
            if (onPendingOAuthUserSignIn != null) {
                SideEffect {
                    onPendingOAuthUserSignIn.invoke(oAuthPendingSignIn)
                }
            } else {
                SideEffect {
                    launcher.launch(oAuthPendingSignIn)
                }
            }
        }
    }
}
<<<<<<< HEAD

/**
 * Composable function that handles launching a browser for IAP authentication.
 *
 * @param authorizedUrl The authorized URL to load in the browser for IAP authentication.
 * @param onComplete Callback function that gets invoked with the redirect URL upon successful authentication.
 * @param onCancel Callback function that gets invoked when the authentication is cancelled.
 * @since 200.8.0
 */
@Composable
internal fun IapSignInAuthenticator(
    authorizedUrl: String,
    onComplete : (String) -> Unit,
    onCancel: () -> Unit,
) {
    var hasLaunched by rememberSaveable { mutableStateOf(false) }
    val launcher = rememberLauncherForActivityResult(
        contract = OAuthUserSignInActivity.IapSigInContract()
    ) { redirectUrl ->
        if (!redirectUrl.isNullOrEmpty()) {
            onComplete(redirectUrl)
        } else {
            onCancel()
        }
    }

    LaunchedEffect(authorizedUrl) {
        if (!hasLaunched) {
            hasLaunched = true
            launcher.launch(authorizedUrl)
        }
    }
}

@Composable
internal fun IapSignOutAuthenticator(
    iapSignOutUrl: String,
    onCompleteSignOut: (Boolean) -> Unit,
    onCancelSignOut: (Exception) -> Unit
) {
    var hasLaunched by rememberSaveable { mutableStateOf(false) }
    val launcher = rememberLauncherForActivityResult(
        contract = OAuthUserSignInActivity.IapSignOutContract()
    ) { res ->
        if (res) {
            onCompleteSignOut(true)
        } else {
            onCancelSignOut(Exception("IAP sign out cancelled"))
        }
    }

    LaunchedEffect(iapSignOutUrl) {
        if (!hasLaunched) {
            hasLaunched = true
            launcher.launch(iapSignOutUrl)
        }
    }
}
=======
>>>>>>> cb3be894
<|MERGE_RESOLUTION|>--- conflicted
+++ resolved
@@ -85,64 +85,3 @@
         }
     }
 }
-<<<<<<< HEAD
-
-/**
- * Composable function that handles launching a browser for IAP authentication.
- *
- * @param authorizedUrl The authorized URL to load in the browser for IAP authentication.
- * @param onComplete Callback function that gets invoked with the redirect URL upon successful authentication.
- * @param onCancel Callback function that gets invoked when the authentication is cancelled.
- * @since 200.8.0
- */
-@Composable
-internal fun IapSignInAuthenticator(
-    authorizedUrl: String,
-    onComplete : (String) -> Unit,
-    onCancel: () -> Unit,
-) {
-    var hasLaunched by rememberSaveable { mutableStateOf(false) }
-    val launcher = rememberLauncherForActivityResult(
-        contract = OAuthUserSignInActivity.IapSigInContract()
-    ) { redirectUrl ->
-        if (!redirectUrl.isNullOrEmpty()) {
-            onComplete(redirectUrl)
-        } else {
-            onCancel()
-        }
-    }
-
-    LaunchedEffect(authorizedUrl) {
-        if (!hasLaunched) {
-            hasLaunched = true
-            launcher.launch(authorizedUrl)
-        }
-    }
-}
-
-@Composable
-internal fun IapSignOutAuthenticator(
-    iapSignOutUrl: String,
-    onCompleteSignOut: (Boolean) -> Unit,
-    onCancelSignOut: (Exception) -> Unit
-) {
-    var hasLaunched by rememberSaveable { mutableStateOf(false) }
-    val launcher = rememberLauncherForActivityResult(
-        contract = OAuthUserSignInActivity.IapSignOutContract()
-    ) { res ->
-        if (res) {
-            onCompleteSignOut(true)
-        } else {
-            onCancelSignOut(Exception("IAP sign out cancelled"))
-        }
-    }
-
-    LaunchedEffect(iapSignOutUrl) {
-        if (!hasLaunched) {
-            hasLaunched = true
-            launcher.launch(iapSignOutUrl)
-        }
-    }
-}
-=======
->>>>>>> cb3be894
