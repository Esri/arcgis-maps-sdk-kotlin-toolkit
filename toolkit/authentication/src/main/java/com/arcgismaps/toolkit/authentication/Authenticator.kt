--- conflicted
+++ resolved
@@ -1,6 +1,5 @@
 package com.arcgismaps.toolkit.authentication
 
-import android.content.Context
 import androidx.compose.runtime.Composable
 import androidx.lifecycle.compose.collectAsStateWithLifecycle
 import com.arcgismaps.httpcore.authentication.ArcGISAuthenticationChallenge
@@ -16,17 +15,13 @@
  */
 @Composable
 public fun Authenticator(
-<<<<<<< HEAD
-    authenticatorViewModel: AuthenticatorViewModel,
-=======
     authenticatorState: AuthenticatorState
->>>>>>> cb48c7c0
 ) {
     val pendingOAuthUserSignIn =
         authenticatorState.pendingOAuthUserSignIn.collectAsStateWithLifecycle().value
 
     pendingOAuthUserSignIn?.let {
-        OAuthAuthenticator(it, authenticatorViewModel)
+        OAuthAuthenticator(it)
     }
 
     val pendingServerTrustChallenge =
