package com.arcgismaps.toolkit.authentication

import androidx.compose.runtime.Composable
import androidx.lifecycle.compose.collectAsStateWithLifecycle
import com.arcgismaps.httpcore.authentication.ArcGISAuthenticationChallenge
import com.arcgismaps.httpcore.authentication.OAuthUserConfiguration

/**
 * Displays appropriate Authentication UI when issued a challenge. For example, if an [ArcGISAuthenticationChallenge]
 * is issued and the [AuthenticatorViewModel] has a corresponding [OAuthUserConfiguration],
 * then a Custom Chrome Tab will be launched to complete the OAuth sign in.
 *
 * @param authenticatorViewModel an [AuthenticatorViewModel]. See [AuthenticatorViewModel.Companion.Factory].
 * @since 200.2.0
 */
@Composable
public fun Authenticator(
    authenticatorViewModel: AuthenticatorViewModel
) {
    val pendingOAuthUserSignIn =
        authenticatorViewModel.pendingOAuthUserSignIn.collectAsStateWithLifecycle().value

<<<<<<< HEAD
    oAuthPendingSignIn?.let {
=======
    pendingOAuthUserSignIn?.let {
>>>>>>> a3491ca0
        OAuthAuthenticator(it)
    }

    val pendingServerTrustChallenge =
        authenticatorViewModel.pendingServerTrustChallenge.collectAsStateWithLifecycle().value

    pendingServerTrustChallenge?.let {
        ServerTrustAuthenticator(it)
    }

    val usernamePasswordChallenge =
        authenticatorViewModel.pendingUsernamePasswordChallenge.collectAsStateWithLifecycle().value

    usernamePasswordChallenge?.let {
        UsernamePasswordAuthenticator(it)
    }
}<|MERGE_RESOLUTION|>--- conflicted
+++ resolved
@@ -20,11 +20,7 @@
     val pendingOAuthUserSignIn =
         authenticatorViewModel.pendingOAuthUserSignIn.collectAsStateWithLifecycle().value
 
-<<<<<<< HEAD
-    oAuthPendingSignIn?.let {
-=======
     pendingOAuthUserSignIn?.let {
->>>>>>> a3491ca0
         OAuthAuthenticator(it)
     }
 
@@ -35,10 +31,10 @@
         ServerTrustAuthenticator(it)
     }
 
-    val usernamePasswordChallenge =
+    val pendingUsernamePasswordChallenge =
         authenticatorViewModel.pendingUsernamePasswordChallenge.collectAsStateWithLifecycle().value
 
-    usernamePasswordChallenge?.let {
+    pendingUsernamePasswordChallenge?.let {
         UsernamePasswordAuthenticator(it)
     }
 }