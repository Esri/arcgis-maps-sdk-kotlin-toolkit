--- conflicted
+++ resolved
@@ -25,14 +25,8 @@
      */
     public val oAuthUserSignInManager: OAuthUserSignInManager
 
-<<<<<<< HEAD
     public val serverTrustManager: ServerTrustManager
 
-    override suspend fun handleArcGISAuthenticationChallenge(challenge: ArcGISAuthenticationChallenge): ArcGISAuthenticationChallengeResponse
-    override suspend fun handleNetworkAuthenticationChallenge(challenge: NetworkAuthenticationChallenge): NetworkAuthenticationChallengeResponse
-
-=======
->>>>>>> d96be5a4
     public companion object {
         /**
          * The [ViewModelProvider.Factory] for creating a default implementation of this interface.
@@ -81,24 +75,15 @@
     }
 
     override suspend fun handleNetworkAuthenticationChallenge(challenge: NetworkAuthenticationChallenge): NetworkAuthenticationChallengeResponse {
-<<<<<<< HEAD
-        return if (challenge.networkAuthenticationType == NetworkAuthenticationType.ServerTrust) {
-            return serverTrustManager.awaitChallengeResponse()
-        } else {
-            NetworkAuthenticationChallengeResponse.ContinueAndFailWithError(
-                UnsupportedOperationException("Not yet implemented")
-            )
-=======
         return when (challenge.networkAuthenticationType) {
             NetworkAuthenticationType.ServerTrust -> {
-                NetworkAuthenticationChallengeResponse.ContinueWithCredential(ServerTrust)
+                serverTrustManager.awaitChallengeResponse()
             }
             else -> {
                 NetworkAuthenticationChallengeResponse.ContinueAndFailWithError(
                     UnsupportedOperationException("Not yet implemented")
                 )
             }
->>>>>>> d96be5a4
         }
     }
 }
