/*
 *
 *  Copyright 2023 Esri
 *
 *  Licensed under the Apache License, Version 2.0 (the "License");
 *  you may not use this file except in compliance with the License.
 *  You may obtain a copy of the License at
 *
 *     http://www.apache.org/licenses/LICENSE-2.0
 *
 *  Unless required by applicable law or agreed to in writing, software
 *  distributed under the License is distributed on an "AS IS" BASIS,
 *  WITHOUT WARRANTIES OR CONDITIONS OF ANY KIND, either express or implied.
 *  See the License for the specific language governing permissions and
 *  limitations under the License.
 *
 */

package com.arcgismaps.toolkit.authentication

import androidx.compose.foundation.layout.Arrangement
import androidx.compose.foundation.layout.Column
import androidx.compose.foundation.layout.Row
import androidx.compose.foundation.layout.Spacer
import androidx.compose.foundation.layout.fillMaxSize
import androidx.compose.foundation.layout.fillMaxWidth
import androidx.compose.foundation.layout.height
import androidx.compose.foundation.layout.padding
import androidx.compose.foundation.layout.width
import androidx.compose.foundation.shape.RoundedCornerShape
import androidx.compose.foundation.text.KeyboardActions
import androidx.compose.foundation.text.KeyboardOptions
import androidx.compose.material.icons.Icons
import androidx.compose.material.icons.filled.Visibility
import androidx.compose.material.icons.filled.VisibilityOff
import androidx.compose.material3.Card
import androidx.compose.material3.CardDefaults
import androidx.compose.material3.Icon
import androidx.compose.material3.IconButton
import androidx.compose.material3.MaterialTheme
import androidx.compose.material3.OutlinedTextField
import androidx.compose.material3.Surface
import androidx.compose.material3.Text
import androidx.compose.material3.TextButton
import androidx.compose.runtime.Composable
import androidx.compose.runtime.getValue
import androidx.compose.runtime.mutableStateOf
import androidx.compose.runtime.remember
import androidx.compose.runtime.saveable.rememberSaveable
import androidx.compose.runtime.setValue
import androidx.compose.ui.Alignment
import androidx.compose.ui.Modifier
import androidx.compose.ui.focus.FocusDirection
import androidx.compose.ui.platform.LocalFocusManager
import androidx.compose.ui.res.stringResource
import androidx.compose.ui.text.SpanStyle
import androidx.compose.ui.text.buildAnnotatedString
import androidx.compose.ui.text.font.FontWeight
import androidx.compose.ui.text.input.ImeAction
import androidx.compose.ui.text.input.KeyboardType
import androidx.compose.ui.text.input.PasswordVisualTransformation
import androidx.compose.ui.text.input.VisualTransformation
import androidx.compose.ui.text.style.TextAlign
import androidx.compose.ui.tooling.preview.Preview
import androidx.compose.ui.unit.dp
import androidx.compose.ui.window.Dialog
import androidx.lifecycle.compose.collectAsStateWithLifecycle

/**
 * Displays a username and password prompt to the user.
 *
 * @param usernamePasswordChallenge the pending [UsernamePasswordChallenge] that initiated this prompt.
 * @param modifier the [Modifier] to be applied to this UsernamePasswordAuthenticator.
 * @since 200.2.0
 */
@Deprecated(
    message = "This function will be removed with the next major version change of the toolkit and should not be used directly." +
            "The Authenticator composable displays UsernamePasswordAuthenticator automatically.",
    level = DeprecationLevel.WARNING
)
@Composable
public fun UsernamePasswordAuthenticator(
    usernamePasswordChallenge: UsernamePasswordChallenge,
    modifier: Modifier = Modifier
) {
    val additionalInfo = usernamePasswordChallenge.additionalMessage.collectAsStateWithLifecycle().value
    Surface(modifier = Modifier.fillMaxSize()) {
        UsernamePasswordAuthenticatorImpl(
            hostname = usernamePasswordChallenge.hostname,
            additionalInfo = additionalInfo ?: "",
            onCancel = { usernamePasswordChallenge.cancel() },
            onConfirm = { username, password ->
                usernamePasswordChallenge.continueWithCredentials(username, password)
            },
            modifier = modifier
        )
    }
}

/**
 * Displays a username and password prompt to the user in a dialog.
 *
 * @param usernamePasswordChallenge the pending [UsernamePasswordChallenge] that initiated this prompt.
 * @param modifier the [Modifier] to be applied to this UsernamePasswordAuthenticator.
 * @since 200.2.0
 */
@Composable
internal fun UsernamePasswordAuthenticatorDialog(
    usernamePasswordChallenge: UsernamePasswordChallenge,
    modifier: Modifier = Modifier
) {
    val additionalInfo = usernamePasswordChallenge.additionalMessage.collectAsStateWithLifecycle().value

    Dialog(onDismissRequest = { usernamePasswordChallenge.cancel() }) {
        Card(
            colors = CardDefaults.cardColors(
                containerColor = MaterialTheme.colorScheme.surface
            ),
            shape = RoundedCornerShape(16.dp)
        ) {
            UsernamePasswordAuthenticatorImpl(
                hostname = usernamePasswordChallenge.hostname,
                additionalInfo = additionalInfo ?: "",
                onConfirm = { username, password ->
                    usernamePasswordChallenge.continueWithCredentials(username, password)
                },
                onCancel = { usernamePasswordChallenge.cancel() },
                modifier = modifier
            )
        }
    }
}

@Composable
private fun UsernamePasswordAuthenticatorImpl(
    hostname: String,
    modifier: Modifier = Modifier,
    additionalInfo: String = "",
    onConfirm: (username: String, password: String) -> Unit,
    onCancel: () -> Unit
) {
    var usernameFieldText by rememberSaveable { mutableStateOf("") }
    var passwordFieldText by rememberSaveable { mutableStateOf("") }
    var passwordVisibility by remember { mutableStateOf(false) }

    fun submitUsernamePassword() {
        if (usernameFieldText.isNotEmpty() && passwordFieldText.isNotEmpty()) {
            onConfirm(usernameFieldText, passwordFieldText)
            passwordFieldText = ""
        }
    }

    val focusManager = LocalFocusManager.current
    Column(
        modifier = modifier
            .padding(24.dp),
        verticalArrangement = Arrangement.Center
    ) {
        Text(
            text = stringResource(id = R.string.username_password_login_title),
            style = MaterialTheme.typography.headlineSmall,
            textAlign = TextAlign.Start
        )
        Spacer(modifier = Modifier.height(16.dp))
        if (additionalInfo.isNotEmpty()) {
            Text(
                text = additionalInfo,
                style = MaterialTheme.typography.labelLarge,
                color = MaterialTheme.colorScheme.error,
            )
        }
        Text(
            text = buildAnnotatedString {
                val string = stringResource(id = R.string.username_password_login_message, hostname)
                append(string)
                string.indexOf(hostname).takeIf { it >= 0 }?.let { startIdx ->
                    addStyle(
                        style = SpanStyle(fontWeight = FontWeight.Bold),
                        start = startIdx,
                        end = startIdx + hostname.length
                    )
                }
            },
            style = MaterialTheme.typography.bodyLarge,
            textAlign = TextAlign.Start
        )
        Spacer(modifier = Modifier.height(16.dp))
        Column(
            modifier = Modifier.fillMaxWidth(),
            horizontalAlignment = Alignment.CenterHorizontally
        ) {

            OutlinedTextField(
                modifier = Modifier
                    .fillMaxWidth(),
                value = usernameFieldText,
                onValueChange = { it: String -> usernameFieldText = it },
                keyboardOptions = KeyboardOptions(
                    keyboardType = KeyboardType.Email,
                    imeAction = ImeAction.Next
                ),
                keyboardActions = KeyboardActions(
                    onNext = {
                        focusManager.moveFocus(FocusDirection.Down)
                    }
                ),
                label = { Text(text = stringResource(id = R.string.username_label)) },
                singleLine = true
            )
            Spacer(modifier = Modifier.height(8.dp))
            OutlinedTextField(
                modifier = Modifier
                    .fillMaxWidth(),
                value = passwordFieldText,
                onValueChange = { it: String -> passwordFieldText = it },
                keyboardOptions = KeyboardOptions(
                    keyboardType = KeyboardType.Password,
                    imeAction = ImeAction.Send
                ),
                keyboardActions = KeyboardActions(
                    onSend = {
                        submitUsernamePassword()
                    }
                ),
                label = { Text(text = stringResource(id = R.string.password_label)) },
                singleLine = true,
                trailingIcon = {
                    IconButton(onClick = {
                        passwordVisibility = !passwordVisibility
                    }) {
                        if (passwordVisibility) {
                            Icon(Icons.Default.Visibility, contentDescription = "Hide password")
                        } else {
                            Icon(Icons.Default.VisibilityOff, contentDescription = "Show password")
                        }
                    }
                },
                visualTransformation = if (passwordVisibility) VisualTransformation.None else PasswordVisualTransformation(),
            )
        }
        Spacer(modifier = Modifier.height(24.dp))
        Row(
            modifier = Modifier.fillMaxWidth(),
            horizontalArrangement = Arrangement.End,
            verticalAlignment = Alignment.CenterVertically
        ) {
            TextButton(
                onClick = { onCancel() }
            ) {
                Text(stringResource(id = R.string.cancel))
            }
            Spacer(modifier = Modifier.width(8.dp))
            TextButton(
                enabled = usernameFieldText.isNotEmpty() && passwordFieldText.isNotEmpty(),
                onClick = { submitUsernamePassword() }
            ) {
                Text(stringResource(id = R.string.sign_in))
            }
        }
    }
}

<<<<<<< HEAD
=======
private fun Modifier.moveFocusOnTabEvent(focusManager: FocusManager, onEnter: () -> Unit) =
    onPreviewKeyEvent {
        if (it.type == KeyEventType.KeyDown) {
            when (it.key.keyCode) {
                Key.Tab.keyCode -> {
                    focusManager.moveFocus(FocusDirection.Down); true
                }

                Key.Enter.keyCode -> {
                    onEnter()
                    true
                }

                else -> false
            }
        } else false
    }


>>>>>>> e41a9e1b
@Preview(backgroundColor = 0xFFFFFFFF, showBackground = true)
@Composable
private fun UsernamePasswordAuthenticatorImplPreview() {
    val modifier = Modifier
    UsernamePasswordAuthenticatorImpl(
        hostname = "https://www.arcgis.com",
        additionalInfo = "Invalid username or password.",
        onConfirm = { _, _ -> },
        onCancel = {},
        modifier = modifier
    )
}

@Preview
@Composable
private fun UsernamePasswordAuthenticatorPreview() {
    val modifier = Modifier
    UsernamePasswordAuthenticator(
        usernamePasswordChallenge = UsernamePasswordChallenge(
            url = "https://www.arcgis.com",
            onUsernamePasswordReceived = { _, _ -> },
            onCancel = {}
        ),
        modifier = modifier
    )
}

@Preview
@Composable
private fun UsernamePasswordAuthenticatorDialogPreview() {
    val modifier = Modifier
    UsernamePasswordAuthenticatorDialog(
        usernamePasswordChallenge = UsernamePasswordChallenge(
            url = "https://www.arcgis.com",
            onUsernamePasswordReceived = { _, _ -> },
            onCancel = {}
        ),
        modifier = modifier
    )
}

@Preview(locale = "de")
@Composable
private fun UsernamePasswordAuthenticatorDialogLocalePreview() {
    UsernamePasswordAuthenticatorDialog(
        usernamePasswordChallenge = UsernamePasswordChallenge(
            url = "https://www.arcgis.com/",
            onUsernamePasswordReceived = { _, _ -> },
            onCancel = {}
        )
    )
}<|MERGE_RESOLUTION|>--- conflicted
+++ resolved
@@ -151,6 +151,7 @@
     }
 
     val focusManager = LocalFocusManager.current
+
     Column(
         modifier = modifier
             .padding(24.dp),
@@ -260,28 +261,6 @@
     }
 }
 
-<<<<<<< HEAD
-=======
-private fun Modifier.moveFocusOnTabEvent(focusManager: FocusManager, onEnter: () -> Unit) =
-    onPreviewKeyEvent {
-        if (it.type == KeyEventType.KeyDown) {
-            when (it.key.keyCode) {
-                Key.Tab.keyCode -> {
-                    focusManager.moveFocus(FocusDirection.Down); true
-                }
-
-                Key.Enter.keyCode -> {
-                    onEnter()
-                    true
-                }
-
-                else -> false
-            }
-        } else false
-    }
-
-
->>>>>>> e41a9e1b
 @Preview(backgroundColor = 0xFFFFFFFF, showBackground = true)
 @Composable
 private fun UsernamePasswordAuthenticatorImplPreview() {
