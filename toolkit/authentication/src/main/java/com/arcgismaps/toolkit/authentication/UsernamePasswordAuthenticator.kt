--- conflicted
+++ resolved
@@ -54,12 +54,9 @@
 import androidx.compose.ui.input.key.type
 import androidx.compose.ui.platform.LocalFocusManager
 import androidx.compose.ui.res.stringResource
-<<<<<<< HEAD
-=======
 import androidx.compose.ui.text.SpanStyle
 import androidx.compose.ui.text.buildAnnotatedString
 import androidx.compose.ui.text.font.FontWeight
->>>>>>> e41a9e1b
 import androidx.compose.ui.text.input.ImeAction
 import androidx.compose.ui.text.input.KeyboardType
 import androidx.compose.ui.text.input.PasswordVisualTransformation
@@ -162,11 +159,6 @@
     Column(
         modifier = modifier
             .padding(24.dp),
-<<<<<<< HEAD
-        horizontalAlignment = Alignment.CenterHorizontally,
-        verticalArrangement = Arrangement.Center
-    ) {
-=======
         verticalArrangement = Arrangement.Center
     ) {
         Text(
@@ -175,20 +167,12 @@
             textAlign = TextAlign.Start
         )
         Spacer(modifier = Modifier.height(16.dp))
->>>>>>> e41a9e1b
         if (additionalInfo.isNotEmpty()) {
             Text(
                 text = additionalInfo,
                 style = MaterialTheme.typography.labelLarge,
                 color = MaterialTheme.colorScheme.error,
             )
-<<<<<<< HEAD
-            Spacer(modifier = Modifier.height(16.dp))
-        }
-
-        Text(
-            text = stringResource(id = R.string.username_password_login_message, hostname),
-=======
         }
         Text(
             text = buildAnnotatedString {
@@ -202,7 +186,6 @@
                     )
                 }
             },
->>>>>>> e41a9e1b
             style = MaterialTheme.typography.bodyLarge,
             textAlign = TextAlign.Start
         )
@@ -258,11 +241,7 @@
                 enabled = usernameFieldText.isNotEmpty() && passwordFieldText.isNotEmpty(),
                 onClick = { submitUsernamePassword() }
             ) {
-<<<<<<< HEAD
-                Text(stringResource(id = R.string.login))
-=======
                 Text(stringResource(id = R.string.sign_in))
->>>>>>> e41a9e1b
             }
         }
     }
@@ -287,20 +266,12 @@
     }
 
 
-<<<<<<< HEAD
-@Preview
-=======
 @Preview(backgroundColor = 0xFFFFFFFF, showBackground = true)
->>>>>>> e41a9e1b
 @Composable
 private fun UsernamePasswordAuthenticatorImplPreview() {
     val modifier = Modifier
     UsernamePasswordAuthenticatorImpl(
-<<<<<<< HEAD
-        hostname = "https://www.arcgis.com/",
-=======
         hostname = "https://www.arcgis.com",
->>>>>>> e41a9e1b
         additionalInfo = "Invalid username or password.",
         onConfirm = { _, _ -> },
         onCancel = {},
@@ -314,11 +285,7 @@
     val modifier = Modifier
     UsernamePasswordAuthenticator(
         usernamePasswordChallenge = UsernamePasswordChallenge(
-<<<<<<< HEAD
-            url = "https://www.arcgis.com/",
-=======
             url = "https://www.arcgis.com",
->>>>>>> e41a9e1b
             onUsernamePasswordReceived = { _, _ -> },
             onCancel = {}
         ),
@@ -332,11 +299,7 @@
     val modifier = Modifier
     UsernamePasswordAuthenticatorDialog(
         usernamePasswordChallenge = UsernamePasswordChallenge(
-<<<<<<< HEAD
-            url = "https://www.arcgis.com/",
-=======
             url = "https://www.arcgis.com",
->>>>>>> e41a9e1b
             onUsernamePasswordReceived = { _, _ -> },
             onCancel = {}
         ),
