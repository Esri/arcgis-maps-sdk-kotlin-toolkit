--- conflicted
+++ resolved
@@ -38,12 +38,9 @@
 import androidx.compose.ui.Alignment
 import androidx.compose.ui.Modifier
 import androidx.compose.ui.res.stringResource
-<<<<<<< HEAD
-=======
 import androidx.compose.ui.text.SpanStyle
 import androidx.compose.ui.text.buildAnnotatedString
 import androidx.compose.ui.text.font.FontWeight
->>>>>>> e41a9e1b
 import androidx.compose.ui.text.style.TextAlign
 import androidx.compose.ui.tooling.preview.Preview
 import androidx.compose.ui.unit.dp
@@ -125,13 +122,6 @@
     Column(
         modifier = modifier
             .padding(24.dp),
-<<<<<<< HEAD
-        horizontalAlignment = Alignment.CenterHorizontally,
-        verticalArrangement = Arrangement.Center
-    ) {
-        Text(
-            text = stringResource(id = R.string.server_trust_message, hostname),
-=======
         verticalArrangement = Arrangement.Center
     ) {
         Text(
@@ -155,7 +145,6 @@
                     end = endIdx
                 )
             },
->>>>>>> e41a9e1b
             style = MaterialTheme.typography.bodyLarge,
             textAlign = TextAlign.Start,
         )
@@ -176,26 +165,14 @@
             TextButton(onClick = { onConfirm() }) {
                 Text(
                     text = stringResource(id = R.string.allow_connection),
-<<<<<<< HEAD
-                    color = MaterialTheme.colorScheme.error,
-                    textAlign = TextAlign.End
+                    color = MaterialTheme.colorScheme.error
                 )
             }
         }
     }
 }
 
-@Preview
-=======
-                    color = MaterialTheme.colorScheme.error
-                )
-            }
-        }
-    }
-}
-
 @Preview(backgroundColor = 0xFFFFFFFF, showBackground = true)
->>>>>>> e41a9e1b
 @Composable
 private fun ServerTrustAuthenticatorImplPreview() {
     ServerTrustAuthenticatorImpl(
