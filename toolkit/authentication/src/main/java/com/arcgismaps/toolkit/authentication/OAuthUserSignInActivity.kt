/*
 *
 *  Copyright 2023 Esri
 *
 *  Licensed under the Apache License, Version 2.0 (the "License");
 *  you may not use this file except in compliance with the License.
 *  You may obtain a copy of the License at
 *
 *     http://www.apache.org/licenses/LICENSE-2.0
 *
 *  Unless required by applicable law or agreed to in writing, software
 *  distributed under the License is distributed on an "AS IS" BASIS,
 *  WITHOUT WARRANTIES OR CONDITIONS OF ANY KIND, either express or implied.
 *  See the License for the specific language governing permissions and
 *  limitations under the License.
 *
 */

package com.arcgismaps.toolkit.authentication


import android.content.Context
import android.content.Intent
import android.os.Bundle
import androidx.activity.ComponentActivity
import androidx.activity.result.contract.ActivityResultContract
import androidx.lifecycle.Lifecycle
import com.arcgismaps.httpcore.authentication.OAuthUserSignIn

private const val KEY_INTENT_EXTRA_URL = "INTENT_EXTRA_KEY_AUTHORIZE_URL"
private const val KEY_INTENT_EXTRA_OAUTH_RESPONSE_URL = "KEY_INTENT_EXTRA_OAUTH_RESPONSE_URI"
private const val KEY_INTENT_EXTRA_PROMPT_TYPE = "KEY_INTENT_EXTRA_PROMPT_TYPE"
private const val KEY_INTENT_EXTRA_PRIVATE_BROWSING = "KEY_INTENT_EXTRA_PRIVATE_BROWSING"
private const val KEY_INTENT_EXTRA_SIGN_OUT_RESPONSE = "KEY_INTENT_EXTRA_SIGN_OUT_RESPONSE"

private const val RESULT_CODE_SUCCESS = 1
private const val RESULT_CODE_CANCELED = 2

private const val SIGN_IN = "SIGN_IN"
private const val SIGN_OUT = "SIGN_OUT"

/**
 * An activity that is responsible for launching a CustomTabs activity and to receive and process
 * the redirect intent as a result of a user completing the CustomTabs prompt.
 *
 * This activity handles both OAuth and IAP (Identity-Aware Proxy) sign-in flows. Sign-out is currently only supported
 * for IAP. The behavior for IAP sign-in and sign-out is similar to OAuth, where the activity launches a CustomTabs browser
 * for user interaction and processes the result upon completion.
 *
 * This activity must be registered in your application's manifest. There are two ways to configure
 * the manifest entry for [OAuthUserSignInActivity]:
 *
 * When completing an authentication challenge by signing in or signing out, the Custom Tabs should redirect back to
 * this activity immediately and allow the appropriate authenticator to handle the completion of the challenge.
 * This applies to both OAuth and IAP flows.
 * In this case, the activity should be declared in the manifest using `launchMode="singleTop"` and an
 * `intent-filter` should be specified:
 *
 * ```
 * <activity
 * android:name="com.arcgismaps.toolkit.authentication.OAuthUserSignInActivity"
 * android:configChanges="keyboard|keyboardHidden|orientation|screenSize"
 * android:exported="true"
 * android:launchMode="singleTop" >
 *   <intent-filter>
 *     <action android:name="android.intent.action.VIEW" />
 *
 *     <category android:name="android.intent.category.DEFAULT" />
 *     <category android:name="android.intent.category.BROWSABLE" />
 *
 *     <data
 *       android:host="auth"
 *       android:scheme="my-ags-app" />
 *     </intent-filter>
 * </activity>
 * ```
 *
 * Should your app require that the redirect intent from the browser is handled by another activity,
 * then you should remove the intent filter from the `OAuthUserSignInActivity` and put it in the activity
 * that you want the browser to redirect to. Depending on your app's configuration, you may need to
 * change the launch mode to `singleInstance`, but be aware that this will expose the browser as a
 * separate task in the recent tasks list.
 *
 * ```
 * <activity
 * android:name="com.arcgismaps.toolkit.authentication.OAuthUserSignInActivity"
 * android:configChanges="keyboard|keyboardHidden|orientation|screenSize"
 * android:exported="true"
 * android:launchMode="singleInstance" >
 * </activity>
 * ```
 *
 * Then, in the activity that receives the intent as a result of completing the CustomTab, you can pass that on to the `OAuthUserSignInActivity`
 * by copying the `intent.data` and starting the activity directly:
 *
 * ```
 * val newIntent = Intent(this, OAuthUserSignInActivity::class.java).apply {
 *   data = uri
 * }
 * startActivity(newIntent)
 * ```
 *
 * Currently, IAP sign-out does not support a redirect URI, so the `OAuthUserSignInActivity` must be used to handle the
 * sign-out flow. This can be done by intercepting when the user presses the back button or the close button in the Custom Tab.
 * @since 200.2.0
 */
public class OAuthUserSignInActivity : ComponentActivity() {

    private var signOutRequest = false

    public override fun onCreate(savedInstanceState: Bundle?) {
        super.onCreate(savedInstanceState)
        val url = intent.getStringExtra(KEY_INTENT_EXTRA_URL)
        if (intent.getStringExtra(KEY_INTENT_EXTRA_PROMPT_TYPE) == SIGN_OUT) {
            signOutRequest = true
        }
        url?.let {
            launchCustomTabs(it, intent.getBooleanExtra(KEY_INTENT_EXTRA_PRIVATE_BROWSING, false))
        }
    }

    // This override gets called first when the CustomTabs close button or the back button is pressed.
    override fun onWindowFocusChanged(hasFocus: Boolean) {
        super.onWindowFocusChanged(hasFocus)

        // We only want to respond to focus changed events when this activity is in "resumed" state.
        // On some devices (Oreo) we get unexpected focus changed events with hasFocus true which cause this Activity
        // to be finished (destroyed) prematurely, for example:
        // - On Oreo log in to portal with OAuth
        // - When the browser window is launched this triggers a focus changed event with hasFocus true but at this point
        //   we do not want to finish this activity -> at this point the activity is in paused state (isResumed == false) so
        //   we can use this to ignore this "rogue" focus changed event.
        if (hasFocus && lifecycle.currentState.isAtLeast(Lifecycle.State.RESUMED)) {
            if (signOutRequest) {
                // As of now, we don't have a way to get the sign-out response from the browser so we assume if the user
                // returns to this activity by pressing the back button or the "x" button, the sign out was successful.
                setResult(
                    RESULT_CODE_SUCCESS,
                    Intent().apply {
                        putExtra(KEY_INTENT_EXTRA_SIGN_OUT_RESPONSE, true)
                    }
                )
                signOutRequest = false
            } else {
                // if we got here the user must have pressed the back button or the x button while the
                // custom tab was visible
                setResult(RESULT_CODE_CANCELED, Intent())
            }
            finish()
        }
    }

    override fun onNewIntent(intent: Intent) {
        super.onNewIntent(intent)
        // if we enter onNewIntent, that means that we have redirected from the custom tab (or an
        // intermediary activity) with the response uri.
        handleRedirectIntent(intent)
    }

    /**
     * Finishes this activity with a response containing a success code and the redirect intent's uri
     * or a canceled code if no uri can be found.
     *
     * @since 200.2.0
     */
    public fun handleRedirectIntent(intent: Intent?) {
        val uri = intent?.data
        if (uri != null) {
            val uriString = uri.toString()
            val newIntent = Intent().apply {
                putExtra(KEY_INTENT_EXTRA_OAUTH_RESPONSE_URL, uriString)
            }
            setResult(RESULT_CODE_SUCCESS, newIntent)
        } else {
            setResult(RESULT_CODE_CANCELED)
        }
        finish()
    }

    /**
     * An ActivityResultContract that takes a [OAuthUserSignIn] as input and returns a nullable
     * string as output. The output string represents a redirect URI as the result of an OAuth user
     * sign in prompt, or null if OAuth user sign in failed. This contract can be used to launch the
     * [OAuthUserSignInActivity] for a result.
     * See [Getting a result from an activity](https://developer.android.com/training/basics/intents/result)
     * for more details.
     *
     * @since 200.2.0
     */
    public class Contract : ActivityResultContract<OAuthUserSignIn, String?>() {
        override fun createIntent(context: Context, input: OAuthUserSignIn): Intent =
            Intent(context, OAuthUserSignInActivity::class.java).apply {
                putExtra(KEY_INTENT_EXTRA_URL, input.authorizeUrl)
                putExtra(KEY_INTENT_EXTRA_PROMPT_TYPE, SIGN_IN)
                putExtra(KEY_INTENT_EXTRA_PRIVATE_BROWSING, input.oAuthUserConfiguration.preferPrivateWebBrowserSession)
            }

        override fun parseResult(resultCode: Int, intent: Intent?): String? {
            return if (resultCode == RESULT_CODE_SUCCESS) {
                intent?.getStringExtra(KEY_INTENT_EXTRA_OAUTH_RESPONSE_URL)
            } else {
                null
            }
        }
    }

    /**
     * An ActivityResultContract that takes a String as input and returns a nullable String as output.
     * The input string represents an IAP authorize URL, and the output string represents a redirect URI as
     * the result of an IAP sign in prompt, or null if the IAP sign in failed. This contract can be used to launch the
     * [OAuthUserSignInActivity] for a result.
     * See [Getting a result from an activity](https://developer.android.com/training/basics/intents/result)
     * for more details.
     *
     * @since 200.8.0
     */
    public class IapSignInContract : ActivityResultContract<String, String?>() {
        override fun createIntent(context: Context, input: String): Intent =
            Intent(context, OAuthUserSignInActivity::class.java).apply {
<<<<<<< HEAD
                putExtra(KEY_INTENT_EXTRA_URL, input)
                putExtra(KEY_INTENT_EXTRA_PROMPT_TYPE, SIGN_IN)
=======
                putExtra(KEY_INTENT_EXTRA_AUTHORIZE_URL, input)
                putExtra(KEY_INTENT_EXTRA_PROMPT_SIGN_IN, true)
>>>>>>> 45d83fa5
            }

        override fun parseResult(resultCode: Int, intent: Intent?): String? {
            return if (resultCode == RESULT_CODE_SUCCESS) {
                intent?.getStringExtra(KEY_INTENT_EXTRA_OAUTH_RESPONSE_URL)
            } else {
                null
            }
        }
    }
<<<<<<< HEAD

    /**
     * An ActivityResultContract that takes a String as input and returns a Boolean as output.
     * The input string represents an IAP sign out URL, and the output boolean indicates whether the
     * IAP sign out was successful or not. This contract can be used to launch the
     * [IapSignOutContract] for a result.
     *
     * @since 200.8.0
     */
    public class IapSignOutContract : ActivityResultContract<String, Boolean>() {
        override fun createIntent(context: Context, input: String): Intent =
            Intent(context, OAuthUserSignInActivity::class.java).apply {
                putExtra(KEY_INTENT_EXTRA_URL, input)
                putExtra(KEY_INTENT_EXTRA_PROMPT_TYPE, SIGN_OUT)
            }

        override fun parseResult(resultCode: Int, intent: Intent?): Boolean {
            return if (resultCode == RESULT_CODE_SUCCESS)
                intent?.getBooleanExtra(KEY_INTENT_EXTRA_SIGN_OUT_RESPONSE, false) ?: false
            else
                false
        }
    }
=======
>>>>>>> 45d83fa5
}<|MERGE_RESOLUTION|>--- conflicted
+++ resolved
@@ -217,13 +217,8 @@
     public class IapSignInContract : ActivityResultContract<String, String?>() {
         override fun createIntent(context: Context, input: String): Intent =
             Intent(context, OAuthUserSignInActivity::class.java).apply {
-<<<<<<< HEAD
-                putExtra(KEY_INTENT_EXTRA_URL, input)
-                putExtra(KEY_INTENT_EXTRA_PROMPT_TYPE, SIGN_IN)
-=======
                 putExtra(KEY_INTENT_EXTRA_AUTHORIZE_URL, input)
                 putExtra(KEY_INTENT_EXTRA_PROMPT_SIGN_IN, true)
->>>>>>> 45d83fa5
             }
 
         override fun parseResult(resultCode: Int, intent: Intent?): String? {
@@ -234,7 +229,32 @@
             }
         }
     }
-<<<<<<< HEAD
+
+    /**
+     * An ActivityResultContract that takes a String as input and returns a nullable String as output.
+     * The input string represents an IAP authorize URL, and the output string represents a redirect URI as
+     * the result of an IAP sign in prompt, or null if the IAP sign in failed. This contract can be used to launch the
+     * [OAuthUserSignInActivity] for a result.
+     * See [Getting a result from an activity](https://developer.android.com/training/basics/intents/result)
+     * for more details.
+     *
+     * @since 200.8.0
+     */
+    public class IapSignInContract : ActivityResultContract<String, String?>() {
+        override fun createIntent(context: Context, input: String): Intent =
+            Intent(context, OAuthUserSignInActivity::class.java).apply {
+                putExtra(KEY_INTENT_EXTRA_URL, input)
+                putExtra(KEY_INTENT_EXTRA_PROMPT_TYPE, SIGN_IN)
+            }
+
+        override fun parseResult(resultCode: Int, intent: Intent?): String? {
+            return if (resultCode == RESULT_CODE_SUCCESS) {
+                intent?.getStringExtra(KEY_INTENT_EXTRA_OAUTH_RESPONSE_URL)
+            } else {
+                null
+            }
+        }
+    }
 
     /**
      * An ActivityResultContract that takes a String as input and returns a Boolean as output.
@@ -258,6 +278,4 @@
                 false
         }
     }
-=======
->>>>>>> 45d83fa5
 }