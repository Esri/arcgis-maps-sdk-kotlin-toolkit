--- conflicted
+++ resolved
@@ -30,12 +30,8 @@
 
 private const val KEY_INTENT_EXTRA_AUTHORIZE_URL = "INTENT_EXTRA_KEY_AUTHORIZE_URL"
 private const val KEY_INTENT_EXTRA_OAUTH_RESPONSE_URL = "KEY_INTENT_EXTRA_OAUTH_RESPONSE_URI"
-<<<<<<< HEAD
-private const val KEY_INTENT_EXTRA_REDIRECT_URL = "KEY_INTENT_EXTRA_REDIRECT_URL"
+private const val KEY_INTENT_EXTRA_PROMPT_SIGN_IN = "KEY_INTENT_EXTRA_PROMPT_SIGN_IN"
 private const val KEY_INTENT_EXTRA_PRIVATE_BROWSING = "KEY_INTENT_EXTRA_PRIVATE_BROWSING"
-=======
-private const val KEY_INTENT_EXTRA_PROMPT_SIGN_IN = "KEY_INTENT_EXTRA_PROMPT_SIGN_IN"
->>>>>>> f0308d67
 
 private const val RESULT_CODE_SUCCESS = 1
 private const val RESULT_CODE_CANCELED = 2
@@ -147,18 +143,12 @@
      *
      * @since 200.2.0
      */
-<<<<<<< HEAD
     private fun launchCustomTabs(authorizeUrl: String, useIncognito: Boolean) {
-        customTabsWasLaunched = true
         CustomTabsIntent.Builder().build().apply {
             if (useIncognito) {
                 intent.putExtra("com.google.android.apps.chrome.EXTRA_OPEN_NEW_INCOGNITO_TAB", true)
             }
         }.launchUrl(this, Uri.parse(authorizeUrl))
-=======
-    private fun launchCustomTabs(authorizeUrl: String) {
-        CustomTabsIntent.Builder().build().launchUrl(this, Uri.parse(authorizeUrl))
->>>>>>> f0308d67
     }
 
     /**
@@ -175,15 +165,8 @@
         override fun createIntent(context: Context, input: OAuthUserSignIn): Intent =
             Intent(context, OAuthUserSignInActivity::class.java).apply {
                 putExtra(KEY_INTENT_EXTRA_AUTHORIZE_URL, input.authorizeUrl)
-<<<<<<< HEAD
-                putExtra(
-                    KEY_INTENT_EXTRA_REDIRECT_URL,
-                    input.oAuthUserConfiguration.redirectUrl
-                )
+                putExtra(KEY_INTENT_EXTRA_PROMPT_SIGN_IN, true)
                 putExtra(KEY_INTENT_EXTRA_PRIVATE_BROWSING, input.oAuthUserConfiguration.preferPrivateWebBrowserSession)
-=======
-                putExtra(KEY_INTENT_EXTRA_PROMPT_SIGN_IN, true)
->>>>>>> f0308d67
             }
 
         override fun parseResult(resultCode: Int, intent: Intent?): String? {
