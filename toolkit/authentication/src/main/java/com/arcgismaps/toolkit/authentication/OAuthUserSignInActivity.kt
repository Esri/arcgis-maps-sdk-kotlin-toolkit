--- conflicted
+++ resolved
@@ -205,21 +205,13 @@
      * An ActivityResultContract that takes a String as input and returns a nullable String as output.
      * The input string represents an IAP authorize URL, and the output string represents a redirect URI as
      * the result of an IAP sign in prompt, or null if the IAP sign in failed. This contract can be used to launch the
-<<<<<<< HEAD
      * [IapSigInContract] for a result.
-=======
-     * [IapSignInContract] for a result.
->>>>>>> cb3be894
      * See [Getting a result from an activity](https://developer.android.com/training/basics/intents/result)
      * for more details.
      *
      * @since 200.8.0
      */
-<<<<<<< HEAD
     public class IapSigInContract : ActivityResultContract<String, String?>() {
-=======
-    public class IapSignInContract : ActivityResultContract<String, String?>() {
->>>>>>> cb3be894
         override fun createIntent(context: Context, input: String): Intent =
             Intent(context, OAuthUserSignInActivity::class.java).apply {
                 putExtra(KEY_INTENT_EXTRA_URL, input)
