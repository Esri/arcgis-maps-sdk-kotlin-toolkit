--- conflicted
+++ resolved
@@ -255,29 +255,6 @@
         }
     }
 
-<<<<<<< HEAD
-    override suspend fun handleArcGISAuthenticationChallenge(challenge: ArcGISAuthenticationChallenge): ArcGISAuthenticationChallengeResponse {
-        val oAuthUserConfiguration = oAuthUserConfiguration
-        return if (oAuthUserConfiguration != null && oAuthUserConfiguration.canBeUsedForUrl(challenge.requestUrl)) {
-            val oAuthUserCredential =
-                oAuthUserConfiguration.handleOAuthChallenge {
-                    // A composable observing [pendingOAuthUserSignIn] can launch the OAuth prompt
-                    // when this value changes.
-                    _pendingOAuthUserSignIn.value = it
-                }.also {
-                    // At this point we have suspended until the OAuth workflow is complete, so
-                    // we can get rid of the pending sign in. Composables observing this can know
-                    // to remove the OAuth prompt when this value changes.
-                    _pendingOAuthUserSignIn.value = null
-                }.getOrThrow()
-
-            ArcGISAuthenticationChallengeResponse.ContinueWithCredential(
-                oAuthUserCredential
-            )
-        } else {
-            handleArcGISTokenChallenge(challenge)
-        }
-=======
     override suspend fun signOut(): Result<Unit> = runCatchingCancellable {
         val arcGISCredentialStore = ArcGISEnvironment.authenticationManager.arcGISCredentialStore
         val networkCredentialStore = ArcGISEnvironment.authenticationManager.networkCredentialStore
@@ -326,7 +303,6 @@
 
             ArcGISAuthenticationChallengeResponse.ContinueWithCredential(iapCredential)
         } ?: ArcGISAuthenticationChallengeResponse.ContinueAndFail
->>>>>>> dced9842
     }
 
     /**
@@ -344,11 +320,7 @@
         val maxRetryCount = 5
         var error: Throwable? = null
         repeat(maxRetryCount) {
-<<<<<<< HEAD
-            val credential = awaitUsernamePassword(challenge.requestUrl, error).firstOrNull()
-=======
             val credential = usernamePasswordFlow(challenge.requestUrl, error).firstOrNull()
->>>>>>> dced9842
                 ?: return ArcGISAuthenticationChallengeResponse.Cancel
             TokenCredential.createWithChallenge(challenge, credential.username, credential.password)
                 .onSuccess {
@@ -475,13 +447,8 @@
      * @return a [Flow] with a [UsernamePassword] provided by the user, or null if the user cancelled.
      * @since 200.2.0
      */
-<<<<<<< HEAD
-    private suspend fun awaitUsernamePassword(url: String, exception: Throwable? = null): Flow<UsernamePassword?> =
-        callbackFlow<UsernamePassword?> {
-=======
     private fun usernamePasswordFlow(url: String, exception: Throwable? = null): Flow<UsernamePassword?> =
         callbackFlow {
->>>>>>> dced9842
             _pendingUsernamePasswordChallenge.value = UsernamePasswordChallenge(
                 url = url,
                 cause = exception,
