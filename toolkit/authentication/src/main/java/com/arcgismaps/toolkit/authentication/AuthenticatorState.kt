--- conflicted
+++ resolved
@@ -178,14 +178,6 @@
             }
 
             NetworkAuthenticationType.ClientCertificate -> {
-<<<<<<< HEAD
-                return awaitCertificateChallengeResponse()
-            }
-        }
-    }
-
-    /**
-=======
                 awaitCertificateChallengeResponse()
             }
         }
@@ -215,7 +207,6 @@
     }
 
     /**
->>>>>>> d2be95cb
      * Emits a new [ClientCertificateChallenge] to [pendingClientCertificateChallenge] and awaits a
      * chosen certificate to proceed with.
      *
@@ -225,9 +216,6 @@
     private suspend fun awaitCertificateChallengeResponse(): NetworkAuthenticationChallengeResponse {
         val selectedAlias = suspendCancellableCoroutine { continuation ->
             val aliasCallback = KeyChainAliasCallback { alias ->
-<<<<<<< HEAD
-                continuation.resume(alias) {}
-=======
                 _pendingClientCertificateChallenge.value = null
                 continuation.resume(alias) {}
             }
@@ -235,22 +223,7 @@
             continuation.invokeOnCancellation {
                 _pendingClientCertificateChallenge.value = null
                 continuation.resume(null) {}
->>>>>>> d2be95cb
-            }
-            _pendingClientCertificateChallenge.value = ClientCertificateChallenge(aliasCallback)
-            continuation.invokeOnCancellation {
-                continuation.resume(null) {}
-            }
-        }
-        _pendingClientCertificateChallenge.value = null
-        return if (selectedAlias != null) {
-            NetworkAuthenticationChallengeResponse.ContinueWithCredential(
-                CertificateCredential(
-                    selectedAlias
-                )
-            )
-        } else {
-            NetworkAuthenticationChallengeResponse.Cancel
+            }
         }
         return if (selectedAlias != null) {
             NetworkAuthenticationChallengeResponse.ContinueWithCredential(
