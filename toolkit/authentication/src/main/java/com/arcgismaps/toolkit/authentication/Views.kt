package com.arcgismaps.toolkit.authentication

import android.app.Activity
import android.content.Context
import android.content.Intent
import android.net.Uri
import androidx.activity.compose.ManagedActivityResultLauncher
import androidx.activity.compose.rememberLauncherForActivityResult
import androidx.activity.result.ActivityResult
import androidx.activity.result.contract.ActivityResultContract
import androidx.activity.result.contract.ActivityResultContracts
import androidx.browser.customtabs.CustomTabsIntent
import androidx.compose.material3.AlertDialog
import androidx.compose.material3.Button
import androidx.compose.material3.Text
import androidx.compose.runtime.Composable
import androidx.compose.runtime.LaunchedEffect
import androidx.compose.runtime.collectAsState
import androidx.compose.ui.platform.LocalContext
import androidx.lifecycle.viewmodel.compose.viewModel
import com.arcgismaps.ArcGISEnvironment
<<<<<<< HEAD
import com.arcgismaps.httpcore.authentication.OAuthUserConfiguration
import com.arcgismaps.httpcore.authentication.OAuthUserSignIn
=======
>>>>>>> 8addb287

/**
 * Displays authentication UI when an authentication challenge is issued. Ensure that [authenticatorViewModel]
 * is set as the [ArcGISEnvironment.authenticationManager.arcGISAuthenticationChallengeHandler] and
 * [ArcGISEnvironment.authenticationManager.networkAuthenticationChallengeHandler].
 *
 * @since 200.2.0
 */
@Composable
<<<<<<< HEAD
public fun Authenticator(authenticatorViewModel: AuthenticatorViewModel = viewModel()) {
    ArcGISEnvironment.authenticationManager.arcGISAuthenticationChallengeHandler = authenticatorViewModel
    val oAuthPendingSignIn = authenticatorViewModel.pendingOAuthUserSignIn.collectAsState().value
    val launcher = rememberLauncherForActivityResult(contract = ActivityResultContracts.StartActivityForResult()) { activityResult ->
        if (activityResult.resultCode == Activity.RESULT_OK) {
            authenticatorViewModel.onOAuthActivityResult(redirectUrl = activityResult.data?.toString())
        }
    }
    authenticatorViewModel.pendingOAuthUserSignIn.collectAsState().value?.let {
        OAuthCCT(launcher, oAuthPendingSignIn)
    }
//    val shouldShowDialog = authenticatorViewModel.shouldShowDialog.collectAsState().value
//    if (shouldShowDialog) {
//        AlertDialog(
//            onDismissRequest = authenticatorViewModel::dismissDialog,
//            confirmButton = {
//                Button(onClick = authenticatorViewModel::dismissDialog) {
//                    Text(text = "Confirm")
//                }
//            },
//            text = {
//                Text(text = "This is just a demo. " +
//                        "If you confirm or dismiss this dialog, it will not be displayed again.")
//            }
//        )
//    }
}

@Composable
private fun OAuthCCT(launcher: ManagedActivityResultLauncher<Intent, ActivityResult>, oAuthPendingSignIn: OAuthUserSignIn?) {
    LaunchedEffect(oAuthPendingSignIn) {
        oAuthPendingSignIn?.let {
            launcher.launch(CustomTabsIntent.Builder().build().apply {
                intent.data = Uri.parse(oAuthPendingSignIn.authorizeUrl)
            }.intent)
        }
    }
}

private class OAuthContract : ActivityResultContract<OAuthUserSignIn, String?>() {
    lateinit var redirectUrl: String

    override fun createIntent(context: Context, input: OAuthUserSignIn) =
        run {
            redirectUrl = input.oAuthUserConfiguration.redirectUrl
            CustomTabsIntent.Builder().build().apply {
                intent.data = Uri.parse(input.authorizeUrl)
            }.intent
        }

    override fun parseResult(resultCode: Int, intent: Intent?): String? {
        return if (resultCode == 1) {
            // the uri
            intent?.data?.let {
                val uriString = it.toString()
                if (uriString.startsWith(redirectUrl)) {
                    uriString
                } else null
=======
public fun Authenticator(authenticatorViewModel: AuthenticatorViewModel = viewModel<AuthenticatorViewModelImpl>()) {
    val shouldShowDialog = authenticatorViewModel.shouldShowDialog.collectAsState().value
    if (shouldShowDialog) {
        AlertDialog(
            onDismissRequest = authenticatorViewModel::dismissDialog,
            confirmButton = {
                Button(onClick = authenticatorViewModel::dismissDialog) {
                    Text(text = "Confirm")
                }
            },
            text = {
                Text(text = "This is just a demo. " +
                        "If you confirm or dismiss this dialog, it will not be displayed again.")
>>>>>>> 8addb287
            }
        } else {
            null
        }
    }
}<|MERGE_RESOLUTION|>--- conflicted
+++ resolved
@@ -19,21 +19,25 @@
 import androidx.compose.ui.platform.LocalContext
 import androidx.lifecycle.viewmodel.compose.viewModel
 import com.arcgismaps.ArcGISEnvironment
-<<<<<<< HEAD
 import com.arcgismaps.httpcore.authentication.OAuthUserConfiguration
 import com.arcgismaps.httpcore.authentication.OAuthUserSignIn
-=======
->>>>>>> 8addb287
 
-/**
- * Displays authentication UI when an authentication challenge is issued. Ensure that [authenticatorViewModel]
- * is set as the [ArcGISEnvironment.authenticationManager.arcGISAuthenticationChallengeHandler] and
- * [ArcGISEnvironment.authenticationManager.networkAuthenticationChallengeHandler].
- *
- * @since 200.2.0
- */
 @Composable
-<<<<<<< HEAD
+public fun Authenticator(authenticatorViewModel: AuthenticatorViewModel = viewModel<AuthenticatorViewModelImpl>()) {
+    val shouldShowDialog = authenticatorViewModel.shouldShowDialog.collectAsState().value
+    if (shouldShowDialog) {
+        AlertDialog(
+            onDismissRequest = authenticatorViewModel::dismissDialog,
+            confirmButton = {
+                Button(onClick = authenticatorViewModel::dismissDialog) {
+                    Text(text = "Confirm")
+                }
+            },
+            text = {
+                Text(text = "This is just a demo. " +
+                        "If you confirm or dismiss this dialog, it will not be displayed again.")
+            }
+        )
 public fun Authenticator(authenticatorViewModel: AuthenticatorViewModel = viewModel()) {
     ArcGISEnvironment.authenticationManager.arcGISAuthenticationChallengeHandler = authenticatorViewModel
     val oAuthPendingSignIn = authenticatorViewModel.pendingOAuthUserSignIn.collectAsState().value
@@ -92,21 +96,6 @@
                 if (uriString.startsWith(redirectUrl)) {
                     uriString
                 } else null
-=======
-public fun Authenticator(authenticatorViewModel: AuthenticatorViewModel = viewModel<AuthenticatorViewModelImpl>()) {
-    val shouldShowDialog = authenticatorViewModel.shouldShowDialog.collectAsState().value
-    if (shouldShowDialog) {
-        AlertDialog(
-            onDismissRequest = authenticatorViewModel::dismissDialog,
-            confirmButton = {
-                Button(onClick = authenticatorViewModel::dismissDialog) {
-                    Text(text = "Confirm")
-                }
-            },
-            text = {
-                Text(text = "This is just a demo. " +
-                        "If you confirm or dismiss this dialog, it will not be displayed again.")
->>>>>>> 8addb287
             }
         } else {
             null
