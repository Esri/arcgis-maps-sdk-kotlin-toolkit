/*
 *  Copyright 2024 Esri
 *
 *  Licensed under the Apache License, Version 2.0 (the "License");
 *  you may not use this file except in compliance with the License.
 *  You may obtain a copy of the License at
 *
 *     http://www.apache.org/licenses/LICENSE-2.0
 *
 *  Unless required by applicable law or agreed to in writing, software
 *  distributed under the License is distributed on an "AS IS" BASIS,
 *  WITHOUT WARRANTIES OR CONDITIONS OF ANY KIND, either express or implied.
 *  See the License for the specific language governing permissions and
 *  limitations under the License.
 *
 */
package com.arcgismaps.toolkit.authentication

import android.content.Intent
import android.net.Uri
import com.arcgismaps.httpcore.ArcGISHttpClient
import com.arcgismaps.httpcore.Request
import com.arcgismaps.httpcore.Response
import com.arcgismaps.httpcore.authentication.ArcGISAuthenticationChallenge
import com.arcgismaps.httpcore.authentication.ArcGISAuthenticationChallengeType
import io.mockk.every
import io.mockk.mockk

/**
 * A mock [ArcGISAuthenticationChallenge] for testing purposes.
 *
 * @param challengeType the type of authentication challenge to mock.
 * @since 200.5.0
 */
fun makeMockArcGISAuthenticationChallenge(
<<<<<<< HEAD
    mocRequestUrl: String = "https://arcgis.com",
    challengeType: ArcGISAuthenticationChallengeType = ArcGISAuthenticationChallengeType.OAuthOrToken
) = mockk<ArcGISAuthenticationChallenge>().apply {
    every { requestUrl } returns mocRequestUrl
    every { cause } returns Throwable()
=======
    mockRequestUrl:String = "https://arcgis.com",
    mockedCause: Throwable =  Throwable(),
    challengeType: ArcGISAuthenticationChallengeType = ArcGISAuthenticationChallengeType.OAuthOrToken,
    mockPreviousFailureCount: Int = 0
) = mockk<ArcGISAuthenticationChallenge>().apply {
    every { requestUrl } returns mockRequestUrl
    every { cause } returns mockedCause
>>>>>>> 64fdfe2c
    every { type } returns challengeType
    every { previousFailureCount } returns mockPreviousFailureCount
}

/**
 * Returns an intent that simulates a successful redirect from the OAuth server.
 *
 * @since 200.5.0
 */
fun createSuccessfulRedirectIntent(redirectUrl: String): Intent {
    return Intent().apply {
        data = Uri.parse("$redirectUrl?code=12345")
        flags = Intent.FLAG_ACTIVITY_CLEAR_TOP or Intent.FLAG_ACTIVITY_NEW_TASK
    }
}

/**
 * Intercepts requests to validate a token and returns a fake response that validates the token.
 *
 * @since 200.5.0
 */
fun ArcGISHttpClient.Builder.setupOAuthTokenRequestInterceptor() {
    interceptor { chain ->
        chain.request().let { request ->
            if (request.url.endsWith("sharing/rest/oauth2/token")) {
                request.createFakeOAuthTokenResponse()
            } else chain.proceed(request)
        }
    }
}

/**
 * Returns a fake response that validates an OAuth token.
 *
 * @since 200.5.0
 */
fun Request.createFakeOAuthTokenResponse(): Response =
    Response.builder().apply {
        request(this@createFakeOAuthTokenResponse)
        val bodyString =
            """
            {"access_token":"12345","expires_in":1800,"username":"username","ssl":true,"refresh_token":"67890","refresh_token_expires_in":1209599}
            """.trimIndent()
        body(
            Response.Body.builder().contentType("text/plain")
                .data(bodyString.byteInputStream(), bodyString.length.toLong()).build()
        )
        addHeader("cache-control", "no-cache, no-store, must-revalidate")
        addHeader("connection", "keep-alive")
        addHeader("content-encoding", "gzip")
        addHeader("content-type", "text/plain;charset=utf-8")
        addHeader("date", "Wed, 22 May 2024 15:04:50 GMT")
        addHeader("expires", "0")
        addHeader("pragma", "no-cache")
        addHeader("response-status-code", "200")
        addHeader("strict-transport-security", "max-age=31536000")
        addHeader("transfer-encoding", "chunked")
        addHeader("vary", "X-Esri-Authorization")
        addHeader("x-content-type-options", "nosniff")
    }.build()

/**
 * Intercepts requests to generate an ArcGIS token and returns a fake response with an error.
 *
 * @since 200.5.0
 */
fun ArcGISHttpClient.Builder.setupFailingArcGISTokenRequestInterceptor() {
    interceptor { chain ->
        chain.request().let { request ->
            if (request.url.endsWith("sharing/rest/generateToken")) {
                request.createInvalidArcGISTokenResponse()
            } else chain.proceed(request)
        }
    }
}

/**
 * Intercepts requests to generate an ArcGIS token and returns a fake response with the token.
 */
fun ArcGISHttpClient.Builder.setupSuccessfulArcGISTokenRequestInterceptor() {
    interceptor { chain ->
        chain.request().let { request ->
            if (request.url.endsWith("sharing/rest/generateToken")) {
                request.createValidArcGISTokenResponse()
            } else chain.proceed(request)
        }
    }
}

/**
 * Returns a fake response that generates an ArcGIS token.
 *
 * @since 200.5.0
 */
fun Request.createValidArcGISTokenResponse(): Response =
    Response.builder().apply {
        request(this@createValidArcGISTokenResponse)
        val bodyString =
            """
                {"token":"12345","expires":1716805837870,"ssl":true}
            """.trimIndent()
        body(
            Response.Body.builder().contentType("text/plain;charset=utf-8")
                .data(bodyString.byteInputStream(), bodyString.length.toLong()).build()
        )
        addHeader("cache-control", "no-cache")
        addHeader("connection", "keep-alive")
        addHeader("content-encoding", "gzip")
        addHeader("date", "Mon, 22 May 2084 15:04:50 GMT")
        addHeader("expires", "-1")
        addHeader("pragma", "no-cache")
        addHeader("response-status-code", "200")
        addHeader("transfer-encoding", "chunked")
        addHeader("vary", "X-Esri-Authorization")
        addHeader("x-content-type-options", "nosniff")
    }.build()

/**
 * Returns a fake response that indicates a failure to generate an ArcGIS token.
 *
 * @since 200.5.0
 */
fun Request.createInvalidArcGISTokenResponse(): Response =
    Response.builder().apply {
        request(this@createInvalidArcGISTokenResponse)
        val bodyString =
            """
                {"error":{"code":400,"message":"Unable to generate token.","details":["Invalid username or password."]}}
            """.trimIndent()
        body(
            Response.Body.builder().contentType("text/plain;charset=utf-8")
                .data(bodyString.byteInputStream(), bodyString.length.toLong()).build()
        )
        addHeader("cache-control", "no-cache")
        addHeader("connection", "keep-alive")
        addHeader("content-length", "104")
        addHeader("date", "Wed, 22 May 2024 15:04:50 GMT")
        addHeader("expires", "-1")
        addHeader("pragma", "no-cache")
        addHeader("response-status-code", "200")
        addHeader("vary", "X-Esri-Authorization")
        addHeader("x-content-type-options", "nosniff")
    }.build()<|MERGE_RESOLUTION|>--- conflicted
+++ resolved
@@ -33,13 +33,6 @@
  * @since 200.5.0
  */
 fun makeMockArcGISAuthenticationChallenge(
-<<<<<<< HEAD
-    mocRequestUrl: String = "https://arcgis.com",
-    challengeType: ArcGISAuthenticationChallengeType = ArcGISAuthenticationChallengeType.OAuthOrToken
-) = mockk<ArcGISAuthenticationChallenge>().apply {
-    every { requestUrl } returns mocRequestUrl
-    every { cause } returns Throwable()
-=======
     mockRequestUrl:String = "https://arcgis.com",
     mockedCause: Throwable =  Throwable(),
     challengeType: ArcGISAuthenticationChallengeType = ArcGISAuthenticationChallengeType.OAuthOrToken,
@@ -47,7 +40,6 @@
 ) = mockk<ArcGISAuthenticationChallenge>().apply {
     every { requestUrl } returns mockRequestUrl
     every { cause } returns mockedCause
->>>>>>> 64fdfe2c
     every { type } returns challengeType
     every { previousFailureCount } returns mockPreviousFailureCount
 }
