--- conflicted
+++ resolved
@@ -268,14 +268,10 @@
         val hostname = "arcgis.com"
         every { usernamePasswordChallengeMock.hostname } returns hostname
         every { usernamePasswordChallengeMock.continueWithCredentials(any(), any()) } just Runs
-<<<<<<< HEAD
-        every { usernamePasswordChallengeMock.additionalMessage } answers { MutableStateFlow("") }
-=======
         every {
             @Suppress("DEPRECATION")
             usernamePasswordChallengeMock.additionalMessage
         } answers { MutableStateFlow("") }
->>>>>>> dced9842
         every { usernamePasswordChallengeMock.cause } returns null
 
         composeTestRule.setContent {
@@ -305,22 +301,15 @@
         val mockCause = mockk<ArcGISAuthenticationException>()
         val usernamePasswordChallengeMock = mockk<UsernamePasswordChallenge>()
         every { usernamePasswordChallengeMock.hostname } returns "arcgis.com"
-<<<<<<< HEAD
-        every { usernamePasswordChallengeMock.additionalMessage } answers { MutableStateFlow("") }
-=======
         every {
             @Suppress("DEPRECATION")
             usernamePasswordChallengeMock.additionalMessage
         } answers { MutableStateFlow("") }
->>>>>>> dced9842
         every { usernamePasswordChallengeMock.continueWithCredentials(any(), any()) } just Runs
         every { usernamePasswordChallengeMock.cause } returns mockCause
 
         composeTestRule.setContent {
-<<<<<<< HEAD
-=======
             @Suppress("DEPRECATION")
->>>>>>> dced9842
             UsernamePasswordAuthenticator(usernamePasswordChallengeMock)
         }
 
@@ -347,14 +336,10 @@
 
         val usernamePasswordChallengeMock = mockk<UsernamePasswordChallenge>()
         every { usernamePasswordChallengeMock.hostname } returns "arcgis.com"
-<<<<<<< HEAD
-        every { usernamePasswordChallengeMock.additionalMessage } answers { MutableStateFlow("") }
-=======
         every {
             @Suppress("DEPRECATION")
             usernamePasswordChallengeMock.additionalMessage
         } answers { MutableStateFlow("") }
->>>>>>> dced9842
         every { usernamePasswordChallengeMock.continueWithCredentials(any(), any()) } just Runs
         every { usernamePasswordChallengeMock.cause } returns IllegalStateException("Test")
 
