--- conflicted
+++ resolved
@@ -473,13 +473,8 @@
             composeTestRule.enterUsernamePasswordAndLogin()
             advanceUntilIdle()
 
-<<<<<<< HEAD
-            // ensure the dialog has disappeared
-            assert(authenticatorState.pendingUsernamePasswordChallenge.value == null)
-=======
             // ensure the dialog has disappeared after last attempt
             assert(composeTestRule.activity.authenticatorState.pendingUsernamePasswordChallenge.value == null)
->>>>>>> dced9842
             composeTestRule.onNodeWithText(usernamePasswordMessage).assertDoesNotExist()
 
             assert(challengeResponse.await() is ArcGISAuthenticationChallengeResponse.ContinueAndFailWithError)
@@ -490,7 +485,7 @@
                 mockPreviousFailureCount = 4
             )
             val challengeResponse2 = async {
-                authenticatorState.handleArcGISAuthenticationChallenge(challenge2)
+                composeTestRule.activity.authenticatorState.handleArcGISAuthenticationChallenge(challenge2)
             }
             // ensure the dialog prompt is displayed as expected
             advanceUntilIdle()
@@ -500,7 +495,7 @@
                 hostname
             )
 
-            assert(authenticatorState.pendingUsernamePasswordChallenge.value != null)
+            assert(composeTestRule.activity.authenticatorState.pendingUsernamePasswordChallenge.value != null)
             composeTestRule.onNodeWithText(incorrectCredentialsMessage).assertIsDisplayed()
 
             // simulate incorrect username/password
@@ -526,7 +521,7 @@
     fun testValidCredentialsWithArcGISTokenAuthentication() = runTest {
         with(StateRestorationTester(composeTestRule)) {
             setContent {
-                DialogAuthenticator(authenticatorState = authenticatorState)
+                DialogAuthenticator(authenticatorState = composeTestRule.activity.authenticatorState)
             }
             // ensure all responses succeed to test that we can login
             ArcGISEnvironment.configureArcGISHttpClient {
@@ -543,18 +538,11 @@
                     allAny()
                 )
             } returns Result.success(mockk<TokenCredential>())
-<<<<<<< HEAD
             val hostname = "arcgis.com"
             val challenge = makeMockArcGISAuthenticationChallenge()
             // issue challenge
             val challengeResponse = async {
-                authenticatorState.handleArcGISAuthenticationChallenge(challenge)
-=======
-
-            // issue another challenge
-            val challengeResponse2 = async {
                 composeTestRule.activity.authenticatorState.handleArcGISAuthenticationChallenge(challenge)
->>>>>>> dced9842
             }
 
             val usernamePasswordMessage = composeTestRule.activity.getString(
