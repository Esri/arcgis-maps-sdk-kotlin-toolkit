package com.arcgismaps.toolkit.authentication

import android.view.KeyEvent
import androidx.activity.ComponentActivity
import androidx.compose.ui.test.assertIsDisplayed
import androidx.compose.ui.test.assertIsEnabled
import androidx.compose.ui.test.assertIsNotEnabled
import androidx.compose.ui.test.hasImeAction
import androidx.compose.ui.test.junit4.AndroidComposeTestRule
import androidx.compose.ui.test.junit4.StateRestorationTester
import androidx.compose.ui.test.junit4.createAndroidComposeRule
import androidx.compose.ui.test.onNodeWithText
import androidx.compose.ui.test.performClick
import androidx.compose.ui.test.performImeAction
import androidx.compose.ui.test.performTextClearance
import androidx.compose.ui.test.performTextInput
import androidx.compose.ui.text.input.ImeAction
import androidx.test.platform.app.InstrumentationRegistry
import com.arcgismaps.ArcGISEnvironment
import com.arcgismaps.httpcore.authentication.ArcGISAuthenticationChallengeResponse
import com.arcgismaps.httpcore.authentication.NetworkAuthenticationChallenge
import com.arcgismaps.httpcore.authentication.NetworkAuthenticationChallengeResponse
import com.arcgismaps.httpcore.authentication.NetworkAuthenticationType
import com.arcgismaps.httpcore.authentication.TokenCredential
import io.mockk.Runs
import io.mockk.coEvery
import io.mockk.every
import io.mockk.just
import io.mockk.mockk
import io.mockk.mockkObject
import io.mockk.unmockkAll
import io.mockk.verify
import kotlinx.coroutines.Deferred
import kotlinx.coroutines.ExperimentalCoroutinesApi
import kotlinx.coroutines.async
import kotlinx.coroutines.flow.MutableStateFlow
import kotlinx.coroutines.runBlocking
import kotlinx.coroutines.test.TestScope
import kotlinx.coroutines.test.advanceUntilIdle
import kotlinx.coroutines.test.runTest
import org.junit.After
import org.junit.Before
import org.junit.Rule
import org.junit.Test
import org.junit.rules.TestRule

/**
 * Tests for username and password challenges.
 *
 * @since 200.2.0
 */
class UsernamePasswordTests {

    private val authenticatorState = AuthenticatorState()

    @get:Rule
    val composeTestRule = createAndroidComposeRule<ComponentActivity>()

    @Before
    fun before() = signOut()

    @After
    fun after() = signOut()

    fun signOut() {
        runBlocking {
            ArcGISEnvironment.authenticationManager.signOut()
        }
        ArcGISEnvironment.configureArcGISHttpClient { }
    }

    @After
    fun unMock() {
        unmockkAll()
    }

    /**
     * Given a Dialog Authenticator
     * When a username and password challenge is issued
     * Then the dialog prompt should be displayed
     *
     * When the user enters a username and password
     * Then the dialog should be dismissed and the response should be of type [NetworkAuthenticationChallengeResponse.ContinueWithCredential]
     *
     * Note: This test does not verify the actual credentials entered, only that the dialog is dismissed
     * with the expected response.
     *
     * @since 200.2.0
     */
    @Test
    fun signInWithCredentials() = runTest {
        val response = testUsernamePasswordChallengeWithStateRestoration {
            composeTestRule.enterUsernamePasswordAndLogin()
        }.await()
        assert(response is NetworkAuthenticationChallengeResponse.ContinueWithCredential)
    }

    /**
     * Given an UsernamePasswordAuthenticator
     * When the username or password fields are empty
     * Then the login button should be disabled
     * And when the username and password fields are both filled
     * Then the login button should be enabled
     *
     * @since 200.5.0
     */
    @OptIn(ExperimentalCoroutinesApi::class)
    @Test
    fun loginButtonEnabledState() = runTest {
        composeTestRule.setContent {
            UsernamePasswordAuthenticator(
                UsernamePasswordChallenge(
                    url = "arcgis.com",
                    onUsernamePasswordReceived = { _, _ -> },
                    onCancel = {}
                )
            )
        }
        advanceUntilIdle()
        // verify the login button is disabled when the fields are empty
<<<<<<< HEAD
        composeTestRule.onNodeWithText(composeTestRule.activity.getString(R.string.login))
=======
        composeTestRule.onNodeWithText(composeTestRule.activity.getString(R.string.sign_in))
>>>>>>> e41a9e1b
            .assertIsNotEnabled()
        // verify the login button is disabled when only the username field is filled
        composeTestRule.onNodeWithText(composeTestRule.activity.getString(R.string.username_label))
            .performTextInput("testuser")
<<<<<<< HEAD
        composeTestRule.onNodeWithText(composeTestRule.activity.getString(R.string.login))
=======
        composeTestRule.onNodeWithText(composeTestRule.activity.getString(R.string.sign_in))
>>>>>>> e41a9e1b
            .assertIsNotEnabled()
        // verify the login button is disabled when only the password field is filled
        composeTestRule.onNodeWithText(composeTestRule.activity.getString(R.string.username_label))
            .performTextClearance()
        composeTestRule.onNodeWithText(composeTestRule.activity.getString(R.string.password_label))
            .performTextInput("testPassword")
<<<<<<< HEAD
        composeTestRule.onNodeWithText(composeTestRule.activity.getString(R.string.login))
=======
        composeTestRule.onNodeWithText(composeTestRule.activity.getString(R.string.sign_in))
>>>>>>> e41a9e1b
            .assertIsNotEnabled()
        // verify it is enabled when both are filled
        composeTestRule.onNodeWithText(composeTestRule.activity.getString(R.string.username_label))
            .performTextInput("testuser")
<<<<<<< HEAD
        composeTestRule.onNodeWithText(composeTestRule.activity.getString(R.string.login))
=======
        composeTestRule.onNodeWithText(composeTestRule.activity.getString(R.string.sign_in))
>>>>>>> e41a9e1b
            .assertIsEnabled()
    }

    /**
     * Given an UsernamePasswordAuthenticator
     * When the username field is clicked
     * Then the keyboard should be displayed with ImeAction.Next
     * And when the password field is clicked
     * Then the keyboard should be displayed with ImeAction.Send
     *
     * When the the ImeAction.Send is clicked
     * And both text fields are empty
     * Then the credentials should not be submitted
     *
     * @since 200.5.0
     */
    @OptIn(ExperimentalCoroutinesApi::class)
    @Test
    fun keyboardActions() = runTest {
        val usernamePasswordChallengeMock = mockk<UsernamePasswordChallenge>()
        every { usernamePasswordChallengeMock.hostname } returns "arcgis.com"
        every { usernamePasswordChallengeMock.additionalMessage } answers { MutableStateFlow("") }
        every { usernamePasswordChallengeMock.continueWithCredentials(any(), any()) } just Runs

        composeTestRule.setContent {
            UsernamePasswordAuthenticator(usernamePasswordChallengeMock)
        }

        // ensure the dialog prompt is displayed as expected
        advanceUntilIdle()
        // verify that clicking on the username field displays the keyboard with ImeAction.Next
        composeTestRule.onNodeWithText(composeTestRule.activity.getString(R.string.username_label))
            .performClick()
        composeTestRule.onNode(hasImeAction(ImeAction.Next)).assertExists()
        // verify that clicking on the password field displays the keyboard with ImeAction.Send
        composeTestRule.onNodeWithText(composeTestRule.activity.getString(R.string.password_label))
            .performClick()
        composeTestRule.onNode(hasImeAction(ImeAction.Send)).assertExists()
        // verify that clicking on ImeAction.Send will not submit the form when the fields are empty
        composeTestRule.onNode(hasImeAction(ImeAction.Send)).performImeAction()
        verify(exactly = 0) { usernamePasswordChallengeMock.continueWithCredentials(any(), any()) }
    }


    /**
     * Given a Dialog Authenticator
     * When a username and password challenge is issued
     * Then the dialog prompt should be displayed
     *
     * When the user cancels the username and password challenge
     * Then the dialog should be dismissed and the response should be of type [NetworkAuthenticationChallengeResponse.Cancel]
     *
     * @since 200.2.0
     */
    @Test
    fun cancelUsernamePassword() = runTest {
        val response = testUsernamePasswordChallengeWithStateRestoration {
            // Cancel the dialog
            composeTestRule.onNodeWithText(composeTestRule.activity.getString(R.string.cancel))
                .performClick()
        }.await()
        assert(response is NetworkAuthenticationChallengeResponse.Cancel)
    }

    /**
     * Given a Dialog Authenticator
     * When a username and password challenge is issued
     * Then the dialog prompt should be displayed
     *
     * When the user presses the back button
     * Then the dialog should be dismissed and the response should be of type [NetworkAuthenticationChallengeResponse.Cancel]
     *
     * @since 200.2.0
     */
    @Test
    fun pressBack() = runTest {
        val response = testUsernamePasswordChallengeWithStateRestoration {
            // press back. Using this seems to be more reliable than `Espresso.pressBack()`
            // after the state restoration
            InstrumentationRegistry.getInstrumentation().sendKeyDownUpSync(KeyEvent.KEYCODE_BACK)
        }.await()
        assert(response is NetworkAuthenticationChallengeResponse.Cancel)
    }

    /**
     * Places a DialogAuthenticator in the composition and issues a username/password challenge.
     * Once the dialog is displayed, [userInputOnDialog] will be called to simulate user input.
     * The function will return the response to the username/password challenge from the authenticator in a Deferred.
     *
     * Note that this function will also simulate disposing and restoring the state of the DialogAuthenticator
     * before interaction with the username/password dialog.
     *
     * @since 200.4.0
     */
    @OptIn(ExperimentalCoroutinesApi::class)
    fun TestScope.testUsernamePasswordChallengeWithStateRestoration(userInputOnDialog: () -> Unit): Deferred<NetworkAuthenticationChallengeResponse> {
        with(StateRestorationTester(composeTestRule)) {
            setContent {
                DialogAuthenticator(authenticatorState = authenticatorState)
            }

            val hostname = "arcgis.com"
            val challenge = NetworkAuthenticationChallenge(
                hostname = hostname,
                networkAuthenticationType = NetworkAuthenticationType.UsernamePassword,
                cause = Throwable("Test")
            )
            // issue the challenge
            val challengeResponse = async {
                authenticatorState.handleNetworkAuthenticationChallenge(challenge)
            }
            // ensure the dialog prompt is displayed as expected
            advanceUntilIdle()
            val usernamePasswordMessage = composeTestRule.activity.getString(
                R.string.username_password_login_message,
                hostname
            )
            assert(authenticatorState.pendingUsernamePasswordChallenge.value != null)
            composeTestRule.onNodeWithText(usernamePasswordMessage).assertIsDisplayed()

            // simulate a configuration change
            emulateSavedInstanceStateRestore()

            // perform the test action
            userInputOnDialog()

            // ensure the dialog has disappeared
            advanceUntilIdle()
            assert(authenticatorState.pendingUsernamePasswordChallenge.value == null)
            composeTestRule.onNodeWithText(usernamePasswordMessage).assertDoesNotExist()

            // return the response deferred
            return challengeResponse
        }
    }

    /**
     * Given a Dialog Authenticator
     * When a username and password challenge is issued
     * Then the dialog prompt should be displayed
     *
     * When the user enters an incorrect username and password 5 times
     * Then the dialog should be dismissed and the response should be of type [ArcGISAuthenticationChallengeResponse.ContinueAndFailWithError]
     *
     * When the user enters a correct username and password
     * Then the dialog should be dismissed and the response should be of type [ArcGISAuthenticationChallengeResponse.ContinueWithCredential]
     *
     * @since 200.5.0
     */
    @OptIn(ExperimentalCoroutinesApi::class)
    @Test
    fun arcGISTokenAuthentication() = runTest {
        with(StateRestorationTester(composeTestRule)) {
            setContent {
                DialogAuthenticator(authenticatorState = authenticatorState)
            }
            // issue the challenge
            val hostname = "arcgis.com"
            val challenge = makeMockArcGISAuthenticationChallenge()
            val challengeResponse = async {
                authenticatorState.handleArcGISAuthenticationChallenge(challenge)
            }
            // ensure the dialog prompt is displayed as expected
            advanceUntilIdle()

            val usernamePasswordMessage = composeTestRule.activity.getString(
                R.string.username_password_login_message,
                hostname
            )
            assert(authenticatorState.pendingUsernamePasswordChallenge.value != null)
            composeTestRule.onNodeWithText(usernamePasswordMessage).assertIsDisplayed()

            // simulate a configuration change
            emulateSavedInstanceStateRestore()

            // ensure all responses fail to test that we get five retry attempts
            ArcGISEnvironment.configureArcGISHttpClient {
                setupFailingArcGISTokenRequestInterceptor()
            }

            // simulate incorrect username/password 4 times
            repeat(4) {
                composeTestRule.enterUsernamePasswordAndLogin()
                advanceUntilIdle()
                composeTestRule.onNodeWithText("Invalid username or password.").assertIsDisplayed()
            }
            // the 5th time is should dismiss the dialog.
            composeTestRule.enterUsernamePasswordAndLogin()
            advanceUntilIdle()

            // ensure the dialog has disappeared
            assert(authenticatorState.pendingUsernamePasswordChallenge.value == null)
            composeTestRule.onNodeWithText(usernamePasswordMessage).assertDoesNotExist()

            assert(challengeResponse.await() is ArcGISAuthenticationChallengeResponse.ContinueAndFailWithError)

            // clear out the credentials
            signOut()

            // ensure all responses succeed to test that we can login
            ArcGISEnvironment.configureArcGISHttpClient {
                setupSuccessfulArcGISTokenRequestInterceptor()
            }
            // AuthenticatorState will call TokenCredential.createWithChallenge internally, but this call
            // will fail if we don't mock it because we have mocked the ArcGISAuthenticationChallenge.
            mockkObject(TokenCredential)
            coEvery {
                TokenCredential.createWithChallenge(
                    allAny(),
                    allAny(),
                    allAny(),
                    allAny()
                )
            } returns Result.success(mockk<TokenCredential>())

            // issue another challenge
            val challengeResponse2 = async {
                authenticatorState.handleArcGISAuthenticationChallenge(challenge)
            }

            // ensure the dialog prompt is displayed as expected
            advanceUntilIdle()

            assert(authenticatorState.pendingUsernamePasswordChallenge.value != null)
            composeTestRule.onNodeWithText(usernamePasswordMessage).assertIsDisplayed()

            // enter a username and password
            composeTestRule.enterUsernamePasswordAndLogin()
            advanceUntilIdle()

            // verify we get the expected response
            val response2 = challengeResponse2.await()
            assert(response2 is ArcGISAuthenticationChallengeResponse.ContinueWithCredential)

            // assert the dialog has been dismissed
            assert(authenticatorState.pendingUsernamePasswordChallenge.value == null)
            composeTestRule.onNodeWithText(usernamePasswordMessage).assertDoesNotExist()
        }
    }
}

/**
 * Enters a fake username and password and clicks the login button on a [UsernamePasswordAuthenticator].
 *
 * @since 200.5.0
 */
fun <T : TestRule, A : ComponentActivity> AndroidComposeTestRule<T, A>.enterUsernamePasswordAndLogin() {
    // Enter the username
    onNodeWithText(activity.getString(R.string.username_label))
        .performTextInput("testuser")
    // Enter the password
    onNodeWithText(activity.getString(R.string.password_label))
        .performTextInput("testpassword")
    // Click the sign in button
    onNodeWithText(activity.getString(R.string.sign_in))
        .performClick()
}<|MERGE_RESOLUTION|>--- conflicted
+++ resolved
@@ -118,40 +118,24 @@
         }
         advanceUntilIdle()
         // verify the login button is disabled when the fields are empty
-<<<<<<< HEAD
-        composeTestRule.onNodeWithText(composeTestRule.activity.getString(R.string.login))
-=======
         composeTestRule.onNodeWithText(composeTestRule.activity.getString(R.string.sign_in))
->>>>>>> e41a9e1b
             .assertIsNotEnabled()
         // verify the login button is disabled when only the username field is filled
         composeTestRule.onNodeWithText(composeTestRule.activity.getString(R.string.username_label))
             .performTextInput("testuser")
-<<<<<<< HEAD
-        composeTestRule.onNodeWithText(composeTestRule.activity.getString(R.string.login))
-=======
         composeTestRule.onNodeWithText(composeTestRule.activity.getString(R.string.sign_in))
->>>>>>> e41a9e1b
             .assertIsNotEnabled()
         // verify the login button is disabled when only the password field is filled
         composeTestRule.onNodeWithText(composeTestRule.activity.getString(R.string.username_label))
             .performTextClearance()
         composeTestRule.onNodeWithText(composeTestRule.activity.getString(R.string.password_label))
             .performTextInput("testPassword")
-<<<<<<< HEAD
-        composeTestRule.onNodeWithText(composeTestRule.activity.getString(R.string.login))
-=======
         composeTestRule.onNodeWithText(composeTestRule.activity.getString(R.string.sign_in))
->>>>>>> e41a9e1b
             .assertIsNotEnabled()
         // verify it is enabled when both are filled
         composeTestRule.onNodeWithText(composeTestRule.activity.getString(R.string.username_label))
             .performTextInput("testuser")
-<<<<<<< HEAD
-        composeTestRule.onNodeWithText(composeTestRule.activity.getString(R.string.login))
-=======
         composeTestRule.onNodeWithText(composeTestRule.activity.getString(R.string.sign_in))
->>>>>>> e41a9e1b
             .assertIsEnabled()
     }
 
