/**
 *  Copyright 2024 Esri
 *
 *  Licensed under the Apache License, Version 2.0 (the "License");
 *  you may not use this file except in compliance with the License.
 *  You may obtain a copy of the License at
 *
 *     http://www.apache.org/licenses/LICENSE-2.0
 *
 *  Unless required by applicable law or agreed to in writing, software
 *  distributed under the License is distributed on an "AS IS" BASIS,
 *  WITHOUT WARRANTIES OR CONDITIONS OF ANY KIND, either express or implied.
 *  See the License for the specific language governing permissions and
 *  limitations under the License.
 */
package com.arcgismaps.toolkit.utilitynetworks.ui

import androidx.compose.foundation.background
import androidx.compose.foundation.border
import androidx.compose.foundation.clickable
import androidx.compose.foundation.interaction.MutableInteractionSource
import androidx.compose.foundation.interaction.PressInteraction
import androidx.compose.foundation.layout.Arrangement
import androidx.compose.foundation.layout.Box
import androidx.compose.foundation.layout.Column
import androidx.compose.foundation.layout.PaddingValues
import androidx.compose.foundation.layout.Row
import androidx.compose.foundation.layout.Spacer
import androidx.compose.foundation.layout.fillMaxSize
import androidx.compose.foundation.layout.fillMaxWidth
import androidx.compose.foundation.layout.height
import androidx.compose.foundation.layout.padding
import androidx.compose.foundation.layout.size
import androidx.compose.foundation.lazy.LazyColumn
import androidx.compose.foundation.shape.CircleShape
import androidx.compose.foundation.shape.RoundedCornerShape
import androidx.compose.foundation.text.KeyboardActions
import androidx.compose.foundation.text.KeyboardOptions
import androidx.compose.material.icons.Icons
import androidx.compose.material.icons.filled.Done
import androidx.compose.material.icons.filled.MoreVert
import androidx.compose.material3.Button
import androidx.compose.material3.ButtonDefaults
import androidx.compose.material3.DropdownMenu
import androidx.compose.material3.DropdownMenuItem
import androidx.compose.material3.ElevatedButton
import androidx.compose.material3.FilterChipDefaults
import androidx.compose.material3.Icon
import androidx.compose.material3.MaterialTheme
import androidx.compose.material3.TabRow
import androidx.compose.material3.OutlinedTextField
import androidx.compose.material3.Surface
import androidx.compose.material3.Switch
import androidx.compose.material3.Tab
import androidx.compose.material3.Text
import androidx.compose.runtime.Composable
import androidx.compose.runtime.LaunchedEffect
import androidx.compose.runtime.MutableState
import androidx.compose.runtime.getValue
import androidx.compose.runtime.mutableIntStateOf
import androidx.compose.runtime.mutableStateOf
import androidx.compose.runtime.remember
import androidx.compose.runtime.saveable.Saver
import androidx.compose.runtime.saveable.listSaver
import androidx.compose.runtime.saveable.rememberSaveable
import androidx.compose.runtime.setValue
import androidx.compose.ui.Alignment
import androidx.compose.ui.Modifier
import androidx.compose.ui.draw.clip
import androidx.compose.ui.graphics.Color
import androidx.compose.ui.platform.LocalFocusManager
import androidx.compose.ui.res.stringResource
import androidx.compose.ui.semantics.contentDescription
import androidx.compose.ui.semantics.semantics
import androidx.compose.ui.text.input.ImeAction
import androidx.compose.ui.text.style.TextOverflow
import androidx.compose.ui.tooling.preview.Preview
import androidx.compose.ui.unit.DpOffset
import androidx.compose.ui.unit.dp
import com.arcgismaps.toolkit.ui.expandablecard.ExpandableCard
import com.arcgismaps.toolkit.utilitynetworks.R
import com.arcgismaps.toolkit.utilitynetworks.StartingPoint
import com.arcgismaps.utilitynetworks.UtilityNamedTraceConfiguration
import com.arcgismaps.utilitynetworks.UtilityNetwork

/**
 * A composable used to run a trace on a [UtilityNetwork].
 *
 * Provides options to select the trace configuration and add starting points for a trace.
 *
 * @since 200.6.0
 */
@Composable
internal fun TraceOptionsScreen(
    configurations: List<UtilityNamedTraceConfiguration>,
    startingPoints: List<StartingPoint>,
    selectedConfig: UtilityNamedTraceConfiguration?,
    defaultTraceName: String,
    selectedColor: Color,
    zoomToResult: Boolean,
    showResultsTab: Boolean,
    onStartingPointRemoved: (StartingPoint) -> Unit,
<<<<<<< HEAD
    onBackToResults: () -> Unit,
=======
    onStartingPointSelected: (StartingPoint) -> Unit,
>>>>>>> b891e74d
    onConfigSelected: (UtilityNamedTraceConfiguration) -> Unit,
    onPerformTraceButtonClicked: () -> Unit,
    onAddStartingPointButtonClicked: () -> Unit,
    onNameChange: (String) -> Unit,
    onColorChanged: (Color) -> Unit,
    onZoomRequested: (Boolean) -> Unit
) {
    Surface(
        color = MaterialTheme.colorScheme.surface,
        modifier = Modifier
            .fillMaxSize()
    ) {
        Column (modifier = Modifier.padding(horizontal = 10.dp),
            horizontalAlignment = Alignment.CenterHorizontally) {

            if (showResultsTab) {
                TabRow(onBackToResults)
                Spacer(
                    modifier = Modifier
                        .fillMaxWidth()
                        .height(15.dp)
                )
            }
            LazyColumn(
                modifier = Modifier
                    .padding(vertical = 3.dp)
                    .weight(1f),
                horizontalAlignment = Alignment.CenterHorizontally
            ) {
                item {
                    TraceConfigurations(
                        configurations,
                        selectedConfig,
                    ) { newConfig ->
                        onConfigSelected(newConfig)
                    }
                }
                item {
                    Spacer(modifier = Modifier
                        .fillMaxWidth()
                        .height(10.dp))
                }
                item {
                    StartingPoints(
                        startingPoints,
                        onAddStartingPointButtonClicked,
                        onStartingPointRemoved,
                        onStartingPointSelected,
                    )
                }
                item {
                    Spacer(modifier = Modifier
                        .fillMaxWidth()
                        .height(10.dp))
                }
                item {
                    AdvancedOptions(
                        onNameChange = onNameChange,
                        onColorChanged = onColorChanged,
                        defaultTraceName = defaultTraceName,
                        selectedColor = selectedColor,
                        zoomToResult = zoomToResult,
                        onZoomRequested = onZoomRequested
                    )
                }
            }
            Button(
                onClick = { onPerformTraceButtonClicked() },
                enabled = selectedConfig != null && startingPoints.isNotEmpty()
            ) {
                Text(stringResource(id = R.string.trace))
            }
        }
    }
}

@Composable
private fun TabRow(onBackToResults: () -> Unit) {
    val tabItems = listOf("New Trace", "Results")
    var selectedTabIndex by remember { mutableIntStateOf(0) }

    TabRow(selectedTabIndex = selectedTabIndex) {
        tabItems.forEachIndexed { index, title ->
            var selected by remember { mutableStateOf(index == 0) }
            Tab(
                selected = selected,
                onClick = {
                    selectedTabIndex = index
                    selected = true
                    if (index == 1) {
                        onBackToResults()
                    }
                },
                text = { Text(title) }
            )
        }
    }
}

@Composable
private fun TraceConfigurations(
    configs: List<UtilityNamedTraceConfiguration>,
    selectedConfig: UtilityNamedTraceConfiguration?,
    onTraceSelected: (UtilityNamedTraceConfiguration) -> Unit
) {
    TraceConfigurations(configs.map { it.name }, selectedConfigName = selectedConfig?.name ?: "") { index ->
        onTraceSelected(configs[index])
    }
}

@Composable
private fun TraceConfigurations(
    configs: List<String>,
    selectedConfigName: String?,
    onTraceSelected: (Int) -> Unit
) {
    var showDropdown by rememberSaveable {
        mutableStateOf(false)
    }
    ReadOnlyTextField(stringResource(id = R.string.trace_configuration), modifier = Modifier.padding(horizontal = 4.dp))
    Column(
        modifier = Modifier
            .padding(horizontal = 4.dp)
            .border(
                width = 1.dp,
                color = MaterialTheme.colorScheme.outline.copy(alpha = 0.6f),
                shape = RoundedCornerShape(5.dp)
            )
            .background(color = MaterialTheme.colorScheme.background)
    ) {
        Row (
            modifier = Modifier
                .fillMaxWidth()
                .padding(4.dp)
                .clickable {
                    showDropdown = !showDropdown
                },
            verticalAlignment = Alignment.CenterVertically
        ) {
            ReadOnlyTextField(
                text = selectedConfigName ?: "",
                modifier = Modifier.clickable {
                    showDropdown = !showDropdown
                },
                trailingIcon = {
                    Icon(
                        imageVector = Icons.Filled.MoreVert,
                        contentDescription = "Edit icon",
                        modifier = Modifier.size(FilterChipDefaults.IconSize)
                    )
                }
            )
        }
    }
    MaterialTheme(shapes = MaterialTheme.shapes.copy(extraSmall = RoundedCornerShape(16.dp))) {
        DropdownMenu(
            expanded = showDropdown,
            offset = DpOffset.Zero,
            onDismissRequest = { showDropdown = false }) {
            configs.forEachIndexed { index, name ->
                DropdownMenuItem(
                    text = {
                        ReadOnlyTextField(
                            text = name, leadingIcon = if (name == selectedConfigName) {
                                {
                                    Icon(
                                        imageVector = Icons.Filled.Done,
                                        contentDescription = "Done icon",
                                        modifier = Modifier.size(FilterChipDefaults.IconSize)
                                    )
                                }
                            } else {
                                null
                            }
                        )
                    },
                    onClick = {
                        onTraceSelected(index)
                        showDropdown = false
                    },
                    contentPadding = PaddingValues(vertical = 0.dp, horizontal = 10.dp)
                )
            }
        }
    }
}

@Preview(showBackground = true)
@Composable
private fun TraceConfigsPreview() {
    TraceConfigurations(listOf("Foo", "Bar"), "Foo") {}
}

@Preview(showBackground = true)
@Composable
private fun AddStartingPointButtonPreview() {
    Column {
        AddStartingPointButton {

        }
    }
}

@Composable
private fun AddStartingPointButton(showAddStartingPointScreen: () -> Unit) {
    ElevatedButton(
        onClick = {
            showAddStartingPointScreen()
        },
        modifier = Modifier
            .fillMaxWidth()
            .padding(PaddingValues(horizontal = 4.dp)),
        colors = ButtonDefaults.elevatedButtonColors().copy(containerColor = MaterialTheme.colorScheme.surfaceContainerLowest),
        shape = RoundedCornerShape(8.dp)
    ) {
        Text(
            text = stringResource(id = R.string.add_starting_point),
            maxLines = 1,
            overflow = TextOverflow.Ellipsis
        )
    }
}

/**
 * A composable used to add starting points for the trace.
 *
 * @since 200.6.0
 */
@Composable
private fun StartingPoints(
    startingPoints: List<StartingPoint>,
    showAddStartingPointScreen: () -> Unit,
    onStartingPointRemoved: (StartingPoint) -> Unit,
    onStartingPointSelected: (StartingPoint) -> Unit
) {
    Column {
        AddStartingPointButton {
            showAddStartingPointScreen()
        }
        Spacer(modifier = Modifier
            .height(4.dp)
            .fillMaxWidth())
        ExpandableCard(
            title = "${stringResource(id = R.string.starting_points)} (${startingPoints.size})",
            padding = PaddingValues(horizontal = 4.dp)
        ) {
            Column {
                startingPoints.forEach {
                    StartingPointRow(
                        data = it,
                        onDelete = { onStartingPointRemoved(it) },
                        onStartingPointSelected = onStartingPointSelected
                    )
                }
            }
        }
    }
}

/**
 * A composable used to display the advanced options
 *
 * @since 200.6.0
 */
@Composable
internal fun AdvancedOptions(
    @Suppress("unused_parameter") modifier: Modifier = Modifier,
    showName: Boolean = true,
    showZoomToResult: Boolean = true,
    defaultTraceName: String,
    selectedColor: Color,
    zoomToResult: Boolean,
    onNameChange: (String) -> Unit = {},
    onColorChanged: (Color) -> Unit = {},
    onZoomRequested: (Boolean) -> Unit = {}
) {
    ExpandableCard(
        title = stringResource(id = R.string.advanced_options),
        toggleable = true,
        initialExpandedState = false,
        padding = PaddingValues(horizontal = 4.dp)
    ) {
        Column {
            if (showName) {
                val focusManager = LocalFocusManager.current
                Row(
                    modifier = modifier
                        .fillMaxWidth()
                        .height(80.dp)
                        .padding(10.dp),
                    verticalAlignment = Alignment.CenterVertically,
                    horizontalArrangement = Arrangement.SpaceBetween
                ) {
                    var text by rememberSaveable { mutableStateOf(defaultTraceName) }
                    OutlinedTextField(
                        value = text,
                        onValueChange = { newValue ->
                            text = newValue
                            onNameChange(newValue)
                        },
                        modifier = Modifier.fillMaxWidth(),
                        label = { Text(stringResource(id = R.string.name)) },
                        keyboardOptions = KeyboardOptions.Default.copy(imeAction = ImeAction.Done),
                        keyboardActions = KeyboardActions(onDone = {
                            focusManager.clearFocus()
                        }),
                        maxLines = 1,
                        shape = RoundedCornerShape(8.dp)
                    )
                }
            }

            // Color picker
            AdvancedOptionsRow(name = stringResource(id = R.string.color)) {
                ColorPicker(selectedColor, onColorChanged)
            }

            if (showZoomToResult) {
                var isEnabled by rememberSaveable { mutableStateOf(zoomToResult) }
                val interactionSource = remember { MutableInteractionSource() }
                LaunchedEffect(Unit) {
                    interactionSource.interactions.collect {
                        if (it is PressInteraction.Release) {
                            isEnabled = !isEnabled
                        }
                    }
                }
                AdvancedOptionsRow(
                    name = stringResource(id = R.string.zoom_to_result),
                    modifier = Modifier
                        .clickable(interactionSource = interactionSource, indication = null) {}
                ) {
                    Switch(
                        checked = isEnabled,
                        onCheckedChange = { newState ->
                            onZoomRequested(newState)
                        },
                        modifier = Modifier
                            .semantics { contentDescription = "switch" }
                            .padding(horizontal = 4.dp),
                        enabled = true,
                        interactionSource = interactionSource
                    )
                }
            }
        }
    }
}

/**
 * A simple ColorPicker which spans the colors defined in [TraceColors.colors].
 *
 * @since 200.6.0
 */
@Composable
internal fun ColorPicker(selectedColor: Color, onColorChanged: (Color) -> Unit = {}) {
    var currentSelectedColor by rememberSaveable(saver = ColorSaver.Saver()) { mutableStateOf(selectedColor) }
    var displayPicker by rememberSaveable { mutableStateOf(false) }
    Box {
        TraceColors.SpectralRing(
            currentSelectedColor,
            modifier = Modifier
                .padding(4.dp)
                .size(36.dp)
                .clip(CircleShape)
                .clickable {
                    displayPicker = true
                }
        )

        MaterialTheme(shapes = MaterialTheme.shapes.copy(extraSmall = RoundedCornerShape(16.dp))) {
            DropdownMenu(
                expanded = displayPicker,
                offset = DpOffset.Zero,
                onDismissRequest = { displayPicker = false },
            ) {
                DropdownMenuItem(
                    text = {
                        Row(
                            verticalAlignment = Alignment.CenterVertically,
                            horizontalArrangement = Arrangement.SpaceBetween
                        ) {
                            TraceColors.colors.forEach {
                                Box(modifier = Modifier
                                    .size(40.dp)
                                    .padding(8.dp)
                                    .clip(CircleShape)
                                    .background(it)
                                    .clickable {
                                        currentSelectedColor = it
                                        displayPicker = false
                                        onColorChanged(currentSelectedColor)
                                    }
                                )
                            }

                        }
                    },
                    onClick = { /* No action needed here */ },
                    contentPadding = PaddingValues(vertical = 0.dp, horizontal = 10.dp)
                )
            }
        }
    }
}

private object ColorSaver {
    fun Saver(): Saver<MutableState<Color>, Any> = listSaver(
        save = {
            listOf(
                it.value.component1(),
                it.value.component2(),
                it.value.component3(),
                it.value.component4()
            )
        },
        restore = {
            mutableStateOf(Color(red = it[0], green = it[1], blue = it[2], alpha = it[3]))
        }
    )
}

@Composable
private fun AdvancedOptionsRow(name: String, modifier: Modifier = Modifier, trailingTool: @Composable () -> Unit) {
    Row(
        modifier = modifier
            .fillMaxWidth()
            .height(80.dp)
            .padding(10.dp),
        verticalAlignment = Alignment.CenterVertically,
        horizontalArrangement = Arrangement.SpaceBetween
    ) {
        ReadOnlyTextField(
            text = name,
            modifier = Modifier
                .padding(horizontal = 2.dp)
                .weight(1f)
                .align(Alignment.CenterVertically),
        )

        trailingTool()
    }
}

@Preview(showBackground = true)
@Composable
private fun AdvancedOptionsPreview() {
    AdvancedOptions(defaultTraceName = "", selectedColor = Color.Green, zoomToResult = false)
}

@Preview(showBackground = true)
@Composable
private fun AdvancedOptionsRowPreview() {
    var isEnabled by remember { mutableStateOf(false) }
    AdvancedOptionsRow(name = stringResource(id = R.string.zoom_to_result)) {
        Switch(
            checked = isEnabled,
            onCheckedChange = { newState ->
                isEnabled = newState
            },
            modifier = Modifier
                .semantics { contentDescription = "switch" }
                .padding(horizontal = 4.dp),
            enabled = isEnabled
        )
    }
}<|MERGE_RESOLUTION|>--- conflicted
+++ resolved
@@ -100,11 +100,8 @@
     zoomToResult: Boolean,
     showResultsTab: Boolean,
     onStartingPointRemoved: (StartingPoint) -> Unit,
-<<<<<<< HEAD
+    onStartingPointSelected: (StartingPoint) -> Unit,
     onBackToResults: () -> Unit,
-=======
-    onStartingPointSelected: (StartingPoint) -> Unit,
->>>>>>> b891e74d
     onConfigSelected: (UtilityNamedTraceConfiguration) -> Unit,
     onPerformTraceButtonClicked: () -> Unit,
     onAddStartingPointButtonClicked: () -> Unit,
