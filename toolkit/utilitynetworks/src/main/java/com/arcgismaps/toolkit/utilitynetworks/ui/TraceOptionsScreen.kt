--- conflicted
+++ resolved
@@ -90,11 +90,7 @@
     defaultTraceName: String,
     selectedColor: Color,
     zoomToResult: Boolean,
-<<<<<<< HEAD
-=======
-    showResultsTab: Boolean,
     isTraceInProgress: Boolean,
->>>>>>> 6627f3a4
     onStartingPointRemoved: (StartingPoint) -> Unit,
     onStartingPointSelected: (StartingPoint) -> Unit,
     onConfigSelected: (UtilityNamedTraceConfiguration) -> Unit,
@@ -121,17 +117,6 @@
                         onConfigSelected(newConfig)
                     }
                 }
-<<<<<<< HEAD
-
-=======
-                item {
-                    Spacer(
-                        modifier = Modifier
-                            .fillMaxWidth()
-                            .height(10.dp)
-                    )
-                }
->>>>>>> 6627f3a4
                 item {
                     StartingPoints(
                         startingPoints,
@@ -140,17 +125,6 @@
                         onStartingPointSelected,
                     )
                 }
-<<<<<<< HEAD
-
-=======
-                item {
-                    Spacer(
-                        modifier = Modifier
-                            .fillMaxWidth()
-                            .height(10.dp)
-                    )
-                }
->>>>>>> 6627f3a4
                 item {
                     AdvancedOptions(
                         onNameChange = onNameChange,
@@ -165,19 +139,10 @@
                     )
                 }
             }
-<<<<<<< HEAD
             PerformTraceButton(
                 enabled = selectedConfig != null,
                 onClicked = onPerformTraceButtonClicked
             )
-=======
-            Button(
-                onClick = { onPerformTraceButtonClicked() },
-                enabled = selectedConfig != null && startingPoints.isNotEmpty() && isTraceInProgress.not()
-            ) {
-                Text(stringResource(id = R.string.trace))
-            }
->>>>>>> 6627f3a4
         }
     }
 }
