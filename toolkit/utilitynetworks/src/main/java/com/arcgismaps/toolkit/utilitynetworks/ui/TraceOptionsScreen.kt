--- conflicted
+++ resolved
@@ -137,7 +137,11 @@
                     )
                 }
                 item {
-<<<<<<< HEAD
+                    Spacer(modifier = Modifier
+                        .fillMaxWidth()
+                        .height(10.dp))
+                }
+                item {
                     AdvancedOptions(
                         onNameChange = onNameChange,
                         onColorChanged = onColorChanged,
@@ -146,14 +150,6 @@
                         zoomToResult = zoomToResult,
                         onZoomRequested = onZoomRequested
                     )
-=======
-                    Spacer(modifier = Modifier
-                        .fillMaxWidth()
-                        .height(10.dp))
-                }
-                item {
-                    AdvancedOptions()
->>>>>>> 7ede0768
                 }
             }
             Button(
