--- conflicted
+++ resolved
@@ -80,10 +80,9 @@
             .fillMaxSize()
             .padding(horizontal = 10.dp)) {
 
-<<<<<<< HEAD
             val selectedTraceRunIndex = traceResults.indexOf(selectedTraceRun)
 
-            TabRow(onBackToNewTrace)
+            TabRow(onBackToNewTrace, 1)
 
             Row(modifier = Modifier.align(Alignment.CenterHorizontally),
                 verticalAlignment = Alignment.CenterVertically
@@ -115,13 +114,6 @@
                 selectedTraceRun.name,
                 onZoomToResults = onZoomToResults,
                 onDeleteResult = onDeleteResult
-=======
-            TabRow(onBackToNewTrace, 1)
-            Spacer(
-                modifier = Modifier
-                    .fillMaxWidth()
-                    .height(15.dp)
->>>>>>> 094570c0
             )
             LazyColumn {
                 item {
