/*
 * Copyright 2024 Esri
 *
 * Licensed under the Apache License, Version 2.0 (the "License");
 * you may not use this file except in compliance with the License.
 * You may obtain a copy of the License at
 *
 *    http://www.apache.org/licenses/LICENSE-2.0
 *
 * Unless required by applicable law or agreed to in writing, software
 * distributed under the License is distributed on an "AS IS" BASIS,
 * WITHOUT WARRANTIES OR CONDITIONS OF ANY KIND, either express or implied.
 * See the License for the specific language governing permissions and
 * limitations under the License.
 */

package com.arcgismaps.toolkit.utilitynetworks.ui

import android.annotation.SuppressLint
import androidx.activity.compose.BackHandler
import androidx.compose.foundation.clickable
import androidx.compose.foundation.layout.Arrangement
import androidx.compose.foundation.layout.Column
import androidx.compose.foundation.layout.PaddingValues
import androidx.compose.foundation.layout.Row
import androidx.compose.foundation.layout.fillMaxSize
import androidx.compose.foundation.layout.fillMaxWidth
import androidx.compose.foundation.layout.padding
import androidx.compose.foundation.lazy.LazyColumn
import androidx.compose.material.icons.Icons
import androidx.compose.material.icons.automirrored.filled.ArrowBackIos
import androidx.compose.material.icons.automirrored.filled.ArrowForwardIos
import androidx.compose.material3.Button
import androidx.compose.material3.HorizontalDivider
import androidx.compose.material3.Icon
import androidx.compose.material3.MaterialTheme
import androidx.compose.material3.Surface
import androidx.compose.material3.Text
import androidx.compose.runtime.Composable
import androidx.compose.runtime.getValue
import androidx.compose.runtime.mutableStateOf
import androidx.compose.runtime.remember
import androidx.compose.runtime.setValue
import androidx.compose.ui.Alignment
import androidx.compose.ui.Modifier
import androidx.compose.ui.graphics.Color
import androidx.compose.ui.res.stringResource
import androidx.compose.ui.unit.dp
import com.arcgismaps.toolkit.ui.expandablecard.ExpandableCard
import com.arcgismaps.toolkit.ui.expandablecard.rememberExpandableCardState
import com.arcgismaps.toolkit.utilitynetworks.R
import com.arcgismaps.toolkit.utilitynetworks.TraceRun
import com.arcgismaps.toolkit.utilitynetworks.internal.util.AdvancedOptionsRow
import com.arcgismaps.toolkit.utilitynetworks.internal.util.ColorPicker
import com.arcgismaps.toolkit.utilitynetworks.internal.util.ExpandableCardWithLabel
import com.arcgismaps.toolkit.utilitynetworks.internal.util.Title
import com.arcgismaps.utilitynetworks.UtilityElement
import com.arcgismaps.utilitynetworks.UtilityTraceFunctionOutput

/**
 * Composable that displays the trace results.
 *
 * @since 200.6.0
 */
@Composable
internal fun TraceResultScreen(
    selectedTraceRunIndex: Int,
    traceResults: List<TraceRun>,
    onSelectPreviousTraceResult: () -> Unit,
    onSelectNextTraceResult: () -> Unit,
    onBackToNewTrace: () -> Unit,
    onFeatureGroupSelected: (String) -> Unit,
    onDeleteResult: () -> Unit,
    onZoomToResults: () -> Unit,
    onColorChanged: (Color) -> Unit,
    onClearAllResults: () -> Unit
) {
    BackHandler {
        onBackToNewTrace()
    }

    Surface(modifier = Modifier.fillMaxSize()) {
<<<<<<< HEAD
        Column(modifier = Modifier
            .fillMaxSize()
            .padding(horizontal = 10.dp)) {

            if (traceResults.isEmpty()) {
                return@Column
            }

            val selectedTraceRun = traceResults[selectedTraceRunIndex]
=======
        Column {
            val selectedTraceRun = remember(selectedTraceRunIndex) { traceResults[selectedTraceRunIndex] }
>>>>>>> e17d16b1
            var selectedColor by remember(selectedTraceRunIndex) { mutableStateOf(selectedTraceRun.resultGraphicColor) }

            if (traceResults.size > 1) {
                TraceResultPager(
                    selectedTraceRunIndex,
                    traceResults.size,
                    onSelectPreviousTraceResult,
                    onSelectNextTraceResult
                )
            }

            Title(
                selectedTraceRun.name,
                onZoomTo = onZoomToResults,
                onDelete = onDeleteResult,
                showZoomToOption = selectedTraceRun.geometryTraceResult != null
            )
            LazyColumn {
                item {
                    FeatureResult(selectedTraceRun.featureResults, onFeatureGroupSelected)
                }
                item {
                    FunctionResult(selectedTraceRun.functionResults)
                }
                item {
                    AdvancedOptions(
                        selectedColor = selectedColor,
                        onColorChanged = {
                            selectedColor = it
                            onColorChanged(it)
                        }
                    )
                }
                item {
                    ClearAllResultsButton(onClearAllResults)
                }
            }
        }
    }
}

@Composable
private fun TraceResultPager(
    selectedTraceRunIndex: Int,
    traceResultsSize: Int,
    onSelectPreviousTraceResult: () -> Unit,
    onSelectNextTraceResult: () -> Unit
) {
    Row(
        modifier = Modifier
            .fillMaxWidth().padding(bottom = 16.dp),
        horizontalArrangement = Arrangement.Center,
        verticalAlignment = Alignment.CenterVertically
    ) {
        Icon(
            imageVector = Icons.AutoMirrored.Filled.ArrowBackIos,
            contentDescription = stringResource(id = R.string.select_previous_result),
            modifier = Modifier.clickable {
                onSelectPreviousTraceResult()
            },
            tint = MaterialTheme.colorScheme.primary
        )
        Text(
            modifier = Modifier.padding(horizontal = 20.dp),
            text = getTraceCounterString(selectedTraceRunIndex + 1, traceResultsSize),
            style = MaterialTheme.typography.titleLarge
        )
        Icon(
            imageVector = Icons.AutoMirrored.Filled.ArrowForwardIos,
            contentDescription = stringResource(id = R.string.select_next_result),
            modifier = Modifier.clickable {
                onSelectNextTraceResult()
            },
            tint = MaterialTheme.colorScheme.primary
        )
    }
}

private fun getTraceCounterString(currentTraceResult: Int, totalTraceResults: Int): String {
    return "Trace $currentTraceResult of $totalTraceResults"
}

@Composable
private fun FeatureResult(featureResults: List<UtilityElement>, onFeatureAssetGroupSelected: (String) -> Unit) {
    val assetGroupNames = featureResults
        .map { it.assetGroup.name }
        .filter { it.isNotEmpty() }
        .distinct()

    Surface(modifier = Modifier.fillMaxWidth()) {
        Column {
            ExpandableCardWithLabel(
                labelText = stringResource(R.string.feature_results),
                contentTitle = featureResults.size.toString()
            ) {
                Column {
                    assetGroupNames.forEach { assetGroupName ->
                        HorizontalDivider()
                        Row(
                            modifier = Modifier
                                .fillMaxWidth()
                                .padding(start = 32.dp, end = 16.dp, top = 8.dp, bottom = 8.dp)
                                .clickable { onFeatureAssetGroupSelected(assetGroupName) },
                            horizontalArrangement = Arrangement.SpaceBetween,
                            verticalAlignment = Alignment.CenterVertically
                        ) {
                            Text(
                                text = assetGroupName,
                                style = MaterialTheme.typography.titleMedium,
                                color = MaterialTheme.colorScheme.primary
                            )
                            Column(horizontalAlignment = Alignment.End) {
                                Text(
                                    text = elementsInAssetGroup(
                                        assetGroupName,
                                        featureResults
                                    ).size.toString(),
                                    style = MaterialTheme.typography.titleMedium,
                                    color = MaterialTheme.colorScheme.primary
                                )
                            }
                        }
                    }
                }
            }
        }
    }
}

private fun elementsInAssetGroup(assetGroup: String, featureResults: List<UtilityElement>): List<UtilityElement> {
    return featureResults.filter { it.assetGroup.name == assetGroup }
}

@Composable
private fun FunctionResult(functionResults: List<UtilityTraceFunctionOutput>) {
    Surface(modifier = Modifier.fillMaxWidth()) {
        Column {
            ExpandableCardWithLabel(
                labelText = stringResource(R.string.function_results),
                contentTitle = functionResults.size.toString()
            ) {
                Column {
                    functionResults.forEach { functionResult ->
                        HorizontalDivider()
                        Row(
                            modifier = Modifier
                                .fillMaxWidth()
                                .padding(start = 32.dp, end = 16.dp, top = 8.dp, bottom = 8.dp),
                            horizontalArrangement = Arrangement.SpaceBetween,
                            verticalAlignment = Alignment.CenterVertically
                        ) {
                            Text(
                                text = functionResult.function.networkAttribute.name,
                                style = MaterialTheme.typography.titleMedium
                            )
                            Column(horizontalAlignment = Alignment.End) {
                                Text(
                                    text = functionResult.function.functionType::class.simpleName ?: "",
                                    style = MaterialTheme.typography.titleSmall,
                                    color = Color.Gray
                                )
                                val result = when (functionResult.result) {
                                    is Double -> formatDouble(functionResult.result as Double)
                                    else -> stringResource(R.string.not_available)
                                }
                                Text(text = result, style = MaterialTheme.typography.titleMedium)
                            }
                        }
                    }
                }
            }
        }
    }
}

/**
 * A composable used to display the advanced options
 *
 * @since 200.6.0
 */
@Composable
internal fun AdvancedOptions(
    @Suppress("unused_parameter") modifier: Modifier = Modifier,
    selectedColor: Color,
    onColorChanged: (Color) -> Unit = {},
) {
    ExpandableCard(
        title = stringResource(id = R.string.advanced_options),
        toggleable = true,
        expandableCardState = rememberExpandableCardState(false),
        padding = PaddingValues()
    ) {
        Column {
            // Color picker
            AdvancedOptionsRow(name = stringResource(id = R.string.color)) {
                ColorPicker(selectedColor, onColorChanged)
            }
        }
    }
}

@SuppressLint("DefaultLocale")
private fun formatDouble(value: Double): String {
    return if (value % 1.0 == 0.0) {
        value.toInt().toString() // Return as int string if decimal part is 0
    } else {
        String.format("%.5f", value) // Return as double string with 5 decimal places
    }
}

@Composable
private fun ClearAllResultsButton(onClearAllResults: () -> Unit) {
    Row(
        horizontalArrangement = Arrangement.Center,
        modifier = Modifier
            .fillMaxWidth()
            .padding(top = 8.dp)
    ) {
        Button(onClick = onClearAllResults) {
            Text(stringResource(R.string.clear_all_results))
        }
    }
}<|MERGE_RESOLUTION|>--- conflicted
+++ resolved
@@ -80,20 +80,13 @@
     }
 
     Surface(modifier = Modifier.fillMaxSize()) {
-<<<<<<< HEAD
-        Column(modifier = Modifier
-            .fillMaxSize()
-            .padding(horizontal = 10.dp)) {
+        Column {
 
             if (traceResults.isEmpty()) {
                 return@Column
             }
 
             val selectedTraceRun = traceResults[selectedTraceRunIndex]
-=======
-        Column {
-            val selectedTraceRun = remember(selectedTraceRunIndex) { traceResults[selectedTraceRunIndex] }
->>>>>>> e17d16b1
             var selectedColor by remember(selectedTraceRunIndex) { mutableStateOf(selectedTraceRun.resultGraphicColor) }
 
             if (traceResults.size > 1) {
