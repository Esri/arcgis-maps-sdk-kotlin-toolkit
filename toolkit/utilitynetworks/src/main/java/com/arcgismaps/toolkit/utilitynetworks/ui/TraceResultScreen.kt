/*
 * Copyright 2024 Esri
 *
 * Licensed under the Apache License, Version 2.0 (the "License");
 * you may not use this file except in compliance with the License.
 * You may obtain a copy of the License at
 *
 *    http://www.apache.org/licenses/LICENSE-2.0
 *
 * Unless required by applicable law or agreed to in writing, software
 * distributed under the License is distributed on an "AS IS" BASIS,
 * WITHOUT WARRANTIES OR CONDITIONS OF ANY KIND, either express or implied.
 * See the License for the specific language governing permissions and
 * limitations under the License.
 */

package com.arcgismaps.toolkit.utilitynetworks.ui

import android.annotation.SuppressLint
import android.widget.AdapterView.OnItemSelectedListener
import androidx.compose.foundation.clickable
import androidx.compose.foundation.layout.Arrangement
import androidx.compose.foundation.layout.Box
import androidx.compose.foundation.layout.Column
import androidx.compose.foundation.layout.PaddingValues
import androidx.compose.foundation.layout.Row
import androidx.compose.foundation.layout.fillMaxSize
import androidx.compose.foundation.layout.fillMaxWidth
import androidx.compose.foundation.layout.padding
import androidx.compose.foundation.lazy.LazyColumn
import androidx.compose.foundation.shape.RoundedCornerShape
import androidx.compose.material.icons.Icons
import androidx.compose.material.icons.automirrored.filled.ArrowBackIos
import androidx.compose.material.icons.automirrored.filled.ArrowForwardIos
import androidx.compose.material.icons.outlined.Clear
import androidx.compose.material.icons.outlined.LocationOn
import androidx.compose.material.icons.outlined.MoreVert
import androidx.compose.material3.Button
import androidx.compose.material3.DropdownMenu
import androidx.compose.material3.DropdownMenuItem
import androidx.compose.material3.HorizontalDivider
import androidx.compose.material3.Icon
import androidx.compose.material3.MaterialTheme
import androidx.compose.material3.Surface
import androidx.compose.material3.Text
import androidx.compose.runtime.Composable
import androidx.compose.runtime.getValue
import androidx.compose.runtime.mutableStateOf
import androidx.compose.runtime.remember
import androidx.compose.runtime.setValue
import androidx.compose.ui.Alignment
import androidx.compose.ui.Modifier
import androidx.compose.ui.graphics.Color
import androidx.compose.ui.res.stringResource
import androidx.compose.ui.unit.dp
import com.arcgismaps.toolkit.ui.expandablecard.ExpandableCard
import com.arcgismaps.toolkit.utilitynetworks.R
import com.arcgismaps.toolkit.utilitynetworks.TraceRun
import com.arcgismaps.toolkit.utilitynetworks.internal.util.TabRow
import com.arcgismaps.utilitynetworks.UtilityAssetGroup
import com.arcgismaps.utilitynetworks.UtilityElement
import com.arcgismaps.utilitynetworks.UtilityTraceFunctionOutput

/**
 * Composable that displays the trace results.
 *
 * @since 200.6.0
 */
@Composable
internal fun TraceResultScreen(
    selectedTraceRunIndex: Int,
    traceResults: List<TraceRun>,
    onSelectPreviousTraceResult: () -> Unit,
    onSelectNextTraceResult: () -> Unit,
    onBackToNewTrace: () -> Unit,
    onFeatureGroupSelected: (String) -> Unit,
    onDeleteResult: () -> Unit,
    onZoomToResults: () -> Unit,
    onClearAllResults: () -> Unit
) {
    Surface(modifier = Modifier.fillMaxSize()) {
        Column(modifier = Modifier
            .fillMaxSize()
            .padding(horizontal = 10.dp)) {

            val selectedTraceRun = traceResults[selectedTraceRunIndex]

            TabRow(onBackToNewTrace, 1)

            Row(modifier = Modifier.align(Alignment.CenterHorizontally),
                verticalAlignment = Alignment.CenterVertically
            ) {
                TraceResultPager(
                    selectedTraceRunIndex,
                    traceResults.size,
                    onSelectPreviousTraceResult,
                    onSelectNextTraceResult
                )
            }

            TraceTitle(
                selectedTraceRun.name,
                onZoomToResults = onZoomToResults,
                onDeleteResult = onDeleteResult
            )
            LazyColumn {
                item {
<<<<<<< HEAD
                    TraceTitle(
                        traceRun.name,
                        onZoomToResults = onZoomToResults,
                        onDeleteResult = onDeleteResult
                    )
                }
                item {
                    FeatureResult(traceRun.featureResults, onFeatureGroupSelected)
=======
                    FeatureResult(selectedTraceRun.featureResults)
>>>>>>> 5732726d
                }
                item {
                    FunctionResult(selectedTraceRun.functionResults)
                }
                item {
                    ClearAllResultsButton(onClearAllResults)
                }
            }
        }
    }
}

@Composable
private fun TraceResultPager(
    selectedTraceRunIndex: Int,
    traceResultsSize: Int,
    onSelectPreviousTraceResult: () -> Unit,
    onSelectNextTraceResult: () -> Unit
) {
    Icon(
        imageVector = Icons.AutoMirrored.Filled.ArrowBackIos,
        contentDescription = "back",
        modifier = Modifier.clickable {
            onSelectPreviousTraceResult()
        },
        tint = MaterialTheme.colorScheme.primary
    )
    Text(
        modifier = Modifier.padding(20.dp),
        text = getTraceCounterString(selectedTraceRunIndex + 1, traceResultsSize),
        style = MaterialTheme.typography.titleLarge
    )
    Icon(
        imageVector = Icons.AutoMirrored.Filled.ArrowForwardIos,
        contentDescription = "forward",
        modifier = Modifier.clickable {
            onSelectNextTraceResult()
        },
        tint = MaterialTheme.colorScheme.primary
    )
}

private fun getTraceCounterString(currentTraceResult: Int, totalTraceResults: Int): String {
    return "Trace $currentTraceResult of $totalTraceResults"
}

@Composable
private fun TraceTitle(traceName: String, onZoomToResults: () -> Unit, onDeleteResult: () -> Unit) {
    var expanded by remember { mutableStateOf(false) }
    Row(
        modifier = Modifier
            .fillMaxWidth(),
        horizontalArrangement = Arrangement.Center
    ) {
        Box {
            Row(modifier = Modifier.clickable {
                expanded = !expanded
            }, verticalAlignment = Alignment.CenterVertically) {
                Text(
                    modifier = Modifier.padding(end = 8.dp),
                    text = traceName,
                    style = MaterialTheme.typography.headlineMedium
                )
                Icon(
                    imageVector = Icons.Outlined.MoreVert,
                    contentDescription = ""
                )
            }
            MaterialTheme(shapes = MaterialTheme.shapes.copy(extraSmall = RoundedCornerShape(16.dp))) {
                DropdownMenu(
                    modifier = Modifier.padding(start = 8.dp, end = 16.dp),
                    expanded = expanded,
                    onDismissRequest = {
                        expanded = false
                    }) {
                    DropdownMenuItem(
                        text = { Text(stringResource(R.string.zoom_to_result)) },
                        onClick = onZoomToResults,
                        leadingIcon = { Icon(Icons.Outlined.LocationOn, contentDescription = stringResource(R.string.zoom_to_trace_result)) }
                    )
                    DropdownMenuItem(
                        text = { Text(stringResource(R.string.delete)) },
                        onClick = onDeleteResult,
                        leadingIcon = { Icon(Icons.Outlined.Clear, contentDescription = stringResource(R.string.delete_trace_result)) }
                    )
                }
            }
        }
    }
}

@Composable
private fun FeatureResult(featureResults: List<UtilityElement>, onFeatureAssetGroupSelected: (String) -> Unit) {
    val assetGroupNames = featureResults.map { it.assetGroup.name }.distinct()

    Surface(modifier = Modifier.fillMaxWidth()) {
        Column {
            TraceResultSection(stringResource(R.string.feature_results), value = featureResults.size.toString()) {
                Column {
                    assetGroupNames.forEach { assetGroupName ->
                        HorizontalDivider()
                        Row(
                            modifier = Modifier
                                .fillMaxWidth()
                                .padding(start = 32.dp, end = 16.dp, top = 8.dp, bottom = 8.dp)
                                .clickable { onFeatureAssetGroupSelected(assetGroupName) },
                            horizontalArrangement = Arrangement.SpaceBetween,
                            verticalAlignment = Alignment.CenterVertically
                        ) {
                            Text(
                                text = assetGroupName,
                                style = MaterialTheme.typography.titleMedium,
                                color = MaterialTheme.colorScheme.primary
                            )
                            Column(horizontalAlignment = Alignment.End) {
                                Text(
                                    text = elementsInAssetGroup(
                                        assetGroupName,
                                        featureResults
                                    ).size.toString(),
                                    style = MaterialTheme.typography.titleMedium,
                                    color = MaterialTheme.colorScheme.primary
                                )
                            }
                        }
                    }
                }
            }
        }
    }
}

private fun elementsInAssetGroup(assetGroup: String, featureResults: List<UtilityElement>): List<UtilityElement> {
    return featureResults.filter { it.assetGroup.name == assetGroup }
}

@Composable
private fun FunctionResult(functionResults: List<UtilityTraceFunctionOutput>) {
    Surface(modifier = Modifier.fillMaxWidth()) {
        Column {
            TraceResultSection(stringResource(R.string.function_results), value = functionResults.size.toString()) {
                Column {
                    functionResults.forEach { functionResult ->
                        HorizontalDivider()
                        Row(
                            modifier = Modifier
                                .fillMaxWidth()
                                .padding(start = 32.dp, end = 16.dp, top = 8.dp, bottom = 8.dp),
                            horizontalArrangement = Arrangement.SpaceBetween,
                            verticalAlignment = Alignment.CenterVertically
                        ) {
                            Text(text = functionResult.function.networkAttribute.name, style = MaterialTheme.typography.titleMedium)
                            Column(horizontalAlignment = Alignment.End) {
                                Text(
                                    text = functionResult.function.functionType::class.simpleName ?: "",
                                    style = MaterialTheme.typography.titleSmall,
                                    color = Color.Gray
                                )
                                val result = when (functionResult.result) {
                                    is Double -> formatDouble(functionResult.result as Double)
                                    else -> stringResource(R.string.not_available)
                                }
                                Text(text = result, style = MaterialTheme.typography.titleMedium)
                            }
                        }
                    }
                }
            }
        }
    }
}

@SuppressLint("DefaultLocale")
private fun formatDouble(value: Double): String {
    return if (value % 1.0 == 0.0) {
        value.toInt().toString() // Return as int string if decimal part is 0
    } else {
        String.format("%.5f", value) // Return as double string with 5 decimal places
    }
}

@Composable
internal fun TraceResultSection(title: String, value: String, content: @Composable () -> Unit) {
    Column(
        modifier = Modifier
            .fillMaxWidth()
            .padding(top = 16.dp)
    ) {
        Text(
            title,
            color = Color.Gray,
            style = MaterialTheme.typography.titleMedium,
            modifier = Modifier.padding(start = 16.dp, bottom = 8.dp)
        )
        ExpandableCard(
            initialExpandedState = false,
            title = value,
            padding = PaddingValues(0.dp),
            modifier = Modifier.padding(horizontal = 16.dp)
        ) {
            content()
        }
    }
}

@Composable
private fun ClearAllResultsButton(onClearAllResults: () -> Unit) {
    Row(
        horizontalArrangement = Arrangement.Center,
        modifier = Modifier
            .fillMaxWidth()
            .padding(top = 16.dp)
    ) {
        Button(onClick = onClearAllResults) {
            Text(stringResource(R.string.clear_all_results))
        }
    }
}<|MERGE_RESOLUTION|>--- conflicted
+++ resolved
@@ -17,7 +17,6 @@
 package com.arcgismaps.toolkit.utilitynetworks.ui
 
 import android.annotation.SuppressLint
-import android.widget.AdapterView.OnItemSelectedListener
 import androidx.compose.foundation.clickable
 import androidx.compose.foundation.layout.Arrangement
 import androidx.compose.foundation.layout.Box
@@ -105,18 +104,7 @@
             )
             LazyColumn {
                 item {
-<<<<<<< HEAD
-                    TraceTitle(
-                        traceRun.name,
-                        onZoomToResults = onZoomToResults,
-                        onDeleteResult = onDeleteResult
-                    )
-                }
-                item {
-                    FeatureResult(traceRun.featureResults, onFeatureGroupSelected)
-=======
-                    FeatureResult(selectedTraceRun.featureResults)
->>>>>>> 5732726d
+                    FeatureResult(selectedTraceRun.featureResults, onFeatureGroupSelected)
                 }
                 item {
                     FunctionResult(selectedTraceRun.functionResults)
