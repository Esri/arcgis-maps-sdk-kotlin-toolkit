/*
 * Copyright 2024 Esri
 *
 * Licensed under the Apache License, Version 2.0 (the "License");
 * you may not use this file except in compliance with the License.
 * You may obtain a copy of the License at
 *
 *    http://www.apache.org/licenses/LICENSE-2.0
 *
 * Unless required by applicable law or agreed to in writing, software
 * distributed under the License is distributed on an "AS IS" BASIS,
 * WITHOUT WARRANTIES OR CONDITIONS OF ANY KIND, either express or implied.
 * See the License for the specific language governing permissions and
 * limitations under the License.
 */

package com.arcgismaps.toolkit.utilitynetworks.ui

import android.annotation.SuppressLint
import androidx.compose.foundation.clickable
import androidx.compose.foundation.layout.Arrangement
import androidx.compose.foundation.layout.Column
import androidx.compose.foundation.layout.PaddingValues
import androidx.compose.foundation.layout.Row
import androidx.compose.foundation.layout.fillMaxSize
import androidx.compose.foundation.layout.fillMaxWidth
import androidx.compose.foundation.layout.padding
import androidx.compose.foundation.lazy.LazyColumn
import androidx.compose.material.icons.Icons
import androidx.compose.material.icons.automirrored.filled.ArrowBackIos
import androidx.compose.material.icons.automirrored.filled.ArrowForwardIos
import androidx.compose.material3.Button
import androidx.compose.material3.HorizontalDivider
import androidx.compose.material3.Icon
import androidx.compose.material3.MaterialTheme
import androidx.compose.material3.Surface
import androidx.compose.material3.Text
import androidx.compose.runtime.Composable
import androidx.compose.ui.Alignment
import androidx.compose.ui.Modifier
import androidx.compose.ui.graphics.Color
import androidx.compose.ui.res.stringResource
import androidx.compose.ui.unit.dp
import com.arcgismaps.toolkit.ui.expandablecard.ExpandableCard
import com.arcgismaps.toolkit.utilitynetworks.R
import com.arcgismaps.toolkit.utilitynetworks.TraceRun
import com.arcgismaps.toolkit.utilitynetworks.internal.util.ExpandableCardWithLabel
import com.arcgismaps.toolkit.utilitynetworks.internal.util.TabRow
<<<<<<< HEAD
import com.arcgismaps.utilitynetworks.UtilityAssetGroup
=======
import com.arcgismaps.toolkit.utilitynetworks.internal.util.Title
>>>>>>> 9b78c952
import com.arcgismaps.utilitynetworks.UtilityElement
import com.arcgismaps.utilitynetworks.UtilityTraceFunctionOutput

/**
 * Composable that displays the trace results.
 *
 * @since 200.6.0
 */
@Composable
internal fun TraceResultScreen(
    selectedTraceRunIndex: Int,
    traceResults: List<TraceRun>,
    onSelectPreviousTraceResult: () -> Unit,
    onSelectNextTraceResult: () -> Unit,
    onBackToNewTrace: () -> Unit,
    onFeatureGroupSelected: (String) -> Unit,
    onDeleteResult: () -> Unit,
    onZoomToResults: () -> Unit,
    onClearAllResults: () -> Unit
) {
    Surface(modifier = Modifier.fillMaxSize()) {
        Column(modifier = Modifier
            .fillMaxSize()
            .padding(horizontal = 10.dp)) {

            val selectedTraceRun = traceResults[selectedTraceRunIndex]

            TabRow(onBackToNewTrace, 1)

            Row(modifier = Modifier.align(Alignment.CenterHorizontally),
                verticalAlignment = Alignment.CenterVertically
            ) {
                TraceResultPager(
                    selectedTraceRunIndex,
                    traceResults.size,
                    onSelectPreviousTraceResult,
                    onSelectNextTraceResult
                )
            }

            Title(
                selectedTraceRun.name,
                onZoomTo = onZoomToResults,
                onDelete = onDeleteResult
            )
            LazyColumn {
                item {
                    FeatureResult(selectedTraceRun.featureResults, onFeatureGroupSelected)
                }
                item {
                    FunctionResult(selectedTraceRun.functionResults)
                }
                item {
                    ClearAllResultsButton(onClearAllResults)
                }
            }
        }
    }
}

@Composable
private fun TraceResultPager(
    selectedTraceRunIndex: Int,
    traceResultsSize: Int,
    onSelectPreviousTraceResult: () -> Unit,
    onSelectNextTraceResult: () -> Unit
) {
    Icon(
        imageVector = Icons.AutoMirrored.Filled.ArrowBackIos,
        contentDescription = "back",
        modifier = Modifier.clickable {
            onSelectPreviousTraceResult()
        },
        tint = MaterialTheme.colorScheme.primary
    )
    Text(
        modifier = Modifier.padding(20.dp),
        text = getTraceCounterString(selectedTraceRunIndex + 1, traceResultsSize),
        style = MaterialTheme.typography.titleLarge
    )
    Icon(
        imageVector = Icons.AutoMirrored.Filled.ArrowForwardIos,
        contentDescription = "forward",
        modifier = Modifier.clickable {
            onSelectNextTraceResult()
        },
        tint = MaterialTheme.colorScheme.primary
    )
}

private fun getTraceCounterString(currentTraceResult: Int, totalTraceResults: Int): String {
    return "Trace $currentTraceResult of $totalTraceResults"
}

@Composable
<<<<<<< HEAD
private fun TraceTitle(traceName: String, onZoomToResults: () -> Unit, onDeleteResult: () -> Unit) {
    var expanded by remember { mutableStateOf(false) }
    Row(
        modifier = Modifier
            .fillMaxWidth(),
        horizontalArrangement = Arrangement.Center
    ) {
        Box {
            Row(modifier = Modifier.clickable {
                expanded = !expanded
            }, verticalAlignment = Alignment.CenterVertically) {
                Text(
                    modifier = Modifier.padding(end = 8.dp),
                    text = traceName,
                    style = MaterialTheme.typography.headlineMedium
                )
                Icon(
                    imageVector = Icons.Outlined.MoreVert,
                    contentDescription = ""
                )
            }
            MaterialTheme(shapes = MaterialTheme.shapes.copy(extraSmall = RoundedCornerShape(16.dp))) {
                DropdownMenu(
                    modifier = Modifier.padding(start = 8.dp, end = 16.dp),
                    expanded = expanded,
                    onDismissRequest = {
                        expanded = false
                    }) {
                    DropdownMenuItem(
                        text = { Text(stringResource(R.string.zoom_to_result)) },
                        onClick = onZoomToResults,
                        leadingIcon = { Icon(Icons.Outlined.LocationOn, contentDescription = stringResource(R.string.zoom_to_trace_result)) }
                    )
                    DropdownMenuItem(
                        text = { Text(stringResource(R.string.delete)) },
                        onClick = onDeleteResult,
                        leadingIcon = { Icon(Icons.Outlined.Clear, contentDescription = stringResource(R.string.delete_trace_result)) }
                    )
                }
            }
        }
    }
}

@Composable
private fun FeatureResult(featureResults: List<UtilityElement>, onFeatureAssetGroupSelected: (String) -> Unit) {
=======
private fun FeatureResult(featureResults: List<UtilityElement>) {
>>>>>>> 9b78c952
    val assetGroupNames = featureResults.map { it.assetGroup.name }.distinct()

    Surface(modifier = Modifier.fillMaxWidth()) {
        Column {
            ExpandableCardWithLabel(stringResource(R.string.feature_results), value = featureResults.size.toString()) {
                Column {
                    assetGroupNames.forEach { assetGroupName ->
                        HorizontalDivider()
                        Row(
                            modifier = Modifier
                                .fillMaxWidth()
                                .padding(start = 32.dp, end = 16.dp, top = 8.dp, bottom = 8.dp)
                                .clickable { onFeatureAssetGroupSelected(assetGroupName) },
                            horizontalArrangement = Arrangement.SpaceBetween,
                            verticalAlignment = Alignment.CenterVertically
                        ) {
                            Text(
                                text = assetGroupName,
                                style = MaterialTheme.typography.titleMedium,
                                color = MaterialTheme.colorScheme.primary
                            )
                            Column(horizontalAlignment = Alignment.End) {
                                Text(
                                    text = elementsInAssetGroup(
                                        assetGroupName,
                                        featureResults
                                    ).size.toString(),
                                    style = MaterialTheme.typography.titleMedium,
                                    color = MaterialTheme.colorScheme.primary
                                )
                            }
                        }
                    }
                }
            }
        }
    }
}

private fun elementsInAssetGroup(assetGroup: String, featureResults: List<UtilityElement>): List<UtilityElement> {
    return featureResults.filter { it.assetGroup.name == assetGroup }
}

@Composable
private fun FunctionResult(functionResults: List<UtilityTraceFunctionOutput>) {
    Surface(modifier = Modifier.fillMaxWidth()) {
        Column {
            ExpandableCardWithLabel(stringResource(R.string.function_results), value = functionResults.size.toString()) {
                Column {
                    functionResults.forEach { functionResult ->
                        HorizontalDivider()
                        Row(
                            modifier = Modifier
                                .fillMaxWidth()
                                .padding(start = 32.dp, end = 16.dp, top = 8.dp, bottom = 8.dp),
                            horizontalArrangement = Arrangement.SpaceBetween,
                            verticalAlignment = Alignment.CenterVertically
                        ) {
                            Text(text = functionResult.function.networkAttribute.name, style = MaterialTheme.typography.titleMedium)
                            Column(horizontalAlignment = Alignment.End) {
                                Text(
                                    text = functionResult.function.functionType::class.simpleName ?: "",
                                    style = MaterialTheme.typography.titleSmall,
                                    color = Color.Gray
                                )
                                val result = when (functionResult.result) {
                                    is Double -> formatDouble(functionResult.result as Double)
                                    else -> stringResource(R.string.not_available)
                                }
                                Text(text = result, style = MaterialTheme.typography.titleMedium)
                            }
                        }
                    }
                }
            }
        }
    }
}

@SuppressLint("DefaultLocale")
private fun formatDouble(value: Double): String {
    return if (value % 1.0 == 0.0) {
        value.toInt().toString() // Return as int string if decimal part is 0
    } else {
        String.format("%.5f", value) // Return as double string with 5 decimal places
    }
}

@Composable
private fun ClearAllResultsButton(onClearAllResults: () -> Unit) {
    Row(
        horizontalArrangement = Arrangement.Center,
        modifier = Modifier
            .fillMaxWidth()
            .padding(top = 16.dp)
    ) {
        Button(onClick = onClearAllResults) {
            Text(stringResource(R.string.clear_all_results))
        }
    }
}<|MERGE_RESOLUTION|>--- conflicted
+++ resolved
@@ -20,7 +20,6 @@
 import androidx.compose.foundation.clickable
 import androidx.compose.foundation.layout.Arrangement
 import androidx.compose.foundation.layout.Column
-import androidx.compose.foundation.layout.PaddingValues
 import androidx.compose.foundation.layout.Row
 import androidx.compose.foundation.layout.fillMaxSize
 import androidx.compose.foundation.layout.fillMaxWidth
@@ -41,16 +40,11 @@
 import androidx.compose.ui.graphics.Color
 import androidx.compose.ui.res.stringResource
 import androidx.compose.ui.unit.dp
-import com.arcgismaps.toolkit.ui.expandablecard.ExpandableCard
 import com.arcgismaps.toolkit.utilitynetworks.R
 import com.arcgismaps.toolkit.utilitynetworks.TraceRun
 import com.arcgismaps.toolkit.utilitynetworks.internal.util.ExpandableCardWithLabel
 import com.arcgismaps.toolkit.utilitynetworks.internal.util.TabRow
-<<<<<<< HEAD
-import com.arcgismaps.utilitynetworks.UtilityAssetGroup
-=======
 import com.arcgismaps.toolkit.utilitynetworks.internal.util.Title
->>>>>>> 9b78c952
 import com.arcgismaps.utilitynetworks.UtilityElement
 import com.arcgismaps.utilitynetworks.UtilityTraceFunctionOutput
 
@@ -146,56 +140,7 @@
 }
 
 @Composable
-<<<<<<< HEAD
-private fun TraceTitle(traceName: String, onZoomToResults: () -> Unit, onDeleteResult: () -> Unit) {
-    var expanded by remember { mutableStateOf(false) }
-    Row(
-        modifier = Modifier
-            .fillMaxWidth(),
-        horizontalArrangement = Arrangement.Center
-    ) {
-        Box {
-            Row(modifier = Modifier.clickable {
-                expanded = !expanded
-            }, verticalAlignment = Alignment.CenterVertically) {
-                Text(
-                    modifier = Modifier.padding(end = 8.dp),
-                    text = traceName,
-                    style = MaterialTheme.typography.headlineMedium
-                )
-                Icon(
-                    imageVector = Icons.Outlined.MoreVert,
-                    contentDescription = ""
-                )
-            }
-            MaterialTheme(shapes = MaterialTheme.shapes.copy(extraSmall = RoundedCornerShape(16.dp))) {
-                DropdownMenu(
-                    modifier = Modifier.padding(start = 8.dp, end = 16.dp),
-                    expanded = expanded,
-                    onDismissRequest = {
-                        expanded = false
-                    }) {
-                    DropdownMenuItem(
-                        text = { Text(stringResource(R.string.zoom_to_result)) },
-                        onClick = onZoomToResults,
-                        leadingIcon = { Icon(Icons.Outlined.LocationOn, contentDescription = stringResource(R.string.zoom_to_trace_result)) }
-                    )
-                    DropdownMenuItem(
-                        text = { Text(stringResource(R.string.delete)) },
-                        onClick = onDeleteResult,
-                        leadingIcon = { Icon(Icons.Outlined.Clear, contentDescription = stringResource(R.string.delete_trace_result)) }
-                    )
-                }
-            }
-        }
-    }
-}
-
-@Composable
 private fun FeatureResult(featureResults: List<UtilityElement>, onFeatureAssetGroupSelected: (String) -> Unit) {
-=======
-private fun FeatureResult(featureResults: List<UtilityElement>) {
->>>>>>> 9b78c952
     val assetGroupNames = featureResults.map { it.assetGroup.name }.distinct()
 
     Surface(modifier = Modifier.fillMaxWidth()) {
