--- conflicted
+++ resolved
@@ -15,13 +15,8 @@
  */
 package com.arcgismaps.toolkit.utilitynetworks.ui
 
-<<<<<<< HEAD
-import androidx.compose.animation.core.Spring
-import androidx.compose.animation.core.animateDpAsState
-import androidx.compose.animation.core.spring
 import androidx.compose.foundation.background
 import androidx.compose.foundation.clickable
-import androidx.compose.foundation.gestures.Orientation
 import androidx.compose.foundation.interaction.MutableInteractionSource
 import androidx.compose.foundation.interaction.PressInteraction
 import androidx.compose.foundation.layout.Arrangement
@@ -30,28 +25,16 @@
 import androidx.compose.foundation.layout.PaddingValues
 import androidx.compose.foundation.layout.Row
 import androidx.compose.foundation.layout.defaultMinSize
-import androidx.compose.foundation.layout.fillMaxHeight
-=======
-import androidx.compose.foundation.clickable
-import androidx.compose.foundation.layout.Arrangement
-import androidx.compose.foundation.layout.Column
-import androidx.compose.foundation.layout.Row
->>>>>>> 1be2e5ab
 import androidx.compose.foundation.layout.fillMaxSize
 import androidx.compose.foundation.layout.fillMaxWidth
 import androidx.compose.foundation.layout.height
-import androidx.compose.foundation.layout.offset
 import androidx.compose.foundation.layout.padding
 import androidx.compose.foundation.layout.size
-import androidx.compose.foundation.layout.width
 import androidx.compose.foundation.lazy.LazyColumn
 import androidx.compose.foundation.shape.CircleShape
 import androidx.compose.foundation.shape.RoundedCornerShape
-import androidx.compose.foundation.text.selection.SelectionContainer
 import androidx.compose.material.icons.Icons
 import androidx.compose.material.icons.filled.Done
-import androidx.compose.material.icons.filled.ThumbUp
-import androidx.compose.material.icons.sharp.Delete
 import androidx.compose.material3.Button
 import androidx.compose.material3.DropdownMenu
 import androidx.compose.material3.DropdownMenuItem
@@ -64,7 +47,6 @@
 import androidx.compose.material3.Text
 import androidx.compose.material3.TextField
 import androidx.compose.runtime.Composable
-import androidx.compose.runtime.Immutable
 import androidx.compose.runtime.LaunchedEffect
 import androidx.compose.runtime.MutableState
 import androidx.compose.runtime.getValue
@@ -80,43 +62,19 @@
 import androidx.compose.ui.Modifier
 import androidx.compose.ui.draw.clip
 import androidx.compose.ui.graphics.Color
-import androidx.compose.ui.graphics.vector.ImageVector
-import androidx.compose.ui.layout.onSizeChanged
-import androidx.compose.ui.platform.LocalDensity
 import androidx.compose.ui.res.stringResource
-<<<<<<< HEAD
 import androidx.compose.ui.semantics.contentDescription
 import androidx.compose.ui.semantics.semantics
-import androidx.compose.ui.text.TextStyle
-import androidx.compose.ui.text.font.FontFamily
-import androidx.compose.ui.text.font.FontStyle
 import androidx.compose.ui.text.font.FontWeight
-import androidx.compose.ui.text.style.TextAlign
-import androidx.compose.ui.text.style.TextDecoration
-=======
-import androidx.compose.ui.text.font.FontWeight
->>>>>>> 1be2e5ab
 import androidx.compose.ui.text.style.TextOverflow
 import androidx.compose.ui.tooling.preview.Preview
-import androidx.compose.ui.unit.Dp
 import androidx.compose.ui.unit.DpOffset
-import androidx.compose.ui.unit.IntOffset
 import androidx.compose.ui.unit.dp
-import androidx.compose.ui.unit.sp
-import com.arcgismaps.data.Feature
 import com.arcgismaps.toolkit.ui.expandablecard.ExpandableCard
 import com.arcgismaps.toolkit.ui.expandablecard.theme.LocalExpandableCardColorScheme
 import com.arcgismaps.toolkit.ui.expandablecard.theme.LocalExpandableCardTypography
-<<<<<<< HEAD
-import com.arcgismaps.toolkit.ui.gestures.AnchoredDraggableState
-import com.arcgismaps.toolkit.ui.gestures.DraggableAnchors
-import com.arcgismaps.toolkit.ui.gestures.anchoredDraggable
-=======
->>>>>>> 1be2e5ab
 import com.arcgismaps.toolkit.utilitynetworks.R
 import com.arcgismaps.utilitynetworks.UtilityNetwork
-import kotlinx.coroutines.delay
-import kotlin.math.roundToInt
 
 /**
  * A composable used to run a trace on a [UtilityNetwork].
@@ -167,10 +125,6 @@
 private fun TraceConfiguration(utilityTraces: List<SelectableItem>) {
     ExpandableCard(
         title = stringResource(id = R.string.trace_configuration),
-<<<<<<< HEAD
-        toggleable = true,
-=======
->>>>>>> 1be2e5ab
         padding = 4.dp
     ) {
         var selectedTrace: SelectableItem? by remember { mutableStateOf(null) }
@@ -202,12 +156,58 @@
 }
 
 /**
+ * A composable used to add starting points for the trace.
+ *
+ * @since 200.6.0
+ */
+@Composable
+private fun StartingPointsEditor() {
+    val startingPoints = remember { mutableStateListOf(StartingPointData(name = "Test Starting Point"))}
+    var counter by remember { mutableIntStateOf(1) }
+    ExpandableCard(
+        title = "${stringResource(id = R.string.starting_points)} (${counter})",
+        description = {
+            Row (
+                modifier = Modifier.fillMaxWidth(),
+                horizontalArrangement = Arrangement.Center
+            ) {
+                ElevatedButton(
+                    onClick = {
+                        startingPoints.add(StartingPointData("Point ${counter++}"))
+                    },
+                    shape = RoundedCornerShape(8.dp)
+                ) {
+                    Text(
+                        text = stringResource(id = R.string.add_starting_point),
+                        color = LocalExpandableCardColorScheme.current.headerTextColor,
+                        style = LocalExpandableCardTypography.current.descriptionStyle,
+                        fontWeight = FontWeight.Normal,
+                        maxLines = 1,
+                        overflow = TextOverflow.Ellipsis
+                    )
+                }
+            }
+        },
+        padding = 4.dp
+    ) {
+        Column {
+            startingPoints.forEach {
+                val row = StartingPointData(name = it.name)
+                StartingPoint(row) {
+                    startingPoints.remove(row)
+                    counter -= 1
+                }
+            }
+        }
+    }
+}
+
+/**
  * A composable used to display the advanced options
  *
  * @since 200.6.0
  */
 @Composable
-<<<<<<< HEAD
 internal fun AdvancedOptions(
     @Suppress("unused_parameter") modifier: Modifier = Modifier,
     showName: Boolean = true,
@@ -218,6 +218,7 @@
     ExpandableCard(
         title = stringResource(id = R.string.advanced_options),
         toggleable = true,
+        initialExpandedState = false,
         padding = 4.dp
     ) {
         Column {
@@ -315,12 +316,28 @@
                             .semantics { contentDescription = "switch" }
                             .padding(horizontal = 4.dp),
                         enabled = true,
-                       interactionSource = interactionSource
+                        interactionSource = interactionSource
                     )
                 }
             }
         }
     }
+}
+
+private object ColorSaver {
+    fun Saver(): Saver<MutableState<Color>, Any> = listSaver(
+        save = {
+            listOf(
+                it.value.component1(),
+                it.value.component2(),
+                it.value.component3(),
+                it.value.component4()
+            )
+        },
+        restore = {
+            mutableStateOf(Color(red = it[0], green = it[1], blue = it[2], alpha = it[3]))
+        }
+    )
 }
 
 @Composable
@@ -370,332 +387,6 @@
     }
 }
 
-@Immutable
-private data class StartingPointRowData(
-    val name: String,
-    val symbol: ImageVector = Icons.Filled.ThumbUp,
-    val feature: Feature? = null
-)
-
-/**
- * A composable used to add starting points for the trace.
- *
- * @since 200.6.0
- */
-@Composable
-private fun StartingPointsEditor() {
-    val startingPoints = remember { mutableStateListOf(StartingPointRowData(name = "Test Starting Point"))}
-    var counter by remember { mutableIntStateOf(1) }
-    ExpandableCard(
-        title = "${stringResource(id = R.string.starting_points)} (${counter})",
-        description = {
-            ElevatedButton(
-                onClick = {
-                    startingPoints.add(StartingPointRowData("Point ${counter++}"))
-                },
-                shape = RoundedCornerShape(8.dp)
-            ) {
-                Text(
-                    text = stringResource(id = R.string.add_starting_point),
-                    color = LocalExpandableCardColorScheme.current.headerTextColor,
-                    style = LocalExpandableCardTypography.current.descriptionStyle,
-                    fontWeight = FontWeight.Normal,
-                    maxLines = 1,
-                    overflow = TextOverflow.Ellipsis
-                )
-=======
-private fun StartingPointsEditor() {
-    val startingPoints = remember { mutableStateListOf(StartingPointData(name = "Test Starting Point"))}
-    var counter by remember { mutableIntStateOf(1) }
-    ExpandableCard(
-        title = "${stringResource(id = R.string.starting_points)} (${counter})",
-        description = {
-            Row (
-                modifier = Modifier.fillMaxWidth(),
-                horizontalArrangement = Arrangement.Center
-            ) {
-                ElevatedButton(
-                    onClick = {
-                        startingPoints.add(StartingPointData("Point ${counter++}"))
-                    },
-                    shape = RoundedCornerShape(8.dp)
-                ) {
-                    Text(
-                        text = stringResource(id = R.string.add_starting_point),
-                        color = LocalExpandableCardColorScheme.current.headerTextColor,
-                        style = LocalExpandableCardTypography.current.descriptionStyle,
-                        fontWeight = FontWeight.Normal,
-                        maxLines = 1,
-                        overflow = TextOverflow.Ellipsis
-                    )
-                }
->>>>>>> 1be2e5ab
-            }
-        },
-        padding = 4.dp
-    ) {
-        Column {
-            startingPoints.forEach {
-<<<<<<< HEAD
-                println("adding row for ${it.name}")
-                val row = StartingPointRowData(name = it.name)
-                StartingPointRow(row) {
-                    startingPoints.remove(row)
-                    counter -= 1
-                }
-            }
-        }
-    }
-}
-
-private enum class DragAnchors(val fraction: Float) {
-    NeutralPosition(.97f),
-    DeletePosition(0f),
-}
-
-@Composable
-private fun StartingPointRow(
-    data: StartingPointRowData,
-    modifier: Modifier = Modifier,
-    onDelete: () -> Unit = {}
-) {
-    val density = LocalDensity.current
-    var deleteActive by remember { mutableStateOf(false) }
-    val state = rememberSaveable(
-        inputs = arrayOf(data),
-        saver = AnchoredDraggableState.Saver(
-            confirmValueChange = { _ -> true },
-            positionalThreshold = { distance: Float -> distance * 0.9f },
-            velocityThreshold = { with(density) { 10000.dp.toPx() } },
-            animationSpec = {
-                spring(
-                    dampingRatio = Spring.DampingRatioLowBouncy,
-                    stiffness = Spring.StiffnessLow,
-                )
-            }
-        )
-    ) {
-        AnchoredDraggableState(
-            initialValue = DragAnchors.NeutralPosition,
-            positionalThreshold = { distance: Float -> distance * 0.9f },
-            velocityThreshold = { with(density) { 10000.dp.toPx() } },
-            animationSpec = {
-                spring(
-                    dampingRatio = Spring.DampingRatioLowBouncy,
-                    stiffness = Spring.StiffnessLow,
-                )
-            }
-        )
-    }
-    val contentWidth = 40.dp
-    val contentSizeWidth = with(density) { contentWidth.toPx() }
-    var layoutWidth by remember { mutableIntStateOf(0) }
-    var neutralOffset = 0f
-
-    if (!state.offset.isNaN() && state.offset < 5.0) {
-        // delete if dragged all the way across
-        LaunchedEffect(Unit) {
-            deleteActive = false
-            onDelete()
-        }
-    }
-    Row {
-        Box(
-            modifier = modifier
-                .fillMaxWidth()
-                .fillMaxHeight()
-                .clip(shape = RoundedCornerShape(8.dp))
-                .onSizeChanged { layoutSize ->
-                    val dragEndPoint = layoutSize.width - contentSizeWidth
-                    layoutWidth = layoutSize.width
-                    state
-                        .updateAnchors(
-                            DraggableAnchors {
-                                DragAnchors.entries
-                                    .forEach { anchor ->
-                                        anchor at dragEndPoint * anchor.fraction
-                                    }
-                            }
-                        )
-                        .also {
-                            neutralOffset = state.requireOffset()
-                        }
-                }
-        ) {
-            ReadOnlyTextField(
-                text = data.name,
-                modifier = Modifier
-                    .fillMaxWidth()
-                    .height(55.dp),
-                leadingIcon = {
-                    Icon(
-                        imageVector = data.symbol,
-                        contentDescription = null,
-                        modifier = Modifier.padding(14.dp)
-                    )
-                }
-            )
-
-
-            var indicationState by remember { mutableStateOf(false) }
-            val animatedOffset: Dp by animateDpAsState(
-                targetValue = if (indicationState) 6.dp else 0.dp,
-                animationSpec = spring(
-                    dampingRatio = Spring.DampingRatioHighBouncy,
-                    stiffness = Spring.StiffnessVeryLow,
-                ),
-                finishedListener = {
-                    indicationState = false
-                                   },
-                label = ""
-            )
-
-            LaunchedEffect(deleteActive) {
-                delay(2500)
-                while (deleteActive) {
-                    delay(2000)
-                    if (!state.offset.isNaN() && state.offset == neutralOffset) {
-                        deleteActive = false
-                    }
-                }
-            }
-            val indicationBounce = with(density) {
-                animatedOffset.toPx().roundToInt()
-            }
-
-            val width = if (!state.offset.isNaN()) {
-                with(density) {
-                    (layoutWidth - state.offset).toDp() + animatedOffset
-                }
-            } else {
-                40.dp
-            }
-            DraggableContent(
-                deleteActive,
-                modifier = modifier
-                    .width(width)
-                    .height(55.dp)
-                    .align(Alignment.CenterStart)
-                    .offset {
-                        if (!state.offset.isNaN()) {
-                            IntOffset(
-                                x = state
-                                    .requireOffset()
-                                    .roundToInt()
-                                        - indicationBounce,
-                                y = 0,
-                            )
-                        } else {
-                            IntOffset(0, 0)
-                        }
-                    }
-                    .anchoredDraggable(
-                        state,
-                        enabled = deleteActive,
-                        orientation = Orientation.Horizontal
-                    )
-            ) {
-                deleteActive = !deleteActive
-                if (deleteActive) {
-                    indicationState = true
-                }
-            }
-        }
-    }
-}
-
-
-@Composable
-internal fun DraggableContent(
-    isActive: Boolean,
-    modifier: Modifier = Modifier,
-    onTap: () -> Unit = {}
-) {
-    Row(
-        modifier = modifier
-            .background(if (isActive) Color.Red else Color.Unspecified)
-            .clickable {
-                onTap()
-            }
-    ) {
-        Icon(
-            imageVector = Icons.Sharp.Delete,
-            modifier = Modifier
-                .align(Alignment.CenterVertically)
-                .padding(14.dp),
-            contentDescription = null,
-        )
-=======
-                val row = StartingPointData(name = it.name)
-                StartingPoint(row) {
-                    startingPoints.remove(row)
-                    counter -= 1
-                }
-            }
-        }
->>>>>>> 1be2e5ab
-    }
-}
-
-@Composable
-private fun ReadOnlyTextField(
-    text: String,
-    modifier: Modifier = Modifier,
-    textStyle: TextStyle = TextStyle(
-        color = Color.Black,
-
-        // below line is used to add font
-        // size for our text field
-        fontSize = 15.sp,
-        fontWeight = FontWeight.SemiBold,
-        fontStyle = FontStyle.Normal,
-
-        // below line is used to change font family.
-        fontFamily = FontFamily.SansSerif,
-        letterSpacing = 0.5.sp,
-        textDecoration = TextDecoration.None,
-        textAlign = TextAlign.Start
-    ),
-    maxLines: Int = 1,
-    leadingIcon: (@Composable () -> Unit)? = null
-) {
-    val colors = LocalExpandableCardColorScheme.current
-    Row(
-        modifier = modifier
-            // merge descendants semantics to make them part of the parent node
-            .semantics(mergeDescendants = true) {},
-        verticalAlignment = Alignment.CenterVertically
-    ) {
-        leadingIcon?.invoke()
-        SelectionContainer(
-            modifier = Modifier.padding(horizontal = 8.dp, vertical = 8.dp)
-        ) {
-            Text(
-                text = text.ifEmpty { "--" },
-                color = colors.readOnlyTextColor,
-                style = textStyle,
-                maxLines = maxLines
-            )
-        }
-    }
-}
-
-internal object ColorSaver {
-    fun Saver(): Saver<MutableState<Color>, Any> = listSaver(
-        save = {
-            listOf(
-                it.value.component1(),
-                it.value.component2(),
-                it.value.component3(),
-                it.value.component4()
-            )
-        },
-        restore = { list ->
-            mutableStateOf(Color(red = list[0], green = list[1], blue = list[2], alpha = list[3]))
-        }
-    )
-}
-
 @Preview
 @Composable
 private fun TraceOptionsPreview() {
