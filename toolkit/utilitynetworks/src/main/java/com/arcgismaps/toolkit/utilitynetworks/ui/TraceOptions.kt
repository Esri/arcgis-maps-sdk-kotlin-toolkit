--- conflicted
+++ resolved
@@ -65,6 +65,7 @@
 import androidx.compose.ui.platform.LocalDensity
 import androidx.compose.ui.res.stringResource
 import androidx.compose.ui.semantics.semantics
+import androidx.compose.ui.text.TextStyle
 import androidx.compose.ui.text.font.FontWeight
 import androidx.compose.ui.text.style.TextOverflow
 import androidx.compose.ui.tooling.preview.Preview
@@ -73,16 +74,11 @@
 import androidx.compose.ui.unit.dp
 import com.arcgismaps.data.Feature
 import com.arcgismaps.toolkit.ui.expandablecard.ExpandableCard
-<<<<<<< HEAD
-import com.arcgismaps.toolkit.ui.expandablecard.theme.ExpandableCardDefaults
 import com.arcgismaps.toolkit.ui.expandablecard.theme.ExpandableCardTheme
 import com.arcgismaps.toolkit.ui.expandablecard.theme.LocalColorScheme
-import com.arcgismaps.toolkit.ui.expandablecard.theme.LocalTypography
 import com.arcgismaps.toolkit.ui.gestures.AnchoredDraggableState
 import com.arcgismaps.toolkit.ui.gestures.DraggableAnchors
 import com.arcgismaps.toolkit.ui.gestures.anchoredDraggable
-=======
->>>>>>> 49a8ac29
 import com.arcgismaps.toolkit.utilitynetworks.R
 import com.arcgismaps.utilitynetworks.UtilityNetwork
 import kotlinx.coroutines.delay
@@ -104,10 +100,7 @@
         modifier = Modifier
             .fillMaxSize()
     ) {
-<<<<<<< HEAD
-        ExpandableCardTheme(
-            shapes = ExpandableCardDefaults.shapes(padding = 10.dp)
-        ) {
+        ExpandableCardTheme {
             LazyColumn(
                 modifier = Modifier.padding(10.dp),
                 horizontalAlignment = Alignment.CenterHorizontally
@@ -125,34 +118,6 @@
                         Text(stringResource(id = R.string.trace))
                     }
                 }
-=======
-        LazyColumn(
-            modifier = Modifier.padding(10.dp),
-            horizontalAlignment = Alignment.CenterHorizontally
-        ) {
-            item {
-                TraceConfiguration(
-                    traceConfigurations
-                ) { index ->
-                    traceConfigurations[index] =
-                        traceConfigurations[index].copy(selected = !traceConfigurations[index].selected)
-                    traceConfigurations.forEachIndexed { i, _ ->
-                        if (i != index) {
-                            traceConfigurations[i] =
-                                traceConfigurations[i].copy(selected = false)
-                        }
-                    }
-                }
-
-            }
-            item {
-                StartingPointsEditor()
-            }
-            item {
-                Button(onClick = { onPerformTrace() }) {
-                    Text(stringResource(id = R.string.trace))
-                }
->>>>>>> 49a8ac29
             }
         }
     }
@@ -164,17 +129,9 @@
  * @since 200.6.0
  */
 @Composable
-<<<<<<< HEAD
 private fun TraceConfiguration(utilityTraces: List<SelectableItem>) {
     ExpandableCard(title = stringResource(id = R.string.trace_configuration), toggleable = true) {
         var selectedTrace: SelectableItem? by remember { mutableStateOf(null) }
-=======
-private fun TraceConfiguration(utilityTraces: List<SelectableItem>, onTraceSelected: (Int) -> Unit) {
-    ExpandableCard(
-        title = stringResource(id = R.string.trace_configuration),
-        padding = 4.dp
-    ) {
->>>>>>> 49a8ac29
         Column {
             utilityTraces.forEachIndexed { index, item ->
                 ReadOnlyTextField(
@@ -216,39 +173,36 @@
  */
 @Composable
 private fun StartingPointsEditor() {
-<<<<<<< HEAD
-    val startingPoints = mutableListOf(StartingPointRowData(name = "Test Starting Point"))
+    val startingPoints = remember { mutableStateListOf(StartingPointRowData(name = "Test Starting Point"))}
     var counter by remember { mutableIntStateOf(1) }
-    ExpandableCardTheme(
-        shapes = ExpandableCardDefaults.shapes(padding = 10.dp)
+    ExpandableCard(
+        title = "${stringResource(id = R.string.starting_points)} (${counter})",
+        description = {
+            ElevatedButton(
+                onClick = {
+                    startingPoints.add(StartingPointRowData("Point ${counter++}"))
+                },
+                shape = RoundedCornerShape(8.dp)
+            ) {
+                Text(
+                    text = stringResource(id = R.string.add_starting_point),
+                    color = LocalColorScheme.current.headerTextColor,
+                    style = MaterialTheme.typography.bodyMedium,
+                    fontWeight = FontWeight.Normal,
+                    maxLines = 1,
+                    overflow = TextOverflow.Ellipsis
+                )
+            }
+        },
+        padding = 4.dp
     ) {
-        ExpandableCard(
-            title = "${stringResource(id = R.string.starting_points)} (${counter})",
-             description = {
-                 ElevatedButton(
-                     onClick = {
-                         startingPoints.add(StartingPointRowData("Point ${counter++}"))
-                     },
-                     shape = RoundedCornerShape(8.dp)
-                ) {
-                     Text(
-                         text = stringResource(id = R.string.add_starting_point),
-                         color = LocalColorScheme.current.headerTextColor,
-                         style = MaterialTheme.typography.bodyMedium,
-                         fontWeight = FontWeight.Normal,
-                         maxLines = 1,
-                         overflow = TextOverflow.Ellipsis
-                     )
-                 }
-             }
-        ) {
-            Column {
-                startingPoints.forEach {
-                    val row = StartingPointRowData(name = it.name)
-                    StartingPointRow(row) {
-                        startingPoints.remove(row)
-                        counter -= 1
-                    }
+        Column {
+            startingPoints.forEach {
+                println("adding row for ${it.name}")
+                val row = StartingPointRowData(name = it.name)
+                StartingPointRow(row) {
+                    startingPoints.remove(row)
+                    counter -= 1
                 }
             }
         }
@@ -331,19 +285,6 @@
         ) {
             ReadOnlyTextField(
                 text = data.name,
-=======
-    val startingPoints = remember { mutableStateListOf<String>() }
-    var counter by remember { mutableIntStateOf(startingPoints.size) }
-    ExpandableCard(
-        title = "${stringResource(id = R.string.starting_points)} (${counter})",
-        padding = 4.dp
-    ) {
-        Column {
-            ElevatedButton(
-                onClick = {
-                    startingPoints.add("Point ${counter++}")
-                },
->>>>>>> 49a8ac29
                 modifier = Modifier
                     .fillMaxWidth()
                     .height(55.dp),
@@ -452,11 +393,11 @@
 private fun ReadOnlyTextField(
     text: String,
     modifier: Modifier = Modifier,
+    textStyle: TextStyle = MaterialTheme.typography.bodyLarge,
     maxLines: Int = 1,
     leadingIcon: (@Composable () -> Unit)? = null
 ) {
     val colors = LocalColorScheme.current
-    val typography = LocalTypography.current
     Row(
         modifier = modifier
             .fillMaxWidth()
@@ -471,7 +412,7 @@
             Text(
                 text = text.ifEmpty { "--" },
                 color = colors.readOnlyTextColor,
-                style = typography.readOnlyTextStyle,
+                style = textStyle,
                 maxLines = maxLines
             )
         }
