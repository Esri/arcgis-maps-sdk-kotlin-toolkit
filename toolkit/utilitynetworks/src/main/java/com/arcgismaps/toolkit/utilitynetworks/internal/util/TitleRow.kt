--- conflicted
+++ resolved
@@ -88,46 +88,22 @@
                 onDismissRequest = {
                     expanded = false
                 }) {
-                DropdownMenuItem(
-                    text = { Text(stringResource(R.string.zoom_to)) },
-                    onClick = {
-                        expanded = false
-<<<<<<< HEAD
-                    }) {
-                    if (showZoomToOption) {
-                        DropdownMenuItem(
-                            text = { Text(stringResource(R.string.zoom_to)) },
-                            onClick = {
-                                expanded = false
-                                onZoomTo()
-                            },
-                            leadingIcon = {
-                                Icon(
-                                    Icons.Outlined.LocationOn, contentDescription = stringResource(
-                                        R.string.zoom_to
-                                    )
-                                )
-                            }
-                        )
-                    }
+                if (showZoomToOption) {
                     DropdownMenuItem(
-                        text = { Text(stringResource(R.string.delete)) },
+                        text = { Text(stringResource(R.string.zoom_to)) },
                         onClick = {
                             expanded = false
-                            onDelete()
+                            onZoomTo()
                         },
-                        leadingIcon = { Icon(
-=======
-                        onZoomTo()
-                    },
-                    leadingIcon = {
-                        Icon(
-                            Icons.Outlined.LocationOn, contentDescription = stringResource(
-                                R.string.zoom_to
+                        leadingIcon = {
+                            Icon(
+                                Icons.Outlined.LocationOn, contentDescription = stringResource(
+                                    R.string.zoom_to
+                                )
                             )
-                        )
-                    }
-                )
+                        }
+                    )
+                }
                 DropdownMenuItem(
                     text = { Text(stringResource(R.string.delete)) },
                     onClick = {
@@ -136,7 +112,6 @@
                     },
                     leadingIcon = {
                         Icon(
->>>>>>> ef3aa56b
                             Icons.Outlined.Clear, contentDescription = stringResource(
                                 R.string.delete
                             )
