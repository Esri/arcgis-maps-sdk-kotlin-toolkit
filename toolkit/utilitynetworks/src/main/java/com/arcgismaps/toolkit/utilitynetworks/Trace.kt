/*
 *  Copyright 2024 Esri
 *
 *  Licensed under the Apache License, Version 2.0 (the "License");
 *  you may not use this file except in compliance with the License.
 *  You may obtain a copy of the License at
 *
 *     http://www.apache.org/licenses/LICENSE-2.0
 *
 *  Unless required by applicable law or agreed to in writing, software
 *  distributed under the License is distributed on an "AS IS" BASIS,
 *  WITHOUT WARRANTIES OR CONDITIONS OF ANY KIND, either express or implied.
 *  See the License for the specific language governing permissions and
 *  limitations under the License.
 */

package com.arcgismaps.toolkit.utilitynetworks

import androidx.compose.foundation.layout.Box
import androidx.compose.foundation.layout.Column
import androidx.compose.foundation.layout.Row
import androidx.compose.foundation.layout.Spacer
import androidx.compose.foundation.layout.fillMaxSize
import androidx.compose.foundation.layout.padding
import androidx.compose.foundation.layout.size
import androidx.compose.material.icons.Icons
import androidx.compose.material.icons.filled.Info
import androidx.compose.material3.CircularProgressIndicator
import androidx.compose.material3.Icon
import androidx.compose.material3.LinearProgressIndicator
import androidx.compose.material3.MaterialTheme
import androidx.compose.material3.Surface
import androidx.compose.material3.Text
import androidx.compose.runtime.Composable
import androidx.compose.runtime.LaunchedEffect
import androidx.compose.runtime.Stable
import androidx.compose.runtime.getValue
import androidx.compose.runtime.mutableIntStateOf
import androidx.compose.runtime.saveable.rememberSaveable
import androidx.compose.runtime.setValue
import androidx.compose.ui.Alignment
import androidx.compose.ui.Modifier
import androidx.compose.ui.platform.LocalContext
import androidx.compose.ui.res.stringResource
import androidx.compose.ui.semantics.contentDescription
import androidx.compose.ui.semantics.semantics
import androidx.compose.ui.unit.dp
import com.arcgismaps.toolkit.utilitynetworks.internal.util.TabRow
import com.arcgismaps.toolkit.utilitynetworks.ui.TraceNavHost

/**
 * A composable UI component to set up and run a [com.arcgismaps.utilitynetworks.UtilityNetwork.trace]
 * on a [com.arcgismaps.toolkit.geoviewcompose.MapView].
 *
 * @since 200.6.0
 */
@Stable
@Composable
public fun Trace(
    traceState: TraceState,
    @Suppress("unused_parameter")
    modifier: Modifier = Modifier
) {
    val initializationStatus by traceState.initializationStatus
    val localContext = LocalContext.current
<<<<<<< HEAD
=======
    val traceToolContentDescription = stringResource(R.string.trace_component)
>>>>>>> 6627f3a4
    var selectedTabIndex by rememberSaveable { mutableIntStateOf(0) }

    LaunchedEffect(traceState) {
        traceState.initialize()
    }

    Surface(
        color = MaterialTheme.colorScheme.surface,
        modifier = Modifier
            .fillMaxSize()
<<<<<<< HEAD
            .padding(horizontal = 16.dp)
            .semantics { contentDescription = localContext.getString(R.string.trace_component_surface) }
=======
            .semantics { contentDescription = traceToolContentDescription }
>>>>>>> 6627f3a4
    ) {
        when (initializationStatus) {
            InitializationStatus.NotInitialized, InitializationStatus.Initializing -> {
                Box(
                    modifier = Modifier
                        .size(100.dp),
                    contentAlignment = Alignment.Center
                ) {
                    CircularProgressIndicator()
                }
            }

            else -> {
                Column(
                    modifier = Modifier
                        .fillMaxSize(),
                    horizontalAlignment = Alignment.CenterHorizontally
                ) {
                    if (traceState.initializationStatus.value is InitializationStatus.FailedToInitialize) {
                        val exception =
                            (traceState.initializationStatus.value as InitializationStatus.FailedToInitialize).error
                        val errorMessage = exception.getErrorMessage(localContext)
                        Row {
                            Icon(
                                Icons.Default.Info,
                                contentDescription = stringResource(id = R.string.error),
                                tint = MaterialTheme.colorScheme.error
                            )
                            Spacer(modifier = Modifier.size(8.dp))
                            Text(errorMessage, color = MaterialTheme.colorScheme.error)
                        }
                    }
<<<<<<< HEAD
=======
                    if (traceState.isTaskInProgress.value) {
                        LinearProgressIndicator()
                    }
>>>>>>> 6627f3a4
                    if (traceState.showTabRow()) {
                        TabRow(
                            selectedTabIndex,
                            onNavigateTo = {
                                selectedTabIndex = it.first
                                traceState.showScreen(it.second)
                            }
                        )
                    }
                    TraceNavHost(
                        traceState,
                        onTabSwitch = {
                            selectedTabIndex = it
                        }
                    )
                }
            }
        }
    }
}
<|MERGE_RESOLUTION|>--- conflicted
+++ resolved
@@ -63,10 +63,6 @@
 ) {
     val initializationStatus by traceState.initializationStatus
     val localContext = LocalContext.current
-<<<<<<< HEAD
-=======
-    val traceToolContentDescription = stringResource(R.string.trace_component)
->>>>>>> 6627f3a4
     var selectedTabIndex by rememberSaveable { mutableIntStateOf(0) }
 
     LaunchedEffect(traceState) {
@@ -77,12 +73,8 @@
         color = MaterialTheme.colorScheme.surface,
         modifier = Modifier
             .fillMaxSize()
-<<<<<<< HEAD
             .padding(horizontal = 16.dp)
             .semantics { contentDescription = localContext.getString(R.string.trace_component_surface) }
-=======
-            .semantics { contentDescription = traceToolContentDescription }
->>>>>>> 6627f3a4
     ) {
         when (initializationStatus) {
             InitializationStatus.NotInitialized, InitializationStatus.Initializing -> {
@@ -115,12 +107,9 @@
                             Text(errorMessage, color = MaterialTheme.colorScheme.error)
                         }
                     }
-<<<<<<< HEAD
-=======
                     if (traceState.isTaskInProgress.value) {
                         LinearProgressIndicator()
                     }
->>>>>>> 6627f3a4
                     if (traceState.showTabRow()) {
                         TabRow(
                             selectedTabIndex,
