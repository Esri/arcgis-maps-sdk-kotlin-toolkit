--- conflicted
+++ resolved
@@ -62,11 +62,8 @@
 ) {
     val initializationStatus by traceState.initializationStatus
     val localContext = LocalContext.current
-<<<<<<< HEAD
+    val traceToolContentDescription = stringResource(R.string.trace_component)
     var selectedTabIndex by rememberSaveable { mutableIntStateOf(0) }
-=======
-    val traceToolContentDescription = stringResource(R.string.trace_component)
->>>>>>> 8821ec75
 
     LaunchedEffect(traceState) {
         traceState.initialize()
@@ -88,7 +85,6 @@
                     CircularProgressIndicator()
                 }
             }
-
             else -> {
                 Column(
                     modifier = Modifier
@@ -109,7 +105,9 @@
                             Text(errorMessage, color = MaterialTheme.colorScheme.error)
                         }
                     }
-<<<<<<< HEAD
+                    if (traceState.isTaskInProgress.value) {
+                        LinearProgressIndicator()
+                    }
                     if (traceState.showTabRow()) {
                         TabRow(
                             selectedTabIndex,
@@ -125,12 +123,6 @@
                             selectedTabIndex = it
                         }
                     )
-=======
-                    if (traceState.isTaskInProgress.value) {
-                        LinearProgressIndicator()
-                    }
-                    TraceNavHost(traceState)
->>>>>>> 8821ec75
                 }
             }
         }
