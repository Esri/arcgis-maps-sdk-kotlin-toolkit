--- conflicted
+++ resolved
@@ -16,17 +16,10 @@
 
 package com.arcgismaps.toolkit.utilitynetworks
 
-<<<<<<< HEAD
 import androidx.annotation.VisibleForTesting
-import androidx.compose.foundation.layout.Box
-import androidx.compose.foundation.layout.Column
-import androidx.compose.foundation.layout.fillMaxSize
-import androidx.compose.material3.Button
-=======
 import androidx.compose.foundation.layout.Box
 import androidx.compose.foundation.layout.fillMaxSize
 import androidx.compose.foundation.layout.size
->>>>>>> c4320b2b
 import androidx.compose.material3.CircularProgressIndicator
 import androidx.compose.material3.MaterialTheme
 import androidx.compose.material3.Surface
@@ -34,13 +27,9 @@
 import androidx.compose.runtime.rememberCoroutineScope
 import androidx.compose.ui.Alignment
 import androidx.compose.ui.Modifier
-<<<<<<< HEAD
-import androidx.compose.ui.res.stringResource
 import androidx.compose.ui.semantics.contentDescription
 import androidx.compose.ui.semantics.semantics
-=======
 import androidx.compose.ui.unit.dp
->>>>>>> c4320b2b
 import androidx.lifecycle.compose.collectAsStateWithLifecycle
 import com.arcgismaps.toolkit.utilitynetworks.ui.SelectableItem
 import com.arcgismaps.toolkit.utilitynetworks.ui.TraceOptions
@@ -61,32 +50,17 @@
     @Suppress("unused_parameter")
     modifier: Modifier = Modifier
 ) {
-<<<<<<< HEAD
+    val configs = traceState.traceConfigurations.collectAsStateWithLifecycle()
+
     Surface(
         color = MaterialTheme.colorScheme.surface,
         modifier = Modifier
             .fillMaxSize()
             .semantics { contentDescription = traceSurfaceContentDescription }
     ) {
-        val configurations = traceState.traceConfigurations.collectAsStateWithLifecycle()
-        if (configurations.value != null) {
-            Column {
-                Text(
-                    text = traceState.traceResult.collectAsStateWithLifecycle().value?.toString()
-                        ?: "Null"
-                )
-                Button(onClick = { traceState.trace() }) {
-                    Text(stringResource(id = R.string.trace))
-                }
-            }
-        } else {
-            Box {
-                CircularProgressIndicator()
-=======
-    val configs = traceState.traceConfigurations.collectAsStateWithLifecycle()
-    // if the traceConfigurations are not available, that means the traceState is not ready so return
-    if (configs.value == null) {
-        Surface(modifier = Modifier.fillMaxSize()) {
+        val scope = rememberCoroutineScope()
+
+        if (configs.value == null) {
             Box(
                 modifier = Modifier
                     .size(100.dp),
@@ -94,15 +68,7 @@
             ) {
                 CircularProgressIndicator()
             }
-        }
-    } else {
-
-        Surface(
-            color = MaterialTheme.colorScheme.surface,
-            modifier = Modifier
-                .fillMaxSize()
-        ) {
-            val scope = rememberCoroutineScope()
+        } else {
             TraceOptions(
                 configurations = listOf(
                     SelectableItem(
@@ -114,7 +80,6 @@
                 scope.launch {
                     traceState.trace()
                 }
->>>>>>> c4320b2b
             }
         }
     }
