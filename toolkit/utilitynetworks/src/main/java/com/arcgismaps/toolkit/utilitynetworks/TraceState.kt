--- conflicted
+++ resolved
@@ -164,36 +164,12 @@
     private var _currentTraceZoomToResults: MutableState<Boolean> = mutableStateOf(true)
     public var currentTraceZoomToResults: State<Boolean> = _currentTraceZoomToResults
 
-<<<<<<< HEAD
-=======
-    private val currentTraceResultGeometriesExtent: Envelope?
-        get() {
-            val utilityGeometryTraceResult = currentTraceRun?.geometryTraceResult ?: return null
-
-            val geometries = listOf(
-                utilityGeometryTraceResult.polygon,
-                utilityGeometryTraceResult.polyline,
-                utilityGeometryTraceResult.multipoint
-            ).mapNotNull { geometry ->
-                if (geometry != null && !geometry.isEmpty) {
-                    geometry
-                } else {
-                    null
-                }
-            }
-            val combinedExtents = GeometryEngine.combineExtentsOrNull(geometries) ?: return null
-            val expandedEnvelope = GeometryEngine.bufferOrNull(combinedExtents, 200.0) ?: return null
-
-            return expandedEnvelope.extent
-        }
-
     private var navigateToRoute: ((TraceNavRoute) -> Unit)? = null
 
     internal fun setNavigationCallback(navigateToRoute: (TraceNavRoute) -> Unit) {
         this.navigateToRoute = navigateToRoute
     }
 
->>>>>>> ef3aa56b
     /**
      * Initializes the state object by loading the map, the Utility Networks contained in the map
      * and its trace configurations.
@@ -760,12 +736,8 @@
     TraceResults,
     FeatureResultsDetails,
     StartingPointDetails,
-<<<<<<< HEAD
     TraceError,
     ClearResults
-=======
-    TraceError
->>>>>>> ef3aa56b
 }
 
 @Immutable
