/*
 *  Copyright 2024 Esri
 *
 *  Licensed under the Apache License, Version 2.0 (the "License");
 *  you may not use this file except in compliance with the License.
 *  You may obtain a copy of the License at
 *
 *     http://www.apache.org/licenses/LICENSE-2.0
 *
 *  Unless required by applicable law or agreed to in writing, software
 *  distributed under the License is distributed on an "AS IS" BASIS,
 *  WITHOUT WARRANTIES OR CONDITIONS OF ANY KIND, either express or implied.
 *  See the License for the specific language governing permissions and
 *  limitations under the License.
 */

package com.arcgismaps.toolkit.utilitynetworks

import android.graphics.drawable.BitmapDrawable
import androidx.compose.runtime.Immutable
import androidx.compose.runtime.MutableState
import androidx.compose.runtime.Stable
import androidx.compose.runtime.State
import androidx.compose.runtime.mutableIntStateOf
import androidx.compose.runtime.mutableStateListOf
import androidx.compose.runtime.mutableStateOf
import androidx.compose.runtime.snapshots.SnapshotStateList
import androidx.compose.ui.unit.dp
import com.arcgismaps.Color
import com.arcgismaps.data.ArcGISFeature
import com.arcgismaps.geometry.Envelope
import com.arcgismaps.geometry.Geometry
import com.arcgismaps.geometry.GeometryEngine
import com.arcgismaps.geometry.Point
import com.arcgismaps.geometry.Polyline
import com.arcgismaps.mapping.ArcGISMap
import com.arcgismaps.mapping.Viewpoint
import com.arcgismaps.mapping.layers.FeatureLayer
import com.arcgismaps.mapping.symbology.SimpleLineSymbol
import com.arcgismaps.mapping.symbology.SimpleLineSymbolStyle
import com.arcgismaps.mapping.symbology.SimpleMarkerSymbol
import com.arcgismaps.mapping.symbology.SimpleMarkerSymbolStyle
import com.arcgismaps.mapping.symbology.Symbol
import com.arcgismaps.mapping.view.AnimationCurve
import com.arcgismaps.mapping.view.Graphic
import com.arcgismaps.mapping.view.GraphicsOverlay
import com.arcgismaps.mapping.view.ScreenCoordinate
import com.arcgismaps.toolkit.geoviewcompose.MapViewProxy
import com.arcgismaps.utilitynetworks.UtilityElement
import com.arcgismaps.utilitynetworks.UtilityElementTraceResult
import com.arcgismaps.utilitynetworks.UtilityFunctionTraceResult
import com.arcgismaps.utilitynetworks.UtilityGeometryTraceResult
import com.arcgismaps.utilitynetworks.UtilityMinimumStartingLocations
import com.arcgismaps.utilitynetworks.UtilityNamedTraceConfiguration
import com.arcgismaps.utilitynetworks.UtilityNetwork
import com.arcgismaps.utilitynetworks.UtilityNetworkSourceType
import com.arcgismaps.utilitynetworks.UtilityTerminal
import com.arcgismaps.utilitynetworks.UtilityTraceFunctionOutput
import com.arcgismaps.utilitynetworks.UtilityTraceParameters
import kotlinx.coroutines.CancellationException
import kotlin.time.Duration.Companion.seconds

/**
 * Represents the state for the Trace.
 *
 * @since 200.6.0
 */
@Stable
public class TraceState(
    private val arcGISMap: ArcGISMap,
    private val graphicsOverlay: GraphicsOverlay,
    private val mapViewProxy: MapViewProxy
) {

    private var _currentError: Throwable? = null
    internal val currentError: Throwable?
        get() = _currentError

    private val _initializationStatus: MutableState<InitializationStatus> =
        mutableStateOf(InitializationStatus.NotInitialized)

    /**
     * The status of the initialization of the state object.
     *
     * @since 200.6.0
     */
    public val initializationStatus: State<InitializationStatus> = _initializationStatus

    private val _traceConfigurations: MutableState<List<UtilityNamedTraceConfiguration>> = mutableStateOf(emptyList())
    /**
     * The named trace configurations of the Utility Network
     *
     * @since 200.6.0
     */
    internal val traceConfigurations: State<List<UtilityNamedTraceConfiguration>> = _traceConfigurations

    private val _addStartingPointMode: MutableState<AddStartingPointMode> = mutableStateOf(AddStartingPointMode.None)
    /**
     * Governs taps on the map. When the mode is [AddStartingPointMode.Started] taps will identify starting points
     * and pass underlying Features to this object.
     *
     * @since 200.6.0
     * @see AddStartingPointMode]
     */
    public val addStartingPointMode: State<AddStartingPointMode> = _addStartingPointMode

    private var _selectedTraceConfiguration: MutableState<UtilityNamedTraceConfiguration?> = mutableStateOf(null)
    /**
     * The selected trace configuration for the TraceParameters that define the trace.
     *
     * @since 200.6.0
     */
    internal val selectedTraceConfiguration: State<UtilityNamedTraceConfiguration?> = _selectedTraceConfiguration

    private var _selectedStartingPoint: MutableState<StartingPoint?> = mutableStateOf(null)
    /**
     * The selected starting point to display in the starting point details screen.
     *
     * @since 200.6.0
     */
    internal val selectedStartingPoint: State<StartingPoint?> = _selectedStartingPoint

    private val _currentTraceStartingPoints: SnapshotStateList<StartingPoint> = mutableStateListOf()
    internal val currentTraceStartingPoints: List<StartingPoint> = _currentTraceStartingPoints

    private var _utilityNetwork: UtilityNetwork? = null
    private val utilityNetwork: UtilityNetwork
        get() = _utilityNetwork ?: throw IllegalStateException("Utility Network cannot be null")

    private var currentTraceRun: TraceRun? = null

    private val currentTraceGeometryResultsGraphics: MutableList<Graphic> = mutableListOf()

    private val _currentScreen: MutableState<TraceNavRoute> = mutableStateOf(TraceNavRoute.TraceOptions)
    internal var currentScreen: State<TraceNavRoute> = _currentScreen

    private val _completedTraces: SnapshotStateList<TraceRun> = mutableStateListOf()
    internal val completedTraces: List<TraceRun> = _completedTraces

    private var _selectedCompletedTraceIndex: MutableState<Int> = mutableIntStateOf(0)
    internal val selectedCompletedTraceIndex: State<Int> = _selectedCompletedTraceIndex

    private var _currentTraceName: MutableState<String> = mutableStateOf("")
    /**
     * The default name of the trace.
     *
     * @since 200.6.0
     */
    public val currentTraceName: State<String> = _currentTraceName

    private var currentTraceGraphicsColor: Color = Color.green
    public val currentTraceGraphicsColorAsComposeColor: androidx.compose.ui.graphics.Color
        get() = androidx.compose.ui.graphics.Color(
            currentTraceGraphicsColor.red,
            currentTraceGraphicsColor.green,
            currentTraceGraphicsColor.blue,
            currentTraceGraphicsColor.alpha
        )

    private var _currentTraceZoomToResults: MutableState<Boolean> = mutableStateOf(true)
    public var currentTraceZoomToResults: State<Boolean> = _currentTraceZoomToResults

    private val currentTraceResultGeometriesExtent: Envelope?
        get() {
            val utilityGeometryTraceResult = currentTraceRun?.geometryTraceResult ?: return null

            val geometries = listOf(
                utilityGeometryTraceResult.polygon,
                utilityGeometryTraceResult.polyline,
                utilityGeometryTraceResult.multipoint
            ).mapNotNull { geometry ->
                if (geometry != null && !geometry.isEmpty) {
                    geometry
                } else {
                    null
                }
            }
            val combinedExtents = GeometryEngine.combineExtentsOrNull(geometries) ?: return null
            val expandedEnvelope = GeometryEngine.bufferOrNull(combinedExtents, 200.0) ?: return null

            return expandedEnvelope.extent
        }

    /**
     * Initializes the state object by loading the map, the Utility Networks contained in the map
     * and its trace configurations.
     *
     * @return the [Result] indicating if the initialization was successful or not
     * @since 200.6.0
     */
    internal suspend fun initialize(): Result<Unit> = runCatchingCancellable {
        if (_initializationStatus.value is InitializationStatus.Initialized) {
            return Result.success(Unit)
        }
        _initializationStatus.value = InitializationStatus.Initializing
        arcGISMap.load().getOrElse {
            _initializationStatus.value = InitializationStatus.FailedToInitialize(it)
            throw it
        }
        val utilityNetworks = arcGISMap.utilityNetworks
        if (utilityNetworks.isEmpty()) {
            val error = TraceToolException(TraceError.NO_UTILITY_NETWORK_FOUND)
            _initializationStatus.value = InitializationStatus.FailedToInitialize(error)
            throw error
        }

        utilityNetworks.forEach { utilityNetwork ->
            utilityNetwork.load().getOrElse {
                _initializationStatus.value = InitializationStatus.FailedToInitialize(it)
                throw it
            }
        }
        _utilityNetwork = utilityNetworks.first()
        val traceConfigResult = utilityNetwork.queryNamedTraceConfigurations()
        if (traceConfigResult.isFailure || traceConfigResult.getOrNull().isNullOrEmpty()) {
            val error = TraceToolException(TraceError.NO_TRACE_CONFIGURATIONS_FOUND)
            _initializationStatus.value = InitializationStatus.FailedToInitialize(error)
            throw error
        }
        _traceConfigurations.value = traceConfigResult.getOrThrow()

        _initializationStatus.value = InitializationStatus.Initialized
    }

    internal fun setSelectedTraceConfiguration(config: UtilityNamedTraceConfiguration) {
        _selectedTraceConfiguration.value = config
        _currentTraceName.value = "${config.name} ${(_completedTraces.count { it.configuration.name == config.name } + 1)}"
    }

    internal fun setSelectedStartingPoint(startingPoint: StartingPoint?) {
        _selectedStartingPoint.value = startingPoint
    }

    internal fun showScreen(screen: TraceNavRoute) {
        _currentScreen.value = screen
    }

    /**
     * Returns the location on the polyline nearest to the tap location.
     * The location is returned as a fraction along the polyline.
     *
     * @param inputGeometry the polyline geometry
     * @param tapPoint the point tapped on the map
     * @return the fraction along the polyline
     * @since 200.6.0
     */
    private fun fractionAlongEdge(inputGeometry: Polyline, tapPoint: Point): Double {
        // Remove Z values from the polyline
        var polyline = if (inputGeometry.hasZ) {
            GeometryEngine.createWithZ(inputGeometry, null)
        } else {
            inputGeometry
        }
        // confirm spatial reference match
        tapPoint.spatialReference?.let { spatialReference ->
            if (spatialReference != polyline.spatialReference) {
                val projectedGeometry = GeometryEngine.projectOrNull(polyline, spatialReference)
                projectedGeometry?.let { polyline = projectedGeometry }
            }
        }
        return GeometryEngine.fractionAlong(polyline, tapPoint, 10.0)
    }

    /**
     * Determines the point at the given distance along the line. The distance is a
     * fraction of the total length of the line.
     *
     * @param startingPoint the starting point to update
     * @param newValue the new fraction along the edge
     * @since 200.6.0
     */
    internal fun setFractionAlongEdge(startingPoint: StartingPoint, newValue: Double) {
        startingPoint.utilityElement.fractionAlongEdge = newValue
        val geometry = startingPoint.feature.geometry
        if (geometry is Polyline) {
            startingPoint.graphic.geometry = GeometryEngine.createPointAlongOrNull(
                polyline = geometry,
                distance = GeometryEngine.length(geometry) * newValue
            )
        }
    }

    /**
     * Sets the terminal for the starting point.
     *
     * @since 200.6.0
     */
    internal fun setTerminal(startingPoint: StartingPoint, terminal: UtilityTerminal) {
        startingPoint.utilityElement.terminal = terminal
    }

    /**
     * Run a trace on the Utility Network using the selected trace configuration and starting points.
     *
     * @return true if the trace results are available, false otherwise.
     * @since 200.6.0
     */
    internal suspend fun trace(): Result<Unit> = runCatchingCancellable {
        // Run a trace
        val traceConfiguration = selectedTraceConfiguration.value
            ?: throw TraceToolException(TraceError.NO_TRACE_CONFIGURATIONS_FOUND)

        if (currentTraceStartingPoints.isEmpty() && traceConfiguration.minimumStartingLocations == UtilityMinimumStartingLocations.One) {
            throw TraceToolException(TraceError.NOT_ENOUGH_STARTING_POINTS_ONE)
        }

        if (currentTraceStartingPoints.size < 2 && traceConfiguration.minimumStartingLocations == UtilityMinimumStartingLocations.Many) {
            throw TraceToolException(TraceError.NOT_ENOUGH_STARTING_POINTS_TWO)
        }

        val utilityTraceParameters =
            UtilityTraceParameters(traceConfiguration, currentTraceStartingPoints.map { it.utilityElement })

        val traceResults = utilityNetwork.trace(utilityTraceParameters).getOrElse {
            throw it
        }

        var currentTraceFunctionResults: List<UtilityTraceFunctionOutput> = emptyList()
        var currentTraceElementResults: List<UtilityElement> = emptyList()
        var currentTraceGeometryResults: UtilityGeometryTraceResult? = null

        for (result in traceResults) {
            when (result) {
                // Feature results
                is UtilityElementTraceResult -> {
                    currentTraceElementResults = result.elements
                }
                // Function results
                is UtilityFunctionTraceResult -> {
                    currentTraceFunctionResults = result.functionOutputs
                }
                // Geometry results
                is UtilityGeometryTraceResult -> {
                    result.polygon?.let { polygon ->
                        val graphic = createGraphicForSimpleLineSymbol(polygon, SimpleLineSymbolStyle.Solid, currentTraceGraphicsColor)
                        graphicsOverlay.graphics.add(graphic)
                        currentTraceGeometryResultsGraphics.add(graphic)
                    }
                    result.polyline?.let { polyline ->
                        val graphic = createGraphicForSimpleLineSymbol(polyline, SimpleLineSymbolStyle.Dash, currentTraceGraphicsColor)
                        graphicsOverlay.graphics.add(graphic)
                        currentTraceGeometryResultsGraphics.add(graphic)
                    }
                    result.multipoint?.let { multipoint ->
                        val graphic = createGraphicForSimpleLineSymbol(multipoint, SimpleLineSymbolStyle.Dot, currentTraceGraphicsColor)
                        graphicsOverlay.graphics.add(graphic)
                        currentTraceGeometryResultsGraphics.add(graphic)
                    }
                    currentTraceGeometryResults = result
                }
            }
        }
        currentTraceRun = TraceRun(
            name = _currentTraceName.value,
            configuration = traceConfiguration,
            startingPoints = _currentTraceStartingPoints.toList(),
            geometryResultsGraphics = currentTraceGeometryResultsGraphics.toList(),
            featureResults = currentTraceElementResults,
            functionResults = currentTraceFunctionResults,
            geometryTraceResult = currentTraceGeometryResults
        ).also {
            _completedTraces.add(it)
            updateSelectedTraceIndexAndGraphics(_completedTraces.size - 1)
        }

        if (_currentTraceZoomToResults.value) {
            currentTraceResultGeometriesExtent?.let {
                mapViewProxy.setViewpointAnimated(
                    Viewpoint(it),
                    2.0.seconds,
                    AnimationCurve.EaseOutCirc
                )
            }
        }
        resetCurrentTrace()
    }

    private fun resetCurrentTrace() {
        _selectedTraceConfiguration.value = null
        currentTraceGeometryResultsGraphics.clear()
        _currentTraceName.value = ""
        currentTraceGraphicsColor = Color.green
        _currentTraceZoomToResults.value = true
    }

    private fun createGraphicForSimpleLineSymbol(geometry: Geometry, style: SimpleLineSymbolStyle, color: Color) =
        Graphic(
            geometry = geometry,
            symbol = SimpleLineSymbol(style, color, 5.0f)
        )

    /**
     * A single tap handler to identify starting points on the map. Call this method
     * from [com.arcgismaps.toolkit.geoviewcompose.MapView] onSingleTapConfirmed lambda.
     *
     * @param mapPoint the point on the map user tapped on to identify starting points
     * @since 200.6.0
     */
    public suspend fun addStartingPoint(mapPoint: Point) {
        if (_addStartingPointMode.value is AddStartingPointMode.Started) {
            val screenPoint = mapViewProxy.locationToScreenOrNull(mapPoint)
            screenPoint?.let { identifyFeatures(mapPoint, it) }
        }
    }

    internal fun removeStartingPoint(startingPoint: StartingPoint) {
        _currentTraceStartingPoints.remove(startingPoint)
        graphicsOverlay.graphics.remove(startingPoint.graphic)
    }

<<<<<<< HEAD
    internal suspend fun zoomToStartingPoint(startingPoint: StartingPoint) {
        startingPoint.graphic.geometry?.let {
            mapViewProxy.setViewpointAnimated(
                Viewpoint(it),
                1.0.seconds,
                AnimationCurve.EaseOutCirc
            )
        }
=======
    private fun updateSelectedTraceIndexAndGraphics(newIndex: Int) {
        updateSelectedStateForTraceResultsGraphics(_selectedCompletedTraceIndex.value, false)
        _selectedCompletedTraceIndex.value = newIndex
        updateSelectedStateForTraceResultsGraphics(_selectedCompletedTraceIndex.value, true)
    }

    private fun updateSelectedStateForTraceResultsGraphics(index: Int, isSelected: Boolean) {
        _completedTraces[index].geometryResultsGraphics.forEach { it.isSelected = isSelected }
        _completedTraces[index].startingPoints.forEach { it.graphic.isSelected = isSelected }
>>>>>>> 2b9fc3b0
    }

    /**
     * This private method is called from a suspend function and so swallows any failures except
     * CancellationExceptions.
     */
    private fun processAndAddStartingPoint(feature: ArcGISFeature, mapPoint: Point): Result<Unit> = runCatchingCancellable {
        val utilityElement = utilityNetwork.createElementOrNull(feature)
            ?: return@runCatchingCancellable

        // Check if the starting point already exists
        if (_currentTraceStartingPoints.any { it.utilityElement.globalId == utilityElement.globalId }) {
            throw TraceToolException(TraceError.STARTING_POINT_ALREADY_EXISTS)
        }

        val symbol = (feature.featureTable?.layer as FeatureLayer).renderer?.getSymbol(feature)
            ?: throw TraceToolException(TraceError.COULD_NOT_CREATE_DRAWABLE)

        val featureGeometry = feature.geometry
        if (utilityElement.networkSource.sourceType == UtilityNetworkSourceType.Edge && featureGeometry is Polyline) {
            utilityElement.fractionAlongEdge = fractionAlongEdge(featureGeometry, mapPoint)
        } else if (utilityElement.networkSource.sourceType == UtilityNetworkSourceType.Junction &&
            (utilityElement.assetType.terminalConfiguration?.terminals?.size ?: 0) > 1
        ) {
            utilityElement.terminal = utilityElement.assetType.terminalConfiguration?.terminals?.first()
        }

        val graphic = Graphic(
            geometry = mapPoint,
            symbol = SimpleMarkerSymbol(SimpleMarkerSymbolStyle.Cross, currentTraceGraphicsColor, 20.0f)
        )
        graphicsOverlay.graphics.add(graphic)

        _currentTraceStartingPoints.add(
            StartingPoint(
                feature = feature,
                utilityElement = utilityElement,
                symbol = symbol,
                graphic = graphic
            )
        )
    }

    private suspend fun identifyFeatures(mapPoint: Point, screenCoordinate: ScreenCoordinate) {
        val result = mapViewProxy.identifyLayers(
            screenCoordinate = screenCoordinate,
            tolerance = 10.dp
        )
        result.onSuccess { identifyLayerResultList ->
            val sizeBefore = currentTraceStartingPoints.size
            if (identifyLayerResultList.isNotEmpty()) {
                identifyLayerResultList.forEach { identifyLayerResult ->
                    identifyLayerResult.geoElements.filterIsInstance<ArcGISFeature>().forEach { feature ->
                        processAndAddStartingPoint(feature, mapPoint).getOrElse {
                            setCurrentError(it)
                            _addStartingPointMode.value = AddStartingPointMode.Stopped
                            showScreen(TraceNavRoute.TraceError)
                            return
                        }
                    }
                }
                if (currentTraceStartingPoints.size > sizeBefore) {
                    // If the size of the starting points has changed, then the starting point was added
                    _addStartingPointMode.value = AddStartingPointMode.Stopped
                    showScreen(TraceNavRoute.TraceOptions)
                }
            }
        }
    }

    /**
     * Set the mode of the state object to activate or deactivate the identification of
     * `GeoElements` in [com.arcgismaps.toolkit.geoviewcompose.MapView] onSingleTapConfirmed response
     * to single tap events.
     *
     * @param status the updated mode
     * @since 200.6.0
     */
    internal fun updateAddStartPointMode(status: AddStartingPointMode) {
        _addStartingPointMode.value = status
    }

    /**
     * Set the name of the trace.
     *
     * @param name the name of the trace
     * @since 200.6.0
     */
    internal fun setTraceName(name: String) {
        _currentTraceName.value = name
    }

    internal fun selectNextCompletedTrace() {
        if (_selectedCompletedTraceIndex.value + 1 < _completedTraces.size) {
            updateSelectedTraceIndexAndGraphics(_selectedCompletedTraceIndex.value + 1)
        }
    }

    internal fun selectPreviousCompletedTrace() {
        if (_selectedCompletedTraceIndex.value - 1 >= 0) {
            updateSelectedTraceIndexAndGraphics(_selectedCompletedTraceIndex.value - 1)
        }
    }

    /**
     * Set the color of the graphics.
     *
     * @param color the color of the graphics
     * @since 200.6.0
     */
    internal fun setGraphicsColor(color: androidx.compose.ui.graphics.Color) {
        currentTraceGraphicsColor = Color.fromRgba(
            color.red.toInt() * 255,
            color.green.toInt() * 255,
            color.blue.toInt() * 255,
            color.alpha.toInt() * 255
        )
        // update the color of the starting points
        _currentTraceStartingPoints.forEach { startingPoint ->
            val symbol = startingPoint.graphic.symbol as SimpleMarkerSymbol
            symbol.color = currentTraceGraphicsColor
        }
        // update the color of the trace results graphics
        currentTraceGeometryResultsGraphics.forEach { graphic ->
            if (graphic.symbol is SimpleLineSymbol) {
                val symbol = graphic.symbol as SimpleLineSymbol
                symbol.color = currentTraceGraphicsColor
            }
        }
    }

    /**
     * Set whether to zoom to the results.
     *
     * @param zoom whether to zoom to the results
     * @since 200.6.0
     */
    internal fun setZoomToResults(zoom: Boolean) {
        _currentTraceZoomToResults.value = zoom
    }

    /**
     * Set the [error] that occurred during the trace.
     *
     * @since 200.6.0
     */
    internal fun setCurrentError(error: Throwable) {
        _currentError = error
    }
}

/**
 * Represents the status of the initialization of the state object.
 *
 * @since 200.6.0
 */
public sealed class InitializationStatus {
    /**
     * The state object is initialized and ready to use.
     *
     * @since 200.6.0
     */
    public data object Initialized : InitializationStatus()

    /**
     * The state object is initializing.
     *
     * @since 200.6.0
     */
    public data object Initializing : InitializationStatus()

    /**
     * The state object is not initialized.
     *
     * @since 200.6.0
     */
    public data object NotInitialized : InitializationStatus()

    /**
     * The state object failed to initialize.
     *
     * @since 200.6.0
     */
    public data class FailedToInitialize(val error: Throwable) : InitializationStatus()
}

/**
 * Represents the mode when adding starting points.
 *
 * @since 200.6.0
 */
public sealed class AddStartingPointMode {
    /**
     * Utility Network Trace tool is in add starting points mode.
     *
     * @since 200.6.0
     */
    public data object Started : AddStartingPointMode()

    /**
     * Utility Network Trace tool is not adding starting points.
     *
     * @since 200.6.0
     */
    public data object Stopped : AddStartingPointMode()

    /**
     * Utility Network Trace is neither started nor stopped.
     *
     * @since 200.6.0
     */
    public data object None : AddStartingPointMode()
}

/**
 * Defines a navigation route for the trace tool screens.
 *
 * @since 200.6.0
 */
internal enum class TraceNavRoute {
    TraceOptions,
    AddStartingPoint,
    TraceResults,
    StartingPointDetails,
    TraceError
    //TODO: Add FeatureAttributes route
}

@Immutable
internal data class StartingPoint(
    val feature: ArcGISFeature,
    val utilityElement: UtilityElement,
    val symbol: Symbol,
    val graphic: Graphic
) {
    val name: String = utilityElement.assetType.name

    suspend fun getDrawable(screenScale: Float): BitmapDrawable =
        symbol.createSwatch(screenScale).getOrThrow()
}

@Immutable
internal data class TraceRun(
    val name: String, // need to auto populate this, if not provided by AdvancedOptions
    val configuration: UtilityNamedTraceConfiguration,
    val startingPoints: List<StartingPoint>,
    val geometryResultsGraphics: List<Graphic>,
    val featureResults: List<UtilityElement>,
    val functionResults: List<UtilityTraceFunctionOutput>,
    val geometryTraceResult: UtilityGeometryTraceResult?
)

/**
 * Returns [this] Result, but if it is a failure with the specified exception type, then it throws the exception.
 *
 * @param T a [Throwable] type which should be thrown instead of encapsulated in the [Result].
 */
internal inline fun <reified T : Throwable, R> Result<R>.except(): Result<R> = onFailure { if (it is T) throw it }

/**
 * Runs the specified [block] with [this] value as its receiver and catches any exceptions, returning a `Result` with the
 * result of the block or the exception. If the exception is a [CancellationException], the exception will not be encapsulated
 * in the failure but will be rethrown.
 */
internal inline fun <T, R> T.runCatchingCancellable(block: T.() -> R): Result<R> =
    runCatching(block)
        .except<CancellationException, R>()<|MERGE_RESOLUTION|>--- conflicted
+++ resolved
@@ -408,7 +408,6 @@
         graphicsOverlay.graphics.remove(startingPoint.graphic)
     }
 
-<<<<<<< HEAD
     internal suspend fun zoomToStartingPoint(startingPoint: StartingPoint) {
         startingPoint.graphic.geometry?.let {
             mapViewProxy.setViewpointAnimated(
@@ -417,7 +416,8 @@
                 AnimationCurve.EaseOutCirc
             )
         }
-=======
+    }
+
     private fun updateSelectedTraceIndexAndGraphics(newIndex: Int) {
         updateSelectedStateForTraceResultsGraphics(_selectedCompletedTraceIndex.value, false)
         _selectedCompletedTraceIndex.value = newIndex
@@ -427,7 +427,6 @@
     private fun updateSelectedStateForTraceResultsGraphics(index: Int, isSelected: Boolean) {
         _completedTraces[index].geometryResultsGraphics.forEach { it.isSelected = isSelected }
         _completedTraces[index].startingPoints.forEach { it.graphic.isSelected = isSelected }
->>>>>>> 2b9fc3b0
     }
 
     /**
