--- conflicted
+++ resolved
@@ -37,17 +37,14 @@
  * @since 200.6.0
  */
 public sealed interface TraceState {
+
     public val traceConfigurations: StateFlow<List<UtilityNamedTraceConfiguration>?>
+
     public val traceResult: StateFlow<UtilityElementTraceResult?>
-<<<<<<< HEAD
     public val addStartingPointMode: StateFlow<AddStartingPointMode>
     public fun addStartingPoint(point: SingleTapConfirmedEvent)
     public fun updateAddStartPointMode(status: AddStartingPointMode)
-    public fun trace()
-=======
-
     public suspend fun trace()
->>>>>>> c4320b2b
 }
 
 /**
@@ -107,22 +104,13 @@
                     }.onSuccess {
 
                     }
-<<<<<<< HEAD
                 }
             }.onFailure {
                 // Handle error
             }
-            if (arcGISMap.utilityNetworks.isEmpty()) {
-                // Handle error
-            }
-=======
-                }.onFailure {
-                    // Handle error
-                }
-//                if (arcGISMap.utilityNetworks.isEmpty()) {
-//                    // Handle error
+//            if (arcGISMap.utilityNetworks.isEmpty()) {
+                // //Handle error
 //                }
->>>>>>> c4320b2b
 
             utilityNetwork = arcGISMap.utilityNetworks.first()
             _traceConfigurations.value = utilityNetwork?.queryNamedTraceConfigurations()?.getOrNull()
