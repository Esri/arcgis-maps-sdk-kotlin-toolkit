--- conflicted
+++ resolved
@@ -720,17 +720,11 @@
         selectedTrace.startingPoints.forEach { it.graphic.isSelected = false }
         updateFeatureSelection(selectedTrace.featureResultsGroupByLayers, false)
         _completedTraces.removeAt(_selectedCompletedTraceIndex.value)
-<<<<<<< HEAD
-        if (_selectedCompletedTraceIndex.value - 1 >= 0) {
-            _selectedCompletedTraceIndex.value -= 1
-            updateSelectedStateForTraceResultsGraphicsAndFeatures(_selectedCompletedTraceIndex.value, true)
-=======
         if (_selectedCompletedTraceIndex.value > 0 || (_selectedCompletedTraceIndex.value == 0 && _completedTraces.isNotEmpty())) {
             if (_selectedCompletedTraceIndex.value > 0) {
                 _selectedCompletedTraceIndex.value -= 1
             }
-            updateSelectedStateForTraceResultsGraphics(_selectedCompletedTraceIndex.value, true)
->>>>>>> 5565a076
+            updateSelectedStateForTraceResultsGraphicsAndFeatures(_selectedCompletedTraceIndex.value, true)
         }
     }
 
