--- conflicted
+++ resolved
@@ -71,11 +71,7 @@
     private val mapViewProxy: MapViewProxy
 ) {
 
-<<<<<<< HEAD
     private  var _currentError: Throwable? = null
-=======
-    private var _currentError: Throwable? = null
->>>>>>> ae54526c
     internal val currentError: Throwable?
         get() = _currentError
 
@@ -90,7 +86,6 @@
     public val initializationStatus: State<InitializationStatus> = _initializationStatus
 
     private val _traceConfigurations: MutableState<List<UtilityNamedTraceConfiguration>> = mutableStateOf(emptyList())
-
     /**
      * The named trace configurations of the Utility Network
      *
@@ -99,7 +94,6 @@
     internal val traceConfigurations: State<List<UtilityNamedTraceConfiguration>> = _traceConfigurations
 
     private val _addStartingPointMode: MutableState<AddStartingPointMode> = mutableStateOf(AddStartingPointMode.None)
-
     /**
      * Governs taps on the map. When the mode is [AddStartingPointMode.Started] taps will identify starting points
      * and pass underlying Features to this object.
@@ -110,7 +104,6 @@
     public val addStartingPointMode: State<AddStartingPointMode> = _addStartingPointMode
 
     private var _selectedTraceConfiguration: MutableState<UtilityNamedTraceConfiguration?> = mutableStateOf(null)
-
     /**
      * The selected trace configuration for the TraceParameters that define the trace.
      *
@@ -119,7 +112,6 @@
     internal val selectedTraceConfiguration: State<UtilityNamedTraceConfiguration?> = _selectedTraceConfiguration
 
     private var _selectedStartingPoint: MutableState<StartingPoint?> = mutableStateOf(null)
-
     /**
      * The selected starting point to display in the starting point details screen.
      *
@@ -134,13 +126,7 @@
     private val utilityNetwork: UtilityNetwork
         get() = _utilityNetwork ?: throw IllegalStateException("Utility Network cannot be null")
 
-<<<<<<< HEAD
-    private var _currentTraceRun: MutableState<TraceRun?> = mutableStateOf(null)
-    internal val currentTraceRun: State<TraceRun?>
-        get() = _currentTraceRun
-=======
     private var currentTraceRun: TraceRun? = null
->>>>>>> ae54526c
 
     private val currentTraceGeometryResultsGraphics: MutableList<Graphic> = mutableListOf()
 
@@ -154,7 +140,6 @@
     internal val selectedCompletedTraceIndex: State<Int> = _selectedCompletedTraceIndex
 
     private var _currentTraceName: MutableState<String> = mutableStateOf("")
-
     /**
      * The default name of the trace.
      *
@@ -176,11 +161,7 @@
 
     private val currentTraceResultGeometriesExtent: Envelope?
         get() {
-<<<<<<< HEAD
-            val utilityGeometryTraceResult = _currentTraceRun.value?.geometryTraceResult ?: return null
-=======
             val utilityGeometryTraceResult = currentTraceRun?.geometryTraceResult ?: return null
->>>>>>> ae54526c
 
             val geometries = listOf(
                 utilityGeometryTraceResult.polygon,
@@ -195,7 +176,6 @@
             }
             val combinedExtents = GeometryEngine.combineExtentsOrNull(geometries) ?: return null
             val expandedEnvelope = GeometryEngine.bufferOrNull(combinedExtents, 200.0) ?: return null
-<<<<<<< HEAD
 
             return expandedEnvelope.extent
         }
@@ -205,11 +185,6 @@
     internal fun setNavigationCallback(navigateToRoute: (TraceNavRoute) -> Unit) {
         this.navigateToRoute = navigateToRoute
     }
-=======
-
-            return expandedEnvelope.extent
-        }
->>>>>>> ae54526c
 
     /**
      * Initializes the state object by loading the map, the Utility Networks contained in the map
@@ -226,7 +201,6 @@
         arcGISMap.load().getOrElse {
             _initializationStatus.value = InitializationStatus.FailedToInitialize(it)
             throw it
-<<<<<<< HEAD
         }
         val utilityNetworks = arcGISMap.utilityNetworks
         if (utilityNetworks.isEmpty()) {
@@ -234,15 +208,6 @@
             _initializationStatus.value = InitializationStatus.FailedToInitialize(error)
             throw error
         }
-=======
-        }
-        val utilityNetworks = arcGISMap.utilityNetworks
-        if (utilityNetworks.isEmpty()) {
-            val error = TraceToolException(TraceError.NO_UTILITY_NETWORK_FOUND)
-            _initializationStatus.value = InitializationStatus.FailedToInitialize(error)
-            throw error
-        }
->>>>>>> ae54526c
 
         utilityNetworks.forEach { utilityNetwork ->
             utilityNetwork.load().getOrElse {
