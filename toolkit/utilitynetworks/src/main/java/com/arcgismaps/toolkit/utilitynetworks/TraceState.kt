/*
 *  Copyright 2024 Esri
 *
 *  Licensed under the Apache License, Version 2.0 (the "License");
 *  you may not use this file except in compliance with the License.
 *  You may obtain a copy of the License at
 *
 *     http://www.apache.org/licenses/LICENSE-2.0
 *
 *  Unless required by applicable law or agreed to in writing, software
 *  distributed under the License is distributed on an "AS IS" BASIS,
 *  WITHOUT WARRANTIES OR CONDITIONS OF ANY KIND, either express or implied.
 *  See the License for the specific language governing permissions and
 *  limitations under the License.
 */

package com.arcgismaps.toolkit.utilitynetworks

import android.graphics.drawable.BitmapDrawable
import androidx.compose.runtime.Immutable
import androidx.compose.runtime.MutableState
import androidx.compose.runtime.Stable
import androidx.compose.runtime.State
import androidx.compose.runtime.mutableStateListOf
import androidx.compose.runtime.mutableStateOf
import androidx.compose.runtime.snapshots.SnapshotStateList
import androidx.compose.ui.unit.dp
import com.arcgismaps.Color
import com.arcgismaps.data.ArcGISFeature
import com.arcgismaps.geometry.Geometry
import com.arcgismaps.geometry.Point
import com.arcgismaps.mapping.ArcGISMap
import com.arcgismaps.mapping.layers.FeatureLayer
import com.arcgismaps.mapping.symbology.SimpleLineSymbol
import com.arcgismaps.mapping.symbology.SimpleLineSymbolStyle
import com.arcgismaps.mapping.symbology.SimpleMarkerSymbol
import com.arcgismaps.mapping.symbology.SimpleMarkerSymbolStyle
import com.arcgismaps.mapping.symbology.Symbol
import com.arcgismaps.mapping.view.Graphic
import com.arcgismaps.mapping.view.GraphicsOverlay
import com.arcgismaps.mapping.view.ScreenCoordinate
import com.arcgismaps.toolkit.geoviewcompose.MapViewProxy
import com.arcgismaps.utilitynetworks.UtilityElement
import com.arcgismaps.utilitynetworks.UtilityElementTraceResult
import com.arcgismaps.utilitynetworks.UtilityFunctionTraceResult
import com.arcgismaps.utilitynetworks.UtilityGeometryTraceResult
import com.arcgismaps.utilitynetworks.UtilityMinimumStartingLocations
import com.arcgismaps.utilitynetworks.UtilityNamedTraceConfiguration
import com.arcgismaps.utilitynetworks.UtilityNetwork
import com.arcgismaps.utilitynetworks.UtilityTraceFunctionOutput
import com.arcgismaps.utilitynetworks.UtilityTraceParameters
import kotlinx.coroutines.CancellationException

/**
 * Represents the state for the Trace.
 *
 * @since 200.6.0
 */
@Stable
public class TraceState(
    private val arcGISMap: ArcGISMap,
    private val graphicsOverlay: GraphicsOverlay,
    private val mapViewProxy: MapViewProxy
) {

    private val _initializationStatus: MutableState<InitializationStatus> = mutableStateOf(InitializationStatus.NotInitialized)
    /**
     * The status of the initialization of the state object.
     *
     * @since 200.6.0
     */
    public val initializationStatus: State<InitializationStatus> = _initializationStatus

    private val _traceConfigurations: MutableState<List<UtilityNamedTraceConfiguration>> = mutableStateOf(emptyList())
    /**
     * The named trace configurations of the Utility Network
     *
     * @since 200.6.0
     */
    internal val traceConfigurations: State<List<UtilityNamedTraceConfiguration>> = _traceConfigurations

    private val _addStartingPointMode: MutableState<AddStartingPointMode> = mutableStateOf(AddStartingPointMode.None)
    /**
     * Governs taps on the map. When the mode is [AddStartingPointMode.Started] taps will identify starting points
     * and pass underlying Features to this object.
     *
     * @since 200.6.0
     * @see AddStartingPointMode]
     */
    public val addStartingPointMode: State<AddStartingPointMode> = _addStartingPointMode

    private var _selectedTraceConfiguration: MutableState<UtilityNamedTraceConfiguration?> = mutableStateOf(null)
    /**
     * The selected trace configuration for the TraceParameters that define the trace.
     *
     * @since 200.6.0
     */
    public val selectedTraceConfiguration: State<UtilityNamedTraceConfiguration?> = _selectedTraceConfiguration

<<<<<<< HEAD
    private val _startingPoints: SnapshotStateList<StartingPoint> = mutableStateListOf()
    internal val startingPoints: SnapshotStateList<StartingPoint> = _startingPoints
=======
    private val _currentTraceStartingPoints: SnapshotStateList<StartingPoint> = mutableStateListOf()

    internal val currentTraceStartingPoints: List<StartingPoint> = _currentTraceStartingPoints
>>>>>>> 70c87c5a

    private var _utilityNetwork: UtilityNetwork? = null
    private val utilityNetwork: UtilityNetwork
        get() = _utilityNetwork ?: throw IllegalStateException("Utility Network cannot be null")

    private var _currentTraceRun: MutableState<TraceRun?> = mutableStateOf (null)
    internal val currentTraceRun: State<TraceRun?>
        get() = _currentTraceRun

    private val currentTraceGraphics : MutableList<Graphic> = mutableListOf()

    private val _currentScreen: MutableState<TraceNavRoute> = mutableStateOf(TraceNavRoute.TraceOptions)
    internal var currentScreen: State<TraceNavRoute> = _currentScreen

    /**
     * Initializes the state object by loading the map, the Utility Networks contained in the map
     * and its trace configurations.
     *
     * @return the [Result] indicating if the initialization was successful or not
     * @since 200.6.0
     */
    internal suspend fun initialize(): Result<Unit> {
        if (_initializationStatus.value is InitializationStatus.Initialized) {
            return Result.success(Unit)
        }
        _initializationStatus.value = InitializationStatus.Initializing
        var result = Result.success(Unit)
        arcGISMap.load().onSuccess {
            arcGISMap.utilityNetworks.forEach { utilityNetwork ->
                utilityNetwork.load().onFailure { error ->
                    result = Result.failure(error)
                    _initializationStatus.value = InitializationStatus.FailedToInitialize(error)
                }
            }
        }.onFailure {
            result = Result.failure(it)
            _initializationStatus.value = InitializationStatus.FailedToInitialize(it)
        }
        _utilityNetwork = arcGISMap.utilityNetworks.first()
        _traceConfigurations.value = utilityNetwork.queryNamedTraceConfigurations().getOrThrow()
        _initializationStatus.value = InitializationStatus.Initialized
        return result
    }

    internal fun setSelectedTraceConfiguration(config: UtilityNamedTraceConfiguration) {
        _selectedTraceConfiguration.value = config
    }

    internal fun showScreen(screen: TraceNavRoute) {
        _currentScreen.value = screen
    }

    /**
     * Run a trace on the Utility Network using the selected trace configuration and starting points.
     *
     * @return true if the trace results are available, false otherwise.
     * @since 200.6.0
     */
    internal suspend fun trace() : Boolean {
        // Run a trace
        val traceConfiguration = selectedTraceConfiguration.value ?: return false

        if (currentTraceStartingPoints.isEmpty() && traceConfiguration.minimumStartingLocations == UtilityMinimumStartingLocations.One) {
            // TODO: Handle error
            return false
        }

        if (currentTraceStartingPoints.size < 2 && traceConfiguration.minimumStartingLocations == UtilityMinimumStartingLocations.Many) {
            // TODO: Handle error
            return false
        }

        val utilityTraceParameters = UtilityTraceParameters(traceConfiguration, currentTraceStartingPoints.map { it.utilityElement })

        val traceResults = utilityNetwork.trace(utilityTraceParameters).getOrElse {
            //handle error
            println("ERROR: running trace" + it.message)
            emptyList<UtilityElementTraceResult>()
        }

        val currentTraceFunctionResults : MutableList<UtilityTraceFunctionOutput> = mutableListOf()
        var currentTraceElementResults: List<UtilityElement> = emptyList()

        for (result in traceResults) {
            when (result) {
                // Feature results
                is UtilityElementTraceResult -> {
                    currentTraceElementResults = result.elements
                }
                // Function results
                is UtilityFunctionTraceResult -> {
                    result.functionOutputs.forEach {
                        currentTraceFunctionResults.add(it)
                    }
                }
                // Geometry results
                is UtilityGeometryTraceResult -> {
                    result.polygon?.let { polygon ->
                        val graphic = createGraphicForSimpleLineSymbol(polygon, SimpleLineSymbolStyle.Solid, Color.green)
                        graphicsOverlay.graphics.add(graphic)
                        currentTraceGraphics.add(graphic)
                    }
                    result.polyline?.let { polyline ->
                        val graphic = createGraphicForSimpleLineSymbol(polyline, SimpleLineSymbolStyle.Dash, Color.green)
                        graphicsOverlay.graphics.add(graphic)
                        currentTraceGraphics.add(graphic)
                    }
                    result.multipoint?.let { multipoint ->
                        val graphic = createGraphicForSimpleLineSymbol(multipoint, SimpleLineSymbolStyle.Dot, Color.green)
                        graphicsOverlay.graphics.add(graphic)
                        currentTraceGraphics.add(graphic)
                    }
                    // Highlight the geometry results
                    currentTraceGraphics.map { it.isSelected = true }
                }
            }
        }
        _currentTraceRun.value = TraceRun(
            name = traceConfiguration.name, // need to auto populate this, if not provided by AdvancedOptions
            graphics = currentTraceGraphics,
            featureResults = currentTraceElementResults,
            functionResults = currentTraceFunctionResults,
        )
        return true
    }

    private fun createGraphicForSimpleLineSymbol(geometry: Geometry, style: SimpleLineSymbolStyle, color: Color) =
        Graphic(
            geometry = geometry,
            symbol = SimpleLineSymbol(style, color, 5.0f)
        )

    /**
     * A single tap handler to identify starting points on the map. Call this method
     * from [com.arcgismaps.toolkit.geoviewcompose.MapView] onSingleTapConfirmed lambda.
     *
     * @param mapPoint the point on the map user tapped on to identify starting points
     * @since 200.6.0
     */
    public suspend fun addStartingPoint(mapPoint: Point) {
        if (_addStartingPointMode.value is AddStartingPointMode.Started) {
            val screenPoint = mapViewProxy.locationToScreenOrNull(mapPoint)
            screenPoint?.let { identifyFeatures(mapPoint, it) }
        }
    }

    internal fun removeStartingPoint(startingPoint: StartingPoint) {
        _currentTraceStartingPoints.remove(startingPoint)
        removeStartingPointGraphic(startingPoint.graphic)
    }

    private fun removeStartingPointGraphic(graphic: Graphic) {
        currentTraceGraphics.remove(graphic)
        graphicsOverlay.graphics.remove(graphic)
    }

    /**
     * This private method is called from a suspend function and so swallows any failures except
     * CancellationExceptions.
     */
    private fun processAndAddStartingPoint(feature: ArcGISFeature, mapPoint: Point) = runCatchingCancellable {
        // TODO: add fraction-along to the element.
        // https://devtopia.esri.com/runtime/kotlin/issues/4491
        val utilityElement = utilityNetwork.createElementOrNull(feature)
            ?: throw IllegalArgumentException("could not create utility element from ArcGISFeature")

        // Check if the starting point already exists
        if (_currentTraceStartingPoints.any { it.utilityElement.globalId == utilityElement.globalId }) {
            // TODO: Handle error
            throw IllegalArgumentException("starting point already exists")
        }

        val symbol = (feature.featureTable?.layer as FeatureLayer)
            .renderer
            ?.getSymbol(feature)
            ?: throw IllegalArgumentException("could not create drawable from feature symbol")

        val graphic = Graphic(
            geometry = mapPoint,
            symbol = SimpleMarkerSymbol(SimpleMarkerSymbolStyle.Cross, Color.green, 20.0f)
        )
        graphicsOverlay.graphics.add(graphic)
        currentTraceGraphics.add(graphic)

        _currentTraceStartingPoints.add(
            StartingPoint(
                feature = feature,
                utilityElement = utilityElement,
                symbol = symbol,
                graphic = graphic
            )
        )
    }

    private suspend fun identifyFeatures(mapPoint: Point, screenCoordinate: ScreenCoordinate) {
        val result = mapViewProxy.identifyLayers(
            screenCoordinate = screenCoordinate,
            tolerance = 10.dp
        )
        result.onSuccess { identifyLayerResultList ->
            if (identifyLayerResultList.isNotEmpty()) {
                identifyLayerResultList.forEach { identifyLayerResult ->
                    identifyLayerResult.geoElements.filterIsInstance<ArcGISFeature>().forEach { feature ->
                        processAndAddStartingPoint(feature, mapPoint)
                    }
                }
                _addStartingPointMode.value = AddStartingPointMode.Stopped
                showScreen(TraceNavRoute.TraceOptions)
            }
        }
    }

    /**
     * Set the mode of the state object to activate or deactivate the identification of
     * `GeoElements` in [com.arcgismaps.toolkit.geoviewcompose.MapView] onSingleTapConfirmed response
     * to single tap events.
     *
     * @param status the updated mode
     * @since 200.6.0
     */
    internal fun updateAddStartPointMode(status: AddStartingPointMode) {
        _addStartingPointMode.value = status
    }
}

/**
 * Represents the status of the initialization of the state object.
 *
 * @since 200.6.0
 */
public sealed class InitializationStatus {
    /**
     * The state object is initialized and ready to use.
     *
     * @since 200.6.0
     */
    public data object Initialized : InitializationStatus()

    /**
     * The state object is initializing.
     *
     * @since 200.6.0
     */
    public data object Initializing : InitializationStatus()

    /**
     * The state object is not initialized.
     *
     * @since 200.6.0
     */
    public data object NotInitialized : InitializationStatus()

    /**
     * The state object failed to initialize.
     *
     * @since 200.6.0
     */
    public data class FailedToInitialize(val error: Throwable) : InitializationStatus()
}

/**
 * Represents the mode when adding starting points.
 *
 * @since 200.6.0
 */
public sealed class AddStartingPointMode {
    /**
     * Utility Network Trace tool is in add starting points mode.
     *
     * @since 200.6.0
     */
    public data object Started : AddStartingPointMode()

    /**
     * Utility Network Trace tool is not adding starting points.
     *
     * @since 200.6.0
     */
    public data object Stopped : AddStartingPointMode()

    /**
     * Utility Network Trace is neither started nor stopped.
     *
     * @since 200.6.0
     */
    public data object None : AddStartingPointMode()
}

/**
 * Defines a navigation route for the trace tool screens.
 *
 * @since 200.6.0
 */
internal enum class TraceNavRoute {
    TraceOptions,
    AddStartingPoint,
    TraceResults
    //TODO: Add FeatureAttributes route
}

@Immutable
internal data class StartingPoint(val feature: ArcGISFeature, val utilityElement: UtilityElement, val symbol: Symbol, val graphic: Graphic) {
    val name: String = utilityElement.assetType.name

    suspend fun getDrawable(screenScale: Float): BitmapDrawable =
        symbol.createSwatch(screenScale).getOrThrow()
}

@Immutable
internal data class TraceRun(
    val name: String, // need to auto populate this, if not provided by AdvancedOptions
    val graphics: List<Graphic>,
    val featureResults: List<UtilityElement>,
    val functionResults: List<UtilityTraceFunctionOutput>,
    val geometryResults: List<Graphic>
)

/**
 * Returns [this] Result, but if it is a failure with the specified exception type, then it throws the exception.
 *
 * @param T a [Throwable] type which should be thrown instead of encapsulated in the [Result].
 */
internal inline fun <reified T : Throwable, R> Result<R>.except(): Result<R> = onFailure { if (it is T) throw it }

/**
 * Runs the specified [block] with [this] value as its receiver and catches any exceptions, returning a `Result` with the
 * result of the block or the exception. If the exception is a [CancellationException], the exception will not be encapsulated
 * in the failure but will be rethrown.
 */
internal inline fun <T, R> T.runCatchingCancellable(block: T.() -> R): Result<R> =
    runCatching(block)
<<<<<<< HEAD
        .except<CancellationException, R>()
=======
        .except<CancellationException, R>()

@Immutable
internal data class TraceRun(
    val name: String, // need to auto populate this, if not provided by AdvancedOptions
    val graphics: List<Graphic>,
    val featureResults: List<UtilityElement>,
    val functionResults: List<UtilityTraceFunctionOutput>,
)
>>>>>>> 70c87c5a
<|MERGE_RESOLUTION|>--- conflicted
+++ resolved
@@ -97,14 +97,8 @@
      */
     public val selectedTraceConfiguration: State<UtilityNamedTraceConfiguration?> = _selectedTraceConfiguration
 
-<<<<<<< HEAD
-    private val _startingPoints: SnapshotStateList<StartingPoint> = mutableStateListOf()
-    internal val startingPoints: SnapshotStateList<StartingPoint> = _startingPoints
-=======
     private val _currentTraceStartingPoints: SnapshotStateList<StartingPoint> = mutableStateListOf()
-
     internal val currentTraceStartingPoints: List<StartingPoint> = _currentTraceStartingPoints
->>>>>>> 70c87c5a
 
     private var _utilityNetwork: UtilityNetwork? = null
     private val utilityNetwork: UtilityNetwork
@@ -227,6 +221,7 @@
             graphics = currentTraceGraphics,
             featureResults = currentTraceElementResults,
             functionResults = currentTraceFunctionResults,
+            geometryResults = currentTraceGraphics
         )
         return true
     }
@@ -436,16 +431,4 @@
  */
 internal inline fun <T, R> T.runCatchingCancellable(block: T.() -> R): Result<R> =
     runCatching(block)
-<<<<<<< HEAD
-        .except<CancellationException, R>()
-=======
-        .except<CancellationException, R>()
-
-@Immutable
-internal data class TraceRun(
-    val name: String, // need to auto populate this, if not provided by AdvancedOptions
-    val graphics: List<Graphic>,
-    val featureResults: List<UtilityElement>,
-    val functionResults: List<UtilityTraceFunctionOutput>,
-)
->>>>>>> 70c87c5a
+        .except<CancellationException, R>()