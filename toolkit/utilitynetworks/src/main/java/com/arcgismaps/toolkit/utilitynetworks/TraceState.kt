--- conflicted
+++ resolved
@@ -159,25 +159,25 @@
     public var currentTraceZoomToResults: State<Boolean> = _currentTraceZoomToResults
 
     private val currentTraceResultGeometriesExtent: Envelope?
-        get() {
-            val utilityGeometryTraceResult = _currentTraceRun.value?.geometryTraceResult ?: return null
-
-            val geometries = listOf(
-                utilityGeometryTraceResult.polygon,
-                utilityGeometryTraceResult.polyline,
-                utilityGeometryTraceResult.multipoint
-            ).mapNotNull { geometry ->
-                if (geometry != null && !geometry.isEmpty) {
-                    geometry
-                } else {
-                    null
-                }
+    get() {
+        val utilityGeometryTraceResult = _currentTraceRun.value?.geometryTraceResult ?: return null
+
+        val geometries = listOf(
+            utilityGeometryTraceResult.polygon,
+            utilityGeometryTraceResult.polyline,
+            utilityGeometryTraceResult.multipoint
+        ).mapNotNull { geometry ->
+            if (geometry != null && !geometry.isEmpty) {
+                geometry
+            } else {
+                null
             }
-            val combinedExtents = GeometryEngine.combineExtentsOrNull(geometries) ?: return null
-            val expandedEnvelope = GeometryEngine.bufferOrNull(combinedExtents, 200.0) ?: return null
-
-            return expandedEnvelope.extent
-        }
+        }
+        val combinedExtents = GeometryEngine.combineExtentsOrNull(geometries) ?: return null
+        val expandedEnvelope = GeometryEngine.bufferOrNull(combinedExtents, 200.0) ?: return null
+
+        return expandedEnvelope.extent
+    }
 
     /**
      * Initializes the state object by loading the map, the Utility Networks contained in the map
@@ -327,29 +327,17 @@
                 // Geometry results
                 is UtilityGeometryTraceResult -> {
                     result.polygon?.let { polygon ->
-                        val graphic = createGraphicForSimpleLineSymbol(
-                            polygon,
-                            SimpleLineSymbolStyle.Solid,
-                            currentTraceGraphicsColor
-                        )
+                        val graphic = createGraphicForSimpleLineSymbol(polygon, SimpleLineSymbolStyle.Solid, currentTraceGraphicsColor)
                         graphicsOverlay.graphics.add(graphic)
                         currentTraceGeometryResultsGraphics.add(graphic)
                     }
                     result.polyline?.let { polyline ->
-                        val graphic = createGraphicForSimpleLineSymbol(
-                            polyline,
-                            SimpleLineSymbolStyle.Dash,
-                            currentTraceGraphicsColor
-                        )
+                        val graphic = createGraphicForSimpleLineSymbol(polyline, SimpleLineSymbolStyle.Dash, currentTraceGraphicsColor)
                         graphicsOverlay.graphics.add(graphic)
                         currentTraceGeometryResultsGraphics.add(graphic)
                     }
                     result.multipoint?.let { multipoint ->
-                        val graphic = createGraphicForSimpleLineSymbol(
-                            multipoint,
-                            SimpleLineSymbolStyle.Dot,
-                            currentTraceGraphicsColor
-                        )
+                        val graphic = createGraphicForSimpleLineSymbol(multipoint, SimpleLineSymbolStyle.Dot, currentTraceGraphicsColor)
                         graphicsOverlay.graphics.add(graphic)
                         currentTraceGeometryResultsGraphics.add(graphic)
                     }
@@ -410,13 +398,9 @@
      * This private method is called from a suspend function and so swallows any failures except
      * CancellationExceptions.
      */
-<<<<<<< HEAD
     private fun processAndAddStartingPoint(feature: ArcGISFeature, mapPoint: Point): Boolean {
         // TODO: add fraction-along to the element.
         // https://devtopia.esri.com/runtime/kotlin/issues/4491
-=======
-    private fun processAndAddStartingPoint(feature: ArcGISFeature, mapPoint: Point) = runCatchingCancellable {
->>>>>>> a3302431
         val utilityElement = utilityNetwork.createElementOrNull(feature)
         if (utilityElement == null) {
             setCurrentError(IllegalArgumentException("Could not create utility element from ArcGISFeature."))
@@ -623,21 +607,13 @@
     TraceOptions,
     AddStartingPoint,
     TraceResults,
-<<<<<<< HEAD
+    StartingPointDetails,
     TraceError
-=======
-    StartingPointDetails
->>>>>>> a3302431
     //TODO: Add FeatureAttributes route
 }
 
 @Immutable
-internal data class StartingPoint(
-    val feature: ArcGISFeature,
-    val utilityElement: UtilityElement,
-    val symbol: Symbol,
-    val graphic: Graphic
-) {
+internal data class StartingPoint(val feature: ArcGISFeature, val utilityElement: UtilityElement, val symbol: Symbol, val graphic: Graphic) {
     val name: String = utilityElement.assetType.name
 
     suspend fun getDrawable(screenScale: Float): BitmapDrawable =
