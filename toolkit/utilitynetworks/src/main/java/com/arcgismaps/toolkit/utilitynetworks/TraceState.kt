/*
 *  Copyright 2024 Esri
 *
 *  Licensed under the Apache License, Version 2.0 (the "License");
 *  you may not use this file except in compliance with the License.
 *  You may obtain a copy of the License at
 *
 *     http://www.apache.org/licenses/LICENSE-2.0
 *
 *  Unless required by applicable law or agreed to in writing, software
 *  distributed under the License is distributed on an "AS IS" BASIS,
 *  WITHOUT WARRANTIES OR CONDITIONS OF ANY KIND, either express or implied.
 *  See the License for the specific language governing permissions and
 *  limitations under the License.
 */

package com.arcgismaps.toolkit.utilitynetworks

import android.graphics.drawable.BitmapDrawable
import android.util.Log
import androidx.compose.runtime.Immutable
import androidx.compose.runtime.MutableState
import androidx.compose.runtime.Stable
import androidx.compose.runtime.State
import androidx.compose.runtime.mutableIntStateOf
import androidx.compose.runtime.mutableStateListOf
import androidx.compose.runtime.mutableStateOf
import androidx.compose.runtime.snapshots.SnapshotStateList
import androidx.compose.ui.unit.dp
import com.arcgismaps.Color
import com.arcgismaps.data.ArcGISFeature
import com.arcgismaps.geometry.Envelope
import com.arcgismaps.geometry.Geometry
import com.arcgismaps.geometry.GeometryEngine
import com.arcgismaps.geometry.Point
import com.arcgismaps.geometry.Polyline
import com.arcgismaps.mapping.ArcGISMap
import com.arcgismaps.mapping.Viewpoint
import com.arcgismaps.mapping.layers.FeatureLayer
import com.arcgismaps.mapping.symbology.SimpleLineSymbol
import com.arcgismaps.mapping.symbology.SimpleLineSymbolStyle
import com.arcgismaps.mapping.symbology.SimpleMarkerSymbol
import com.arcgismaps.mapping.symbology.SimpleMarkerSymbolStyle
import com.arcgismaps.mapping.symbology.Symbol
import com.arcgismaps.mapping.view.AnimationCurve
import com.arcgismaps.mapping.view.Graphic
import com.arcgismaps.mapping.view.GraphicsOverlay
import com.arcgismaps.mapping.view.ScreenCoordinate
import com.arcgismaps.toolkit.geoviewcompose.MapViewProxy
import com.arcgismaps.utilitynetworks.UtilityElement
import com.arcgismaps.utilitynetworks.UtilityElementTraceResult
import com.arcgismaps.utilitynetworks.UtilityFunctionTraceResult
import com.arcgismaps.utilitynetworks.UtilityGeometryTraceResult
import com.arcgismaps.utilitynetworks.UtilityMinimumStartingLocations
import com.arcgismaps.utilitynetworks.UtilityNamedTraceConfiguration
import com.arcgismaps.utilitynetworks.UtilityNetwork
import com.arcgismaps.utilitynetworks.UtilityNetworkSourceType
import com.arcgismaps.utilitynetworks.UtilityTraceFunctionOutput
import com.arcgismaps.utilitynetworks.UtilityTraceParameters
import kotlinx.coroutines.CancellationException
import kotlin.time.Duration.Companion.seconds

/**
 * Represents the state for the Trace.
 *
 * @since 200.6.0
 */
@Stable
public class TraceState(
    private val arcGISMap: ArcGISMap,
    private val graphicsOverlay: GraphicsOverlay,
    private val mapViewProxy: MapViewProxy
) {

    private val _initializationStatus: MutableState<InitializationStatus> = mutableStateOf(InitializationStatus.NotInitialized)
    /**
     * The status of the initialization of the state object.
     *
     * @since 200.6.0
     */
    public val initializationStatus: State<InitializationStatus> = _initializationStatus

    private val _traceConfigurations: MutableState<List<UtilityNamedTraceConfiguration>> = mutableStateOf(emptyList())
    /**
     * The named trace configurations of the Utility Network
     *
     * @since 200.6.0
     */
    internal val traceConfigurations: State<List<UtilityNamedTraceConfiguration>> = _traceConfigurations

    private val _addStartingPointMode: MutableState<AddStartingPointMode> = mutableStateOf(AddStartingPointMode.None)
    /**
     * Governs taps on the map. When the mode is [AddStartingPointMode.Started] taps will identify starting points
     * and pass underlying Features to this object.
     *
     * @since 200.6.0
     * @see AddStartingPointMode]
     */
    public val addStartingPointMode: State<AddStartingPointMode> = _addStartingPointMode

    private var _selectedTraceConfiguration: MutableState<UtilityNamedTraceConfiguration?> = mutableStateOf(null)
    /**
     * The selected trace configuration for the TraceParameters that define the trace.
     *
     * @since 200.6.0
     */
    internal val selectedTraceConfiguration: State<UtilityNamedTraceConfiguration?> = _selectedTraceConfiguration

    private var _selectedStartingPoint: MutableState<StartingPoint?> = mutableStateOf(null)
    /**
     * The selected starting point to display in the starting point details screen.
     *
     * @since 200.6.0
     */
    internal val selectedStartingPoint: State<StartingPoint?> = _selectedStartingPoint

    private var selectedGroupName: String? = null

    private val _currentTraceStartingPoints: SnapshotStateList<StartingPoint> = mutableStateListOf()
    internal val currentTraceStartingPoints: List<StartingPoint> = _currentTraceStartingPoints

    private var _utilityNetwork: UtilityNetwork? = null
    private val utilityNetwork: UtilityNetwork
        get() = _utilityNetwork ?: throw IllegalStateException("Utility Network cannot be null")

    private var currentTraceRun: TraceRun? = null

    private val currentTraceGeometryResultsGraphics : MutableList<Graphic> = mutableListOf()

    private val _currentScreen: MutableState<TraceNavRoute> = mutableStateOf(TraceNavRoute.TraceOptions)
    internal var currentScreen: State<TraceNavRoute> = _currentScreen

    private val _completedTraces: SnapshotStateList<TraceRun> = mutableStateListOf()
    internal val completedTraces: List<TraceRun> = _completedTraces

    private var _selectedCompletedTraceIndex: MutableState<Int> = mutableIntStateOf(0)
    internal val selectedCompletedTraceIndex: State<Int> = _selectedCompletedTraceIndex

    private var _currentTraceName: MutableState<String> = mutableStateOf("")
    /**
     * The default name of the trace.
     *
     * @since 200.6.0
     */
    public val currentTraceName: State<String> = _currentTraceName

    private var currentTraceGraphicsColor: Color = Color.green
    public val currentTraceGraphicsColorAsComposeColor: androidx.compose.ui.graphics.Color
        get() = androidx.compose.ui.graphics.Color(
            currentTraceGraphicsColor.red,
            currentTraceGraphicsColor.green,
            currentTraceGraphicsColor.blue,
            currentTraceGraphicsColor.alpha
        )

    private var _currentTraceZoomToResults: MutableState<Boolean> = mutableStateOf(true)
    public var currentTraceZoomToResults: State<Boolean> = _currentTraceZoomToResults

    private val currentTraceResultGeometriesExtent: Envelope?
    get() {
        val utilityGeometryTraceResult = currentTraceRun?.geometryTraceResult ?: return null

        val geometries = listOf(
            utilityGeometryTraceResult.polygon,
            utilityGeometryTraceResult.polyline,
            utilityGeometryTraceResult.multipoint
        ).mapNotNull { geometry ->
            if (geometry != null && !geometry.isEmpty) {
                geometry
            } else {
                null
            }
        }
        val combinedExtents = GeometryEngine.combineExtentsOrNull(geometries) ?: return null
        val expandedEnvelope = GeometryEngine.bufferOrNull(combinedExtents, 200.0) ?: return null

        return expandedEnvelope.extent
    }

    /**
     * Initializes the state object by loading the map, the Utility Networks contained in the map
     * and its trace configurations.
     *
     * @return the [Result] indicating if the initialization was successful or not
     * @since 200.6.0
     */
    internal suspend fun initialize(): Result<Unit> {
        if (_initializationStatus.value is InitializationStatus.Initialized) {
            return Result.success(Unit)
        }
        _initializationStatus.value = InitializationStatus.Initializing
        var result = Result.success(Unit)
        arcGISMap.load().onSuccess {
            arcGISMap.utilityNetworks.forEach { utilityNetwork ->
                utilityNetwork.load().onFailure { error ->
                    result = Result.failure(error)
                    _initializationStatus.value = InitializationStatus.FailedToInitialize(error)
                }
            }
        }.onFailure {
            result = Result.failure(it)
            _initializationStatus.value = InitializationStatus.FailedToInitialize(it)
        }
        _utilityNetwork = arcGISMap.utilityNetworks.first()
        _traceConfigurations.value = utilityNetwork.queryNamedTraceConfigurations().getOrThrow()
        _initializationStatus.value = InitializationStatus.Initialized
        return result
    }

    internal fun setSelectedTraceConfiguration(config: UtilityNamedTraceConfiguration) {
        _selectedTraceConfiguration.value = config
        _currentTraceName.value = "${config.name} ${(_completedTraces.count { it.configuration.name == config.name } + 1)}"
    }

    internal fun setSelectedStartingPoint(startingPoint: StartingPoint?) {
        _selectedStartingPoint.value = startingPoint
    }

    internal fun showScreen(screen: TraceNavRoute) {
        _currentScreen.value = screen
    }

    /**
     * Returns the location on the polyline nearest to the tap location.
     * The location is returned as a fraction along the polyline.
     *
     * @param inputGeometry the polyline geometry
     * @param tapPoint the point tapped on the map
     * @return the fraction along the polyline
     * @since 200.6.0
     */
    private fun fractionAlongEdge(inputGeometry: Polyline, tapPoint: Point): Double {
        // Remove Z values from the polyline
        var polyline = if (inputGeometry.hasZ) {
            GeometryEngine.createWithZ(inputGeometry, null)
        } else {
            inputGeometry
        }
        // confirm spatial reference match
        tapPoint.spatialReference?.let { spatialReference ->
            if (spatialReference != polyline.spatialReference) {
                val projectedGeometry = GeometryEngine.projectOrNull(polyline, spatialReference)
                projectedGeometry?.let { polyline = projectedGeometry }
            }
        }
        return GeometryEngine.fractionAlong(polyline, tapPoint, 10.0)
    }

    /**
     * Determines the point at the given distance along the line. The distance is a
     * fraction of the total length of the line.
     *
     * @param startingPoint the starting point to update
     * @param newValue the new fraction along the edge
     * @since 200.6.0
     */
    internal fun setFractionAlongEdge(startingPoint: StartingPoint, newValue: Double) {
        startingPoint.utilityElement.fractionAlongEdge = newValue
        val geometry = startingPoint.feature.geometry
        if (geometry is Polyline) {
            startingPoint.graphic.geometry = GeometryEngine.createPointAlongOrNull(
                polyline = geometry,
                distance = GeometryEngine.length(geometry) * newValue
            )
        }
    }


    /**
     * Run a trace on the Utility Network using the selected trace configuration and starting points.
     *
     * @return true if the trace results are available, false otherwise.
     * @since 200.6.0
     */
    internal suspend fun trace() : Boolean {
        // Run a trace
        val traceConfiguration = selectedTraceConfiguration.value ?: return false

        if (currentTraceStartingPoints.isEmpty() && traceConfiguration.minimumStartingLocations == UtilityMinimumStartingLocations.One) {
            // TODO: Handle error
            Log.i("TraceState --", "ERROR: not enough starting points")
            return false
        }

        if (currentTraceStartingPoints.size < 2 && traceConfiguration.minimumStartingLocations == UtilityMinimumStartingLocations.Many) {
            // TODO: Handle error
            Log.i("TraceState --", "ERROR: not enough starting points")
            return false
        }

        val utilityTraceParameters = UtilityTraceParameters(traceConfiguration, currentTraceStartingPoints.map { it.utilityElement })

        val traceResults = utilityNetwork.trace(utilityTraceParameters).getOrElse {
            //handle error
            println("ERROR: running trace" + it.message)
            Log.i("TraceState --", "ERROR: running trace " + it.message)
            emptyList<UtilityElementTraceResult>()
            return false
        }

        var currentTraceFunctionResults : List<UtilityTraceFunctionOutput> = emptyList()
        var currentTraceElementResults: List<UtilityElement> = emptyList()
        var currentTraceGeometryResults: UtilityGeometryTraceResult? = null

        for (result in traceResults) {
            when (result) {
                // Feature results
                is UtilityElementTraceResult -> {
                    currentTraceElementResults = result.elements
                }
                // Function results
                is UtilityFunctionTraceResult -> {
                    currentTraceFunctionResults = result.functionOutputs
                }
                // Geometry results
                is UtilityGeometryTraceResult -> {
                    result.polygon?.let { polygon ->
                        val graphic = createGraphicForSimpleLineSymbol(polygon, SimpleLineSymbolStyle.Solid, currentTraceGraphicsColor)
                        graphicsOverlay.graphics.add(graphic)
                        currentTraceGeometryResultsGraphics.add(graphic)
                    }
                    result.polyline?.let { polyline ->
                        val graphic = createGraphicForSimpleLineSymbol(polyline, SimpleLineSymbolStyle.Dash, currentTraceGraphicsColor)
                        graphicsOverlay.graphics.add(graphic)
                        currentTraceGeometryResultsGraphics.add(graphic)
                    }
                    result.multipoint?.let { multipoint ->
                        val graphic = createGraphicForSimpleLineSymbol(multipoint, SimpleLineSymbolStyle.Dot, currentTraceGraphicsColor)
                        graphicsOverlay.graphics.add(graphic)
                        currentTraceGeometryResultsGraphics.add(graphic)
                    }
                    currentTraceGeometryResults = result
                }
            }
        }
        currentTraceRun = TraceRun(
            name = _currentTraceName.value,
            configuration = traceConfiguration,
            startingPoints = _currentTraceStartingPoints.toList(),
            geometryResultsGraphics = currentTraceGeometryResultsGraphics.toList(),
            featureResults = currentTraceElementResults,
            functionResults = currentTraceFunctionResults,
            geometryTraceResult = currentTraceGeometryResults
        ).also {
            _completedTraces.add(it)
            updateSelectedTraceIndexAndGraphics(_completedTraces.size - 1)
        }

        if (_currentTraceZoomToResults.value) {
            currentTraceResultGeometriesExtent?.let {
                mapViewProxy.setViewpointAnimated(
                    Viewpoint(it),
                    2.0.seconds,
                    AnimationCurve.EaseOutCirc
                )
            }
        }
        resetCurrentTrace()
        return true
    }

    private fun resetCurrentTrace() {
        _selectedTraceConfiguration.value = null
        _currentTraceStartingPoints.clear()
        currentTraceGeometryResultsGraphics.clear()
        _currentTraceName.value = ""
        currentTraceGraphicsColor = Color.green
        _currentTraceZoomToResults.value = true
    }

    private fun createGraphicForSimpleLineSymbol(geometry: Geometry, style: SimpleLineSymbolStyle, color: Color) =
        Graphic(
            geometry = geometry,
            symbol = SimpleLineSymbol(style, color, 5.0f)
        )

    /**
     * A single tap handler to identify starting points on the map. Call this method
     * from [com.arcgismaps.toolkit.geoviewcompose.MapView] onSingleTapConfirmed lambda.
     *
     * @param mapPoint the point on the map user tapped on to identify starting points
     * @since 200.6.0
     */
    public suspend fun addStartingPoint(mapPoint: Point) {
        if (_addStartingPointMode.value is AddStartingPointMode.Started) {
            val screenPoint = mapViewProxy.locationToScreenOrNull(mapPoint)
            screenPoint?.let { identifyFeatures(mapPoint, it) }
        }
    }

    internal fun removeStartingPoint(startingPoint: StartingPoint) {
        _currentTraceStartingPoints.remove(startingPoint)
        graphicsOverlay.graphics.remove(startingPoint.graphic)
    }

    private fun updateSelectedTraceIndexAndGraphics(newIndex: Int) {
        updateSelectedStateForTraceResultsGraphics(_selectedCompletedTraceIndex.value, false)
        _selectedCompletedTraceIndex.value = newIndex
        updateSelectedStateForTraceResultsGraphics(_selectedCompletedTraceIndex.value, true)
    }

    private fun updateSelectedStateForTraceResultsGraphics(index: Int, isSelected: Boolean) {
        _completedTraces[index].geometryResultsGraphics.forEach { it.isSelected = isSelected }
        _completedTraces[index].startingPoints.forEach { it.graphic.isSelected = isSelected }
    }

    /**
     * This private method is called from a suspend function and so swallows any failures except
     * CancellationExceptions.
     */
    private fun processAndAddStartingPoint(feature: ArcGISFeature, mapPoint: Point) = runCatchingCancellable {
        val utilityElement = utilityNetwork.createElementOrNull(feature)
            ?: throw IllegalArgumentException("could not create utility element from ArcGISFeature")

        // Check if the starting point already exists
        if (_currentTraceStartingPoints.any { it.utilityElement.globalId == utilityElement.globalId }) {
            // TODO: Handle error
            throw IllegalArgumentException("starting point already exists")
        }

        val symbol = (feature.featureTable?.layer as FeatureLayer)
            .renderer
            ?.getSymbol(feature)
            ?: throw IllegalArgumentException("could not create drawable from feature symbol")

        val featureGeometry = feature.geometry
        if (utilityElement.networkSource.sourceType == UtilityNetworkSourceType.Edge && featureGeometry is Polyline) {
            utilityElement.fractionAlongEdge = fractionAlongEdge(featureGeometry, mapPoint)
        } else if (utilityElement.networkSource.sourceType == UtilityNetworkSourceType.Junction &&
            (utilityElement.assetType.terminalConfiguration?.terminals?.size ?: 0) > 1) {
            utilityElement.terminal = utilityElement.assetType.terminalConfiguration?.terminals?.first()
        }

        val graphic = Graphic(
            geometry = mapPoint,
            symbol = SimpleMarkerSymbol(SimpleMarkerSymbolStyle.Cross, currentTraceGraphicsColor, 20.0f)
        )
        graphicsOverlay.graphics.add(graphic)

        _currentTraceStartingPoints.add(
            StartingPoint(
                feature = feature,
                utilityElement = utilityElement,
                symbol = symbol,
                graphic = graphic
            )
        )
    }

    private suspend fun identifyFeatures(mapPoint: Point, screenCoordinate: ScreenCoordinate) {
        val result = mapViewProxy.identifyLayers(
            screenCoordinate = screenCoordinate,
            tolerance = 10.dp
        )
        result.onSuccess { identifyLayerResultList ->
            if (identifyLayerResultList.isNotEmpty()) {
                identifyLayerResultList.forEach { identifyLayerResult ->
                    identifyLayerResult.geoElements.filterIsInstance<ArcGISFeature>().forEach { feature ->
                        processAndAddStartingPoint(feature, mapPoint)
                    }
                }
                _addStartingPointMode.value = AddStartingPointMode.Stopped
                showScreen(TraceNavRoute.TraceOptions)
            }
        }
    }

    /**
     * Set the mode of the state object to activate or deactivate the identification of
     * `GeoElements` in [com.arcgismaps.toolkit.geoviewcompose.MapView] onSingleTapConfirmed response
     * to single tap events.
     *
     * @param status the updated mode
     * @since 200.6.0
     */
    internal fun updateAddStartPointMode(status: AddStartingPointMode) {
        _addStartingPointMode.value = status
    }

    /**
     * Set the name of the trace.
     *
     * @param name the name of the trace
     * @since 200.6.0
     */
    internal fun setTraceName(name: String) {
        _currentTraceName.value = name
    }

<<<<<<< HEAD
    internal fun setGroupName(name: String) {
        selectedGroupName = name
=======
    internal fun selectNextCompletedTrace() {
        if (_selectedCompletedTraceIndex.value + 1 < _completedTraces.size) {
            updateSelectedTraceIndexAndGraphics(_selectedCompletedTraceIndex.value + 1)
        }
    }

    internal fun selectPreviousCompletedTrace() {
        if (_selectedCompletedTraceIndex.value - 1 >= 0) {
            updateSelectedTraceIndexAndGraphics(_selectedCompletedTraceIndex.value - 1)
        }
>>>>>>> 5732726d
    }

    /**
     * Set the color of the graphics.
     *
     * @param color the color of the graphics
     * @since 200.6.0
     */
    internal fun setGraphicsColor(color: androidx.compose.ui.graphics.Color) {
        currentTraceGraphicsColor = Color.fromRgba(
            color.red.toInt() * 255,
            color.green.toInt() * 255,
            color.blue.toInt() * 255,
            color.alpha.toInt() * 255
        )
        // update the color of the starting points
        _currentTraceStartingPoints.forEach { startingPoint ->
            val symbol = startingPoint.graphic.symbol as SimpleMarkerSymbol
            symbol.color = currentTraceGraphicsColor
        }
        // update the color of the trace results graphics
        currentTraceGeometryResultsGraphics.forEach { graphic ->
            if (graphic.symbol is SimpleLineSymbol) {
                val symbol = graphic.symbol as SimpleLineSymbol
                symbol.color = currentTraceGraphicsColor
            }
        }
    }

    /**
     * Set whether to zoom to the results.
     *
     * @param zoom whether to zoom to the results
     * @since 200.6.0
     */
    internal fun setZoomToResults(zoom: Boolean) {
        _currentTraceZoomToResults.value = zoom
    }

    internal suspend fun zoomToUtilityElement(utilityElement: UtilityElement) {
        val features = utilityNetwork.getFeaturesForElements(listOf(utilityElement)).getOrNull()
            ?: throw IllegalArgumentException("could not create feature from utility element")
        val geometry = features[0].geometry as? Geometry
            ?: throw IllegalArgumentException("could not create geometry from feature")
        mapViewProxy.setViewpointAnimated(
            Viewpoint(geometry.extent),
            1.0.seconds,
            AnimationCurve.EaseInOutCubic
        )
    }

    internal fun getElementsByAssetType(assetType: String): List<UtilityElement> {
        return emptyList()
    }
}

/**
 * Represents the status of the initialization of the state object.
 *
 * @since 200.6.0
 */
public sealed class InitializationStatus {
    /**
     * The state object is initialized and ready to use.
     *
     * @since 200.6.0
     */
    public data object Initialized : InitializationStatus()

    /**
     * The state object is initializing.
     *
     * @since 200.6.0
     */
    public data object Initializing : InitializationStatus()

    /**
     * The state object is not initialized.
     *
     * @since 200.6.0
     */
    public data object NotInitialized : InitializationStatus()

    /**
     * The state object failed to initialize.
     *
     * @since 200.6.0
     */
    public data class FailedToInitialize(val error: Throwable) : InitializationStatus()
}

/**
 * Represents the mode when adding starting points.
 *
 * @since 200.6.0
 */
public sealed class AddStartingPointMode {
    /**
     * Utility Network Trace tool is in add starting points mode.
     *
     * @since 200.6.0
     */
    public data object Started : AddStartingPointMode()

    /**
     * Utility Network Trace tool is not adding starting points.
     *
     * @since 200.6.0
     */
    public data object Stopped : AddStartingPointMode()

    /**
     * Utility Network Trace is neither started nor stopped.
     *
     * @since 200.6.0
     */
    public data object None : AddStartingPointMode()
}

/**
 * Defines a navigation route for the trace tool screens.
 *
 * @since 200.6.0
 */
internal enum class TraceNavRoute {
    TraceOptions,
    AddStartingPoint,
    TraceResults,
    FeatureResultsDetails,
    StartingPointDetails
    //TODO: Add FeatureAttributes route
}

@Immutable
internal data class StartingPoint(val feature: ArcGISFeature, val utilityElement: UtilityElement, val symbol: Symbol, val graphic: Graphic) {
    val name: String = utilityElement.assetType.name

    suspend fun getDrawable(screenScale: Float): BitmapDrawable =
        symbol.createSwatch(screenScale).getOrThrow()
}

@Immutable
internal data class TraceRun(
    val name: String, // need to auto populate this, if not provided by AdvancedOptions
    val configuration: UtilityNamedTraceConfiguration,
    val startingPoints: List<StartingPoint>,
    val geometryResultsGraphics: List<Graphic>,
    val featureResults: List<UtilityElement>,
    val functionResults: List<UtilityTraceFunctionOutput>,
    val geometryTraceResult: UtilityGeometryTraceResult?
)

/**
 * Returns [this] Result, but if it is a failure with the specified exception type, then it throws the exception.
 *
 * @param T a [Throwable] type which should be thrown instead of encapsulated in the [Result].
 */
internal inline fun <reified T : Throwable, R> Result<R>.except(): Result<R> = onFailure { if (it is T) throw it }

/**
 * Runs the specified [block] with [this] value as its receiver and catches any exceptions, returning a `Result` with the
 * result of the block or the exception. If the exception is a [CancellationException], the exception will not be encapsulated
 * in the failure but will be rethrown.
 */
internal inline fun <T, R> T.runCatchingCancellable(block: T.() -> R): Result<R> =
    runCatching(block)
        .except<CancellationException, R>()<|MERGE_RESOLUTION|>--- conflicted
+++ resolved
@@ -487,10 +487,10 @@
         _currentTraceName.value = name
     }
 
-<<<<<<< HEAD
     internal fun setGroupName(name: String) {
         selectedGroupName = name
-=======
+    }
+
     internal fun selectNextCompletedTrace() {
         if (_selectedCompletedTraceIndex.value + 1 < _completedTraces.size) {
             updateSelectedTraceIndexAndGraphics(_selectedCompletedTraceIndex.value + 1)
@@ -501,7 +501,6 @@
         if (_selectedCompletedTraceIndex.value - 1 >= 0) {
             updateSelectedTraceIndexAndGraphics(_selectedCompletedTraceIndex.value - 1)
         }
->>>>>>> 5732726d
     }
 
     /**
