/*
 *  Copyright 2024 Esri
 *
 *  Licensed under the Apache License, Version 2.0 (the "License");
 *  you may not use this file except in compliance with the License.
 *  You may obtain a copy of the License at
 *
 *     http://www.apache.org/licenses/LICENSE-2.0
 *
 *  Unless required by applicable law or agreed to in writing, software
 *  distributed under the License is distributed on an "AS IS" BASIS,
 *  WITHOUT WARRANTIES OR CONDITIONS OF ANY KIND, either express or implied.
 *  See the License for the specific language governing permissions and
 *  limitations under the License.
 */

package com.arcgismaps.toolkit.utilitynetworks.ui

import androidx.compose.runtime.Composable
import androidx.compose.runtime.getValue
import androidx.compose.runtime.rememberCoroutineScope
import androidx.navigation.NavGraph.Companion.findStartDestination
import androidx.navigation.NavHostController
import androidx.navigation.compose.NavHost
import androidx.navigation.compose.composable
import androidx.navigation.compose.dialog
import androidx.navigation.compose.rememberNavController
import com.arcgismaps.toolkit.utilitynetworks.AddStartingPointMode
import com.arcgismaps.toolkit.utilitynetworks.TraceNavRoute
import com.arcgismaps.toolkit.utilitynetworks.TraceState
import kotlinx.coroutines.launch

/**
 * A composable UI component to set up the navigation for the trace workflow.
 *
 * @param traceState The state of the trace workflow
 * @since 200.6.0
 */
@Composable
internal fun TraceNavHost(traceState: TraceState, onTabSwitch: (Int) -> Unit) {
    val navController = rememberNavController()
    traceState.setNavigationCallback {
        navController.navigateTo(it)
    }

    NavHost(navController = navController, startDestination = TraceNavRoute.TraceOptions.name) {
        composable(TraceNavRoute.TraceOptions.name) {
            val configs by traceState.traceConfigurations
            val coroutineScope = rememberCoroutineScope()
            TraceOptionsScreen(
                configurations = configs,
                startingPoints = traceState.currentTraceStartingPoints,
                defaultTraceName = traceState.currentTraceName.value,
                selectedColor = traceState.currentTraceGraphicsColorAsComposeColor,
                zoomToResult = traceState.currentTraceZoomToResults.value,
<<<<<<< HEAD
=======
                showResultsTab = traceState.completedTraces.isNotEmpty(),
                isTraceInProgress = traceState.isTaskInProgress.value,
>>>>>>> 6627f3a4
                onPerformTraceButtonClicked = {
                    coroutineScope.launch {
                        traceState.trace().onSuccess {
                            traceState.showScreen(TraceNavRoute.TraceResults)
                            onTabSwitch(1)
<<<<<<< HEAD
=======
                            if (traceState.currentTraceZoomToResults.value) {
                                traceState.zoomToSelectedTrace()
                            }
>>>>>>> 6627f3a4
                        }.onFailure {
                            traceState.setCurrentError(it)
                            traceState.showScreen(TraceNavRoute.TraceError)
                        }
                    }
                },
                onAddStartingPointButtonClicked = {
                    traceState.updateAddStartPointMode(AddStartingPointMode.Started)
                    traceState.showScreen(TraceNavRoute.AddStartingPoint)
                },
                selectedConfig = traceState.selectedTraceConfiguration.value,
                onStartingPointRemoved = { traceState.removeStartingPoint(it) },
                onStartingPointSelected = {
                    traceState.setSelectedStartingPoint(it)
                    traceState.showScreen(TraceNavRoute.StartingPointDetails)
                },
                onConfigSelected = { newConfig ->
                    traceState.setSelectedTraceConfiguration(newConfig)
                },
                onNameChange = {
                    traceState.setTraceName(it)
                },
                onColorChanged = {
                    traceState.setGraphicsColor(it)
                },
                onZoomRequested = {
                    traceState.setZoomToResults(it)
                }
            )
        }
        composable(TraceNavRoute.AddStartingPoint.name) {
            AddStartingPointScreen(
                onStopPointSelection = {
                    traceState.showScreen(TraceNavRoute.TraceOptions)
                    traceState.updateAddStartPointMode(AddStartingPointMode.Stopped)
                }
            )
        }
        composable(TraceNavRoute.TraceResults.name) {
            val coroutineScope = rememberCoroutineScope()
            TraceResultScreen(
                selectedTraceRunIndex = traceState.selectedCompletedTraceIndex.value,
                traceResults = traceState.completedTraces,
                onSelectPreviousTraceResult = { traceState.selectPreviousCompletedTrace() },
                onSelectNextTraceResult = { traceState.selectNextCompletedTrace() },
                onBackToNewTrace = {
                    traceState.showScreen(TraceNavRoute.TraceOptions)
                    onTabSwitch(0)
                },
                onFeatureGroupSelected = {
                    traceState.setAssetGroupName(it)
                    traceState.showScreen(TraceNavRoute.FeatureResultsDetails)
                },
                onDeleteResult = {
                    if (traceState.completedTraces.size == 1) {
                        traceState.showScreen(TraceNavRoute.TraceOptions)
                        traceState.clearSelectedTraceResult()
                    } else {
                        traceState.clearSelectedTraceResult()
                    }
                },
                onZoomToResults = {
                    coroutineScope.launch {
                        traceState.zoomToSelectedTrace()
                    }
                },
                onColorChanged = {
                    traceState.setGraphicsColorForSelectedTraceRun(it)
                },
                onClearAllResults = {
                    traceState.showScreen(TraceNavRoute.ClearResults)
                }
            )
        }
        composable(TraceNavRoute.FeatureResultsDetails.name) {
            val coroutineScope = rememberCoroutineScope()
            FeatureResultsDetailsScreen(
                selectedGroupName = traceState.selectedAssetGroupName,
                elementListWithSelectedGroupName = traceState.getAllElementsWithSelectedAssetGroupName(),
                onBackToResults = { traceState.showScreen(TraceNavRoute.TraceResults) },
                onFeatureSelected = {
                    coroutineScope.launch {
                        traceState.zoomToUtilityElement(it)
                    }
                }
            )
        }
        dialog(TraceNavRoute.TraceError.name) {
            TraceErrorDialog(
                error = traceState.currentError ?: return@dialog,
                onConfirmation = {
                    traceState.showScreen(TraceNavRoute.TraceOptions)
                }
            )
        }
        dialog(TraceNavRoute.ClearResults.name) {
            ClearAllResultsDialog (
                onConfirmation = {
                    traceState.showScreen(TraceNavRoute.TraceOptions)
                    traceState.clearAllResults()
                },
                onDismiss = {
                    traceState.showScreen(TraceNavRoute.TraceResults)
                }
            )
        }
        composable(TraceNavRoute.StartingPointDetails.name) {
            val coroutineScope = rememberCoroutineScope()
            val startingPoint = traceState.selectedStartingPoint.value
            require(startingPoint != null)
            StartingPointDetailsScreen(
                startingPoint,
                onZoomTo = {
                    coroutineScope.launch {
                        traceState.zoomToStartingPoint(startingPoint)
                    }
                },
                onDelete = {
                    traceState.removeStartingPoint(startingPoint)
                    traceState.showScreen(TraceNavRoute.TraceOptions)
                },
                onFractionChanged = { point, newValue ->
                    traceState.setFractionAlongEdge(
                        point,
                        newValue.toDouble()
                    )
                },
                onTerminalSelected = { utilityTerminal ->
                    traceState.setTerminal(
                        startingPoint,
                        utilityTerminal
                    )
                },
                onBackPressed = { traceState.showScreen(TraceNavRoute.TraceOptions) })
        }
    }
}

private fun NavHostController.navigateTo(traceNavRoute: TraceNavRoute) {
    navigate(traceNavRoute.name) {
        popUpTo(
            graph.findStartDestination().id
        )
        launchSingleTop = true
    }
}<|MERGE_RESOLUTION|>--- conflicted
+++ resolved
@@ -51,24 +51,16 @@
                 configurations = configs,
                 startingPoints = traceState.currentTraceStartingPoints,
                 defaultTraceName = traceState.currentTraceName.value,
-                selectedColor = traceState.currentTraceGraphicsColorAsComposeColor,
                 zoomToResult = traceState.currentTraceZoomToResults.value,
-<<<<<<< HEAD
-=======
-                showResultsTab = traceState.completedTraces.isNotEmpty(),
                 isTraceInProgress = traceState.isTaskInProgress.value,
->>>>>>> 6627f3a4
                 onPerformTraceButtonClicked = {
                     coroutineScope.launch {
                         traceState.trace().onSuccess {
                             traceState.showScreen(TraceNavRoute.TraceResults)
                             onTabSwitch(1)
-<<<<<<< HEAD
-=======
                             if (traceState.currentTraceZoomToResults.value) {
                                 traceState.zoomToSelectedTrace()
                             }
->>>>>>> 6627f3a4
                         }.onFailure {
                             traceState.setCurrentError(it)
                             traceState.showScreen(TraceNavRoute.TraceError)
