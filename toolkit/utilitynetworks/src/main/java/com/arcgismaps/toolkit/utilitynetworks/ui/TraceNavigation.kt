--- conflicted
+++ resolved
@@ -53,22 +53,16 @@
                 defaultTraceName = traceState.currentTraceName.value,
                 selectedColor = traceState.currentTraceGraphicsColorAsComposeColor,
                 zoomToResult = traceState.currentTraceZoomToResults.value,
-<<<<<<< HEAD
-=======
                 showResultsTab = traceState.completedTraces.isNotEmpty(),
                 isTraceInProgress = traceState.isTaskInProgress.value,
->>>>>>> 8821ec75
                 onPerformTraceButtonClicked = {
                     coroutineScope.launch {
                         traceState.trace().onSuccess {
                             traceState.showScreen(TraceNavRoute.TraceResults)
-<<<<<<< HEAD
-                            onTabSwitch(1)
-=======
                             if (traceState.currentTraceZoomToResults.value) {
                                 traceState.zoomToSelectedTrace()
                             }
->>>>>>> 8821ec75
+                            onTabSwitch(1)
                         }.onFailure {
                             traceState.setCurrentError(it)
                             traceState.showScreen(TraceNavRoute.TraceError)
