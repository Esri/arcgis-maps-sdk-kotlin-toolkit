/*
 *  Copyright 2024 Esri
 *
 *  Licensed under the Apache License, Version 2.0 (the "License");
 *  you may not use this file except in compliance with the License.
 *  You may obtain a copy of the License at
 *
 *     http://www.apache.org/licenses/LICENSE-2.0
 *
 *  Unless required by applicable law or agreed to in writing, software
 *  distributed under the License is distributed on an "AS IS" BASIS,
 *  WITHOUT WARRANTIES OR CONDITIONS OF ANY KIND, either express or implied.
 *  See the License for the specific language governing permissions and
 *  limitations under the License.
 */

package com.arcgismaps.toolkit.utilitynetworks.ui

import androidx.compose.runtime.Composable
import androidx.compose.runtime.getValue
import androidx.compose.runtime.rememberCoroutineScope
import androidx.navigation.NavGraph.Companion.findStartDestination
import androidx.navigation.NavHostController
import androidx.navigation.compose.NavHost
import androidx.navigation.compose.composable
import androidx.navigation.compose.dialog
import androidx.navigation.compose.rememberNavController
import com.arcgismaps.toolkit.utilitynetworks.AddStartingPointMode
import com.arcgismaps.toolkit.utilitynetworks.TraceNavRoute
import com.arcgismaps.toolkit.utilitynetworks.TraceState
import kotlinx.coroutines.launch

/**
 * A composable UI component to set up the navigation for the trace workflow.
 *
 * @param traceState The state of the trace workflow
 * @since 200.6.0
 */
@Composable
internal fun TraceNavHost(traceState: TraceState, onTabSwitch: (Int) -> Unit) {
    val navController = rememberNavController()
    traceState.setNavigationCallback {
        navController.navigateTo(it)
    }

    NavHost(navController = navController, startDestination = TraceNavRoute.TraceOptions.name) {
        composable(TraceNavRoute.TraceOptions.name) {
            val configs by traceState.traceConfigurations
            val coroutineScope = rememberCoroutineScope()
            TraceOptionsScreen(
                configurations = configs,
                startingPoints = traceState.currentTraceStartingPoints,
                defaultTraceName = traceState.currentTraceName.value,
                selectedColor = traceState.currentTraceGraphicsColorAsComposeColor,
                zoomToResult = traceState.currentTraceZoomToResults.value,
                onPerformTraceButtonClicked = {
                    coroutineScope.launch {
                        traceState.trace().onSuccess {
                            traceState.showScreen(TraceNavRoute.TraceResults)
                            onTabSwitch(1)
                        }.onFailure {
                            traceState.setCurrentError(it)
                            traceState.showScreen(TraceNavRoute.TraceError)
                        }
                    }
                },
                onAddStartingPointButtonClicked = {
                    traceState.updateAddStartPointMode(AddStartingPointMode.Started)
                    traceState.showScreen(TraceNavRoute.AddStartingPoint)
                },
                selectedConfig = traceState.selectedTraceConfiguration.value,
                onStartingPointRemoved = { traceState.removeStartingPoint(it) },
                onStartingPointSelected = {
                    traceState.setSelectedStartingPoint(it)
                    traceState.showScreen(TraceNavRoute.StartingPointDetails)
                },
                onConfigSelected = { newConfig ->
                    traceState.setSelectedTraceConfiguration(newConfig)
                },
                onNameChange = {
                    traceState.setTraceName(it)
                },
                onColorChanged = {
                    traceState.setGraphicsColor(it)
                },
                onZoomRequested = {
                    traceState.setZoomToResults(it)
                }
            )
        }
        composable(TraceNavRoute.AddStartingPoint.name) {
            AddStartingPointScreen(
                onStopPointSelection = {
                    traceState.showScreen(TraceNavRoute.TraceOptions)
                    traceState.updateAddStartPointMode(AddStartingPointMode.Stopped)
                }
            )
        }
        composable(TraceNavRoute.TraceResults.name) {
            val coroutineScope = rememberCoroutineScope()
            TraceResultScreen(
                selectedTraceRunIndex = traceState.selectedCompletedTraceIndex.value,
                traceResults = traceState.completedTraces,
                onSelectPreviousTraceResult = { traceState.selectPreviousCompletedTrace() },
                onSelectNextTraceResult = { traceState.selectNextCompletedTrace() },
                onBackToNewTrace = {
                    traceState.showScreen(TraceNavRoute.TraceOptions)
                    onTabSwitch(0)
                },
                onFeatureGroupSelected = {
                    traceState.setAssetGroupName(it)
                    traceState.showScreen(TraceNavRoute.FeatureResultsDetails)
                },
                onDeleteResult = {
                    if (traceState.completedTraces.size == 1) {
                        traceState.showScreen(TraceNavRoute.TraceOptions)
                        traceState.clearSelectedTraceResult()
                    } else {
                        traceState.clearSelectedTraceResult()
                    }
                },
                onZoomToResults = {
                    coroutineScope.launch {
                        traceState.zoomToSelectedTrace()
                    }
                },
                onColorChanged = {
                    traceState.setGraphicsColorForSelectedTraceRun(it)
                },
                onClearAllResults = {
                    traceState.showScreen(TraceNavRoute.ClearResults)
                }
            )
        }
        composable(TraceNavRoute.FeatureResultsDetails.name) {
            val coroutineScope = rememberCoroutineScope()
            FeatureResultsDetailsScreen(
                selectedGroupName = traceState.selectedAssetGroupName,
                elementListWithSelectedGroupName = traceState.getAllElementsWithSelectedAssetGroupName(),
                onBackToResults = { traceState.showScreen(TraceNavRoute.TraceResults) },
                onFeatureSelected = {
                    coroutineScope.launch {
                        traceState.zoomToUtilityElement(it)
                    }
                }
            )
        }
<<<<<<< HEAD
        composable(TraceNavRoute.FeatureResultsDetails.name) {
            val coroutineScope = rememberCoroutineScope()
            FeatureResultsDetailsScreen(
                selectedGroupName = traceState.selectedAssetGroupName,
                elementListWithSelectedGroupName = traceState.getAllElementsWithSelectedAssetGroupName(),
                onBackToResults = { traceState.showScreen(TraceNavRoute.TraceResults) },
                onFeatureSelected = {
                    coroutineScope.launch {
                        traceState.zoomToUtilityElement(it)
                    }
                }
            )
        }
=======
>>>>>>> 8ba40ffb
        dialog(TraceNavRoute.TraceError.name) {
            TraceErrorDialog(
                error = traceState.currentError ?: return@dialog,
                onConfirmation = {
                    traceState.showScreen(TraceNavRoute.TraceOptions)
                }
            )
        }
        dialog(TraceNavRoute.ClearResults.name) {
            ClearAllResultsDialog (
                onConfirmation = {
                    traceState.showScreen(TraceNavRoute.TraceOptions)
                    traceState.clearAllResults()
                },
                onDismiss = {
                    traceState.showScreen(TraceNavRoute.TraceResults)
                }
            )
        }
        composable(TraceNavRoute.StartingPointDetails.name) {
            val coroutineScope = rememberCoroutineScope()
            val startingPoint = traceState.selectedStartingPoint.value
            require(startingPoint != null)
            StartingPointDetailsScreen(
                startingPoint,
                onZoomTo = {
                    coroutineScope.launch {
                        traceState.zoomToStartingPoint(startingPoint)
                    }
                },
                onDelete = {
                    traceState.removeStartingPoint(startingPoint)
                    traceState.showScreen(TraceNavRoute.TraceOptions)
                },
                onFractionChanged = { point, newValue ->
                    traceState.setFractionAlongEdge(
                        point,
                        newValue.toDouble()
                    )
                },
                onTerminalSelected = { utilityTerminal ->
                    traceState.setTerminal(
                        startingPoint,
                        utilityTerminal
                    )
                },
                onBackPressed = { traceState.showScreen(TraceNavRoute.TraceOptions) })
        }
    }
}

private fun NavHostController.navigateTo(traceNavRoute: TraceNavRoute) {
    navigate(traceNavRoute.name) {
        popUpTo(
            graph.findStartDestination().id
        )
        launchSingleTop = true
    }
}<|MERGE_RESOLUTION|>--- conflicted
+++ resolved
@@ -145,22 +145,6 @@
                 }
             )
         }
-<<<<<<< HEAD
-        composable(TraceNavRoute.FeatureResultsDetails.name) {
-            val coroutineScope = rememberCoroutineScope()
-            FeatureResultsDetailsScreen(
-                selectedGroupName = traceState.selectedAssetGroupName,
-                elementListWithSelectedGroupName = traceState.getAllElementsWithSelectedAssetGroupName(),
-                onBackToResults = { traceState.showScreen(TraceNavRoute.TraceResults) },
-                onFeatureSelected = {
-                    coroutineScope.launch {
-                        traceState.zoomToUtilityElement(it)
-                    }
-                }
-            )
-        }
-=======
->>>>>>> 8ba40ffb
         dialog(TraceNavRoute.TraceError.name) {
             TraceErrorDialog(
                 error = traceState.currentError ?: return@dialog,
