--- conflicted
+++ resolved
@@ -92,7 +92,7 @@
         }
         composable(TraceNavRoute.TraceResults.name) {
             val traceRun = traceState.currentTraceRun.value
-            require(traceRun != null)
+            require (traceRun != null)
             TraceResultScreen(
                 traceRun = traceRun,
                 onDeleteResult = {
@@ -104,7 +104,6 @@
                 }
             )
         }
-<<<<<<< HEAD
         dialog(TraceNavRoute.TraceError.name) {
             val error = traceState.currentError.value
             TraceErrorDialog(
@@ -114,7 +113,7 @@
                     traceState.setCurrentError(null)
                 }
             )
-=======
+        }
         composable(TraceNavRoute.StartingPointDetails.name) {
             val startingPoint = traceState.selectedStartingPoint.value
             require(startingPoint != null)
@@ -127,11 +126,10 @@
                     )
                 },
                 onBackPressed = { traceState.showScreen(TraceNavRoute.TraceOptions) })
->>>>>>> a3302431
         }
     }
 
     if (navController.currentDestination?.route != currentScreen.name) {
         navController.navigate(currentScreen.name)
     }
-}
+}