/*
 *  Copyright 2024 Esri
 *
 *  Licensed under the Apache License, Version 2.0 (the "License");
 *  you may not use this file except in compliance with the License.
 *  You may obtain a copy of the License at
 *
 *     http://www.apache.org/licenses/LICENSE-2.0
 *
 *  Unless required by applicable law or agreed to in writing, software
 *  distributed under the License is distributed on an "AS IS" BASIS,
 *  WITHOUT WARRANTIES OR CONDITIONS OF ANY KIND, either express or implied.
 *  See the License for the specific language governing permissions and
 *  limitations under the License.
 */

package com.arcgismaps.toolkit.utilitynetworks.ui

import androidx.compose.runtime.Composable
import androidx.compose.runtime.getValue
import androidx.compose.runtime.rememberCoroutineScope
import androidx.navigation.compose.NavHost
import androidx.navigation.compose.composable
import androidx.navigation.compose.dialog
import androidx.navigation.compose.rememberNavController
import com.arcgismaps.toolkit.utilitynetworks.AddStartingPointMode
import com.arcgismaps.toolkit.utilitynetworks.TraceNavRoute
import com.arcgismaps.toolkit.utilitynetworks.TraceState
import kotlinx.coroutines.launch

/**
 * A composable UI component to set up the navigation for the trace workflow.
 *
 * @param traceState The state of the trace workflow
 * @since 200.6.0
 */
@Composable
internal fun TraceNavHost(traceState: TraceState) {
    val navController = rememberNavController()
    val currentScreen by traceState.currentScreen

    NavHost(navController = navController, startDestination = TraceNavRoute.TraceOptions.name) {
        composable(TraceNavRoute.TraceOptions.name) {
            val configs by traceState.traceConfigurations
            val coroutineScope = rememberCoroutineScope()
            TraceOptionsScreen(
                configurations = configs,
                startingPoints = traceState.currentTraceStartingPoints,
                defaultTraceName = traceState.currentTraceName.value,
                selectedColor = traceState.currentTraceGraphicsColorAsComposeColor,
                zoomToResult = traceState.currentTraceZoomToResults.value,
                showResultsTab = traceState.completedTraces.isNotEmpty(),
                onPerformTraceButtonClicked = {
                    coroutineScope.launch {
                        traceState.trace().onSuccess {
                            traceState.showScreen(TraceNavRoute.TraceResults)
                        }.onFailure {
                            traceState.setCurrentError(it)
                            traceState.showScreen(TraceNavRoute.TraceError)
                        }
                    }
                },
                onAddStartingPointButtonClicked = {
                    traceState.updateAddStartPointMode(AddStartingPointMode.Started)
                    traceState.showScreen(TraceNavRoute.AddStartingPoint)
                },
                selectedConfig = traceState.selectedTraceConfiguration.value,
                onStartingPointRemoved = { traceState.removeStartingPoint(it) },
                onStartingPointSelected = {
                    traceState.setSelectedStartingPoint(it)
                    traceState.showScreen(TraceNavRoute.StartingPointDetails)
                },
                onBackToResults = { traceState.showScreen(TraceNavRoute.TraceResults) },
                onConfigSelected = { newConfig ->
                    traceState.setSelectedTraceConfiguration(newConfig)
                },
                onNameChange = {
                    traceState.setTraceName(it)
                },
                onColorChanged = {
                    traceState.setGraphicsColor(it)
                },
                onZoomRequested = {
                    traceState.setZoomToResults(it)
                }
            )
        }
        composable(TraceNavRoute.AddStartingPoint.name) {
            AddStartingPointScreen(
                onStopPointSelection = {
                    traceState.showScreen(TraceNavRoute.TraceOptions)
                    traceState.updateAddStartPointMode(AddStartingPointMode.Stopped)
                }
            )
        }
        composable(TraceNavRoute.TraceResults.name) {
<<<<<<< HEAD
            val traceRun = traceState.currentTraceRun.value
            require(traceRun != null)
=======
>>>>>>> 5732726d
            TraceResultScreen(
                selectedTraceRunIndex = traceState.selectedCompletedTraceIndex.value,
                traceResults = traceState.completedTraces,
                onSelectPreviousTraceResult = { traceState.selectPreviousCompletedTrace() },
                onSelectNextTraceResult = { traceState.selectNextCompletedTrace()  },
                onBackToNewTrace = { traceState.showScreen(TraceNavRoute.TraceOptions) },
                onDeleteResult = {

                }, onZoomToResults = {

                }, onClearAllResults = {

                }
            )
        }
        dialog(TraceNavRoute.TraceError.name) {
            TraceErrorDialog(
                error = traceState.currentError ?: return@dialog,
                onConfirmation = {
                    traceState.showScreen(TraceNavRoute.TraceOptions)
                }
            )
        }
        composable(TraceNavRoute.StartingPointDetails.name) {
            val startingPoint = traceState.selectedStartingPoint.value
            require(startingPoint != null)
            StartingPointDetailsScreen(
                startingPoint,
                onFractionChanged = { point, newValue ->
                    traceState.setFractionAlongEdge(
                        point,
                        newValue.toDouble()
                    )
                },
                onBackPressed = { traceState.showScreen(TraceNavRoute.TraceOptions) })
        }
    }

    if (navController.currentDestination?.route != currentScreen.name) {
        navController.navigate(currentScreen.name)
    }
}<|MERGE_RESOLUTION|>--- conflicted
+++ resolved
@@ -94,11 +94,6 @@
             )
         }
         composable(TraceNavRoute.TraceResults.name) {
-<<<<<<< HEAD
-            val traceRun = traceState.currentTraceRun.value
-            require(traceRun != null)
-=======
->>>>>>> 5732726d
             TraceResultScreen(
                 selectedTraceRunIndex = traceState.selectedCompletedTraceIndex.value,
                 traceResults = traceState.completedTraces,
