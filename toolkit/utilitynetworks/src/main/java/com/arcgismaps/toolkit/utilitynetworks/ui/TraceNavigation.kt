--- conflicted
+++ resolved
@@ -113,7 +113,6 @@
                 }
             )
         }
-<<<<<<< HEAD
         composable(TraceNavRoute.FeatureResultsDetails.name) {
             val coroutineScope = rememberCoroutineScope()
             val traceRun = traceState.completedTraces[traceState.selectedCompletedTraceIndex.value]
@@ -125,13 +124,14 @@
                     coroutineScope.launch {
                         traceState.zoomToUtilityElement(it)
                     }
-=======
+                }
+            )
+        }
         dialog(TraceNavRoute.TraceError.name) {
             TraceErrorDialog(
                 error = traceState.currentError ?: return@dialog,
                 onConfirmation = {
                     traceState.showScreen(TraceNavRoute.TraceOptions)
->>>>>>> 2b9fc3b0
                 }
             )
         }
