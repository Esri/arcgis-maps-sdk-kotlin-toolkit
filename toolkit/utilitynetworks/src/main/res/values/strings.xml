<?xml version="1.0" encoding="utf-8"?><!--
  ~ Copyright 2024 Esri
  ~
  ~ Licensed under the Apache License, Version 2.0 (the "License");
  ~ you may not use this file except in compliance with the License.
  ~ You may obtain a copy of the License at
  ~
  ~  http://www.apache.org/licenses/LICENSE-2.0
  ~
  ~  Unless required by applicable law or agreed to in writing, software
  ~  distributed under the License is distributed on an "AS IS" BASIS,
  ~  WITHOUT WARRANTIES OR CONDITIONS OF ANY KIND, either express or implied.
  ~  See the License for the specific language governing permissions and
  ~  limitations under the License.
  -->

<resources>
    <string name="new_trace">New trace</string>
    <string name="results">Results</string>
    <string name="trace_configuration">Trace Configuration</string>
    <string name="starting_points">Starting Points</string>
    <string name="advanced_options">Advanced Options</string>
    <string name="name">Name</string>
    <string name="color">Color</string>
    <string name="zoom_to_result">Zoom to result</string>
    <string name="trace">Trace</string>
    <string name="add_starting_point">Add new starting point</string>
    <string name="cancel_starting_point_selection">Cancel starting point selection</string>
    <string name="trace_result_with_count">Trace %1$d of %2$d</string>
    <string name="feature_results">Feature Results</string>
    <string name="function_results">Function Results</string>
    <string name="clear_all_results">Clear all results?</string>
    <string name="delete">Delete</string>
    <string name="not_available">Not available</string>
    <string name="zoom_to">Zoom to</string>
    <string name="zoom_in">Zoom in</string>
    <string name="fraction_along_edge">Fraction Along Edge</string>
    <string name="attributes">Attributes</string>
    <string name="terminal_configuration">Terminal Configuration</string>
    <string name="an_error_has_occurred">An error has occurred</string>
    <string name="ok">OK</string>
<<<<<<< HEAD
    <string name="cancel">Cancel</string>
    <string name="clear_all_results_confirmation">All the trace results will be lost, proceed?</string>
=======
>>>>>>> c12b6c3b
    <string name="object_id">Object ID: %s</string>
<!--Trace Tool Errors-->
    <string name="no_utility_network_found">No Utility Network found.</string>
    <string name="no_trace_configurations_found">No trace configurations found.</string>
    <string name="not_enough_starting_points_please_set_at_least_1_starting_location">Not enough starting points. Please set at least 1 starting location.</string>
    <string name="not_enough_starting_points_please_set_at_least_2_starting_locations">Not enough starting points. Please set at least 2 starting locations.</string>
    <string name="could_not_create_utility_element_from_arcgisfeature">Could not create utility element from ArcGISFeature.</string>
    <string name="one_or_more_starting_points_already_exists">One or more starting points already exist.</string>
    <string name="could_not_create_drawable_from_feature_symbol">Could not create drawable from feature symbol.</string>
</resources><|MERGE_RESOLUTION|>--- conflicted
+++ resolved
@@ -29,7 +29,7 @@
     <string name="trace_result_with_count">Trace %1$d of %2$d</string>
     <string name="feature_results">Feature Results</string>
     <string name="function_results">Function Results</string>
-    <string name="clear_all_results">Clear all results?</string>
+    <string name="clear_all_results">Clear all results</string>
     <string name="delete">Delete</string>
     <string name="not_available">Not available</string>
     <string name="zoom_to">Zoom to</string>
@@ -39,11 +39,8 @@
     <string name="terminal_configuration">Terminal Configuration</string>
     <string name="an_error_has_occurred">An error has occurred</string>
     <string name="ok">OK</string>
-<<<<<<< HEAD
     <string name="cancel">Cancel</string>
     <string name="clear_all_results_confirmation">All the trace results will be lost, proceed?</string>
-=======
->>>>>>> c12b6c3b
     <string name="object_id">Object ID: %s</string>
 <!--Trace Tool Errors-->
     <string name="no_utility_network_found">No Utility Network found.</string>
