<?xml version="1.0" encoding="utf-8"?><!--
  ~ Copyright 2024 Esri
  ~
  ~ Licensed under the Apache License, Version 2.0 (the "License");
  ~ you may not use this file except in compliance with the License.
  ~ You may obtain a copy of the License at
  ~
  ~  http://www.apache.org/licenses/LICENSE-2.0
  ~
  ~  Unless required by applicable law or agreed to in writing, software
  ~  distributed under the License is distributed on an "AS IS" BASIS,
  ~  WITHOUT WARRANTIES OR CONDITIONS OF ANY KIND, either express or implied.
  ~  See the License for the specific language governing permissions and
  ~  limitations under the License.
  -->

<resources>
    <string name="new_trace">New trace</string>
    <string name="results">Results</string>
    <string name="trace_configuration">Trace Configuration</string>
    <string name="starting_points">Starting Points</string>
    <string name="advanced_options">Advanced Options</string>
    <string name="name">Name</string>
    <string name="color">Color</string>
    <string name="zoom_to_result">Zoom to result</string>
    <string name="trace">Trace</string>
    <string name="add_starting_point">Add new starting point</string>
    <string name="cancel_starting_point_selection">Cancel starting point selection</string>
    <string name="trace_result_with_count">Trace %1$d of %2$d</string>
    <string name="feature_results">Feature Results</string>
    <string name="function_results">Function Results</string>
    <string name="clear_all_results">Clear all results</string>
    <string name="delete">Delete</string>
    <string name="not_available">Not available</string>
    <string name="zoom_to">Zoom to</string>
    <string name="fraction_along_edge">Fraction Along Edge</string>
    <string name="attributes">Attributes</string>
    <string name="terminal_configuration">Terminal Configuration</string>
    <string name="an_error_has_occurred">An error has occurred</string>
    <string name="ok">OK</string>
<<<<<<< HEAD
    <string name="cancel">Cancel</string>
<!--    <string name="clear_all_results">Clear all results?</string>-->
    <string name="clear_all_results_confirmation">All the trace results will be lost, proceed?</string>
=======
    <string name="object_id">Object ID</string>
>>>>>>> ef3aa56b
<!--Trace Tool Errors-->
    <string name="no_utility_network_found">No Utility Network found.</string>
    <string name="no_trace_configurations_found">No trace configurations found.</string>
    <string name="not_enough_starting_points_please_set_at_least_1_starting_location">Not enough starting points. Please set at least 1 starting location.</string>
    <string name="not_enough_starting_points_please_set_at_least_2_starting_locations">Not enough starting points. Please set at least 2 starting locations.</string>
    <string name="could_not_create_utility_element_from_arcgisfeature">Could not create utility element from ArcGISFeature.</string>
    <string name="one_or_more_starting_points_already_exists">One or more starting points already exist.</string>
    <string name="could_not_create_drawable_from_feature_symbol">Could not create drawable from feature symbol.</string>
</resources><|MERGE_RESOLUTION|>--- conflicted
+++ resolved
@@ -38,13 +38,10 @@
     <string name="terminal_configuration">Terminal Configuration</string>
     <string name="an_error_has_occurred">An error has occurred</string>
     <string name="ok">OK</string>
-<<<<<<< HEAD
     <string name="cancel">Cancel</string>
 <!--    <string name="clear_all_results">Clear all results?</string>-->
     <string name="clear_all_results_confirmation">All the trace results will be lost, proceed?</string>
-=======
     <string name="object_id">Object ID</string>
->>>>>>> ef3aa56b
 <!--Trace Tool Errors-->
     <string name="no_utility_network_found">No Utility Network found.</string>
     <string name="no_trace_configurations_found">No trace configurations found.</string>
