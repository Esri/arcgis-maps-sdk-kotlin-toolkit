<?xml version="1.0" encoding="utf-8"?><!--
  ~ Copyright 2024 Esri
  ~
  ~ Licensed under the Apache License, Version 2.0 (the "License");
  ~ you may not use this file except in compliance with the License.
  ~ You may obtain a copy of the License at
  ~
  ~  http://www.apache.org/licenses/LICENSE-2.0
  ~
  ~  Unless required by applicable law or agreed to in writing, software
  ~  distributed under the License is distributed on an "AS IS" BASIS,
  ~  WITHOUT WARRANTIES OR CONDITIONS OF ANY KIND, either express or implied.
  ~  See the License for the specific language governing permissions and
  ~  limitations under the License.
  -->

<resources>
    <string name="new_trace">New trace</string>
    <string name="results">Results</string>
    <string name="trace_configuration">Trace Configuration</string>
    <string name="starting_points">Starting Points</string>
    <string name="advanced_options">Advanced Options</string>
    <string name="name">Name</string>
    <string name="color">Color</string>
    <string name="zoom_to_result">Zoom to result</string>
    <string name="trace">Trace</string>
    <string name="add_starting_point">Add new starting point</string>
    <string name="cancel_starting_point_selection">Cancel starting point selection</string>
    <string name="trace_result_with_count">Trace %1$d of %2$d</string>
    <string name="feature_results">Feature Results</string>
    <string name="function_results">Function Results</string>
    <string name="clear_all_results">Clear all results</string>
    <string name="delete">Delete</string>
    <string name="not_available">Not available</string>
    <string name="zoom_to">Zoom to</string>
    <string name="zoom_in">Zoom in</string>
    <string name="fraction_along_edge">Fraction Along Edge</string>
    <string name="attributes">Attributes</string>
    <string name="terminal_configuration">Terminal Configuration</string>
    <string name="an_error_has_occurred">An error has occurred</string>
    <string name="ok">OK</string>
    <string name="cancel">Cancel</string>
    <string name="clear_all_results_confirmation">All trace results will be lost.</string>
    <string name="object_id">Object ID: %s</string>
<!--Trace Tool Errors-->
    <string name="no_utility_network_found">No Utility Network found.</string>
    <string name="no_trace_configurations_found">No trace configurations found.</string>
    <string name="not_enough_starting_points_please_set_at_least_1_starting_location">Not enough starting points. Please set at least 1 starting location.</string>
    <string name="not_enough_starting_points_please_set_at_least_2_starting_locations">Not enough starting points. Please set at least 2 starting locations.</string>
    <string name="could_not_create_utility_element_from_arcgisfeature">Could not create utility element from ArcGISFeature.</string>
    <string name="one_or_more_starting_points_already_exists">One or more starting points already exist.</string>
    <string name="could_not_create_drawable_from_feature_symbol">Could not create drawable from feature symbol.</string>
    <string name="no_configuration_selected">No Configuration Selected</string>
<<<<<<< HEAD
    <string name="trace_component">Trace component</string>
=======
<!--Content Descriptions-->
    <string name="trace_component">Trace component</string>
    <string name="more_options">More options</string>
    <string name="go_back">Go back</string>
    <string name="edit_terminal_configuration">Edit terminal configuration</string>
    <string name="selected">Selected</string>
    <string name="feature_icon">Feature icon</string>
    <string name="zoom_to_result_description">Enable or disable zoom to result</string>
    <string name="select_previous_result">Select previous result</string>
    <string name="select_next_result">Select next result</string>
    <string name="error">Error</string>
>>>>>>> 6627f3a4
</resources><|MERGE_RESOLUTION|>--- conflicted
+++ resolved
@@ -51,9 +51,6 @@
     <string name="one_or_more_starting_points_already_exists">One or more starting points already exist.</string>
     <string name="could_not_create_drawable_from_feature_symbol">Could not create drawable from feature symbol.</string>
     <string name="no_configuration_selected">No Configuration Selected</string>
-<<<<<<< HEAD
-    <string name="trace_component">Trace component</string>
-=======
 <!--Content Descriptions-->
     <string name="trace_component">Trace component</string>
     <string name="more_options">More options</string>
@@ -65,5 +62,4 @@
     <string name="select_previous_result">Select previous result</string>
     <string name="select_next_result">Select next result</string>
     <string name="error">Error</string>
->>>>>>> 6627f3a4
 </resources>