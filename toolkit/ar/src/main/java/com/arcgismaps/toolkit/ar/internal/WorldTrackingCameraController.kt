/*
 *
 *  Copyright 2025 Esri
 *
 *  Licensed under the Apache License, Version 2.0 (the "License");
 *  you may not use this file except in compliance with the License.
 *  You may obtain a copy of the License at
 *
 *     http://www.apache.org/licenses/LICENSE-2.0
 *
 *  Unless required by applicable law or agreed to in writing, software
 *  distributed under the License is distributed on an "AS IS" BASIS,
 *  WITHOUT WARRANTIES OR CONDITIONS OF ANY KIND, either express or implied.
 *  See the License for the specific language governing permissions and
 *  limitations under the License.
 *
 */

package com.arcgismaps.toolkit.ar.internal

import android.annotation.SuppressLint
import android.util.Log
import androidx.compose.runtime.Composable
import androidx.compose.runtime.DisposableEffect
import androidx.compose.runtime.getValue
import androidx.compose.runtime.mutableStateOf
import androidx.compose.runtime.remember
import androidx.compose.runtime.setValue
import androidx.compose.ui.platform.LocalContext
import androidx.lifecycle.DefaultLifecycleObserver
import androidx.lifecycle.LifecycleOwner
import androidx.lifecycle.compose.LocalLifecycleOwner
import com.arcgismaps.ArcGISEnvironment
import com.arcgismaps.geometry.GeodeticCurveType
import com.arcgismaps.geometry.GeometryEngine
import com.arcgismaps.geometry.LinearUnit
import com.arcgismaps.geometry.Point
import com.arcgismaps.geometry.SpatialReference
import com.arcgismaps.location.CustomLocationDataSource
import com.arcgismaps.location.Location
import com.arcgismaps.location.LocationDataSource
import com.arcgismaps.location.LocationDataSourceStatus
import com.arcgismaps.mapping.view.Camera
import com.arcgismaps.mapping.view.TransformationMatrix
import com.arcgismaps.mapping.view.TransformationMatrixCameraController
import com.google.ar.core.Frame
import kotlinx.coroutines.CoroutineScope
import kotlinx.coroutines.Dispatchers
import kotlinx.coroutines.cancel
import kotlinx.coroutines.flow.filter
import kotlinx.coroutines.flow.first
import kotlinx.coroutines.launch
import java.time.Instant
import kotlin.math.abs

/**
 * Wraps a [TransformationMatrixCameraController] and uses the position of the device to update the camera.
 * If the camera position deviates significantly from the device's position, the camera is updated.
 *
 * This class should not be constructed directly. Instead, use the [rememberWorldTrackingCameraController] factory function.
 *
 * @see updateCamera to update the camera using the orientation of the [Frame.getCamera].
 * @see updateCamera to calibrate the camera using heading and elevation offsets.
 * @see rememberWorldTrackingCameraController
 *
 * @since 200.7.0
 */
internal class WorldTrackingCameraController(private val onLocationDataSourceFailedToStart: (Throwable) -> Unit) :
    DefaultLifecycleObserver {

    // This coroutine scope is tied to the lifecycle of this [LocationDataSourceWrapper]
    private val scope: CoroutineScope = CoroutineScope(Dispatchers.Default)

    internal val arLocationProvider = ArLocationProvider(scope)
    private val locationDataSource = CustomLocationDataSource {
        arLocationProvider
    }
    val cameraController = TransformationMatrixCameraController()

    internal var hasSetOriginCamera by mutableStateOf(false)
        private set

    private var totalHeadingOffset = 0.0
    private var totalElevationOffset = 0.0

    /**
     * Sets the current position of the camera using the orientation of the [Frame.getCamera].
     *
     * @since 200.7.0
     */
    internal fun updateCamera(frame: Frame) {
        val cameraPosition = frame.camera.displayOrientedPose.transformationMatrix
        cameraController.transformationMatrix = cameraPosition
    }

    /**
     * Modifies the origin position of the camera by the given heading and elevation offsets.
     *
     * @since 200.7.0
     */
    internal fun updateCamera(headingOffset: Double, elevationOffset: Double) {
        cameraController.setOriginCamera(cameraController.originCamera.value
            .rotateAround(
                targetPoint = cameraController.originCamera.value.location,
                deltaHeading = headingOffset,
                deltaPitch = 0.0,
                deltaRoll = 0.0
            ).elevate(elevationOffset)
        )

        totalHeadingOffset += headingOffset
        totalElevationOffset += elevationOffset
    }

<<<<<<< HEAD
    private var heading: Double = 0.0
=======
    /**
     * Sets the origin position of the camera to the given location.
     *
     * @since 200.7.0
     */
    private fun updateCamera(location: Location) =
        cameraController.setOriginCamera(
            Camera(
                location.position.y,
                location.position.x,
                if (location.position.hasZ) location.position.z ?: totalElevationOffset else totalElevationOffset,
                totalHeadingOffset,
                90.0,
                0.0
            )
        )
>>>>>>> b3c0ee60

    internal fun resetHeadingOffset(){
        cameraController.setOriginCamera(cameraController.originCamera.value
            .rotateAround(
                targetPoint = cameraController.originCamera.value.location,
                deltaHeading = -totalHeadingOffset,
                deltaPitch = 0.0,
                deltaRoll = 0.0
            )
        )
        totalHeadingOffset = 0.0
    }

    internal fun resetElevationOffset(){
        cameraController.setOriginCamera(cameraController.originCamera.value
            .elevate(-totalElevationOffset))
        totalElevationOffset = 0.0
    }

    override fun onDestroy(owner: LifecycleOwner) {
        scope.launch {
            locationDataSource.stop()
            arLocationProvider.stop()
            scope.cancel()
        }
        super.onDestroy(owner)
    }

    override fun onPause(owner: LifecycleOwner) {
        scope.launch {
            locationDataSource.stop()
            arLocationProvider.stop()
        }
        super.onPause(owner)
    }

    @SuppressLint("ServiceCast", "MissingPermission")
    override fun onResume(owner: LifecycleOwner) {
        super.onResume(owner)
        scope.launch {
            arLocationProvider.start()
            locationDataSource.start()
        }
        scope.launch {
            locationDataSource.status
                .collect {
                    if (it is LocationDataSourceStatus.FailedToStart) {
                        locationDataSource.error.value?.let { error ->
                            onLocationDataSourceFailedToStart(
                                error
                            )
                        }
                    }
                    Log.e("LocationDataSourceStatus", it.toString())
                }
        }
        scope.launch {
            heading = locationDataSource.headingChanged.first()
            locationDataSource.locationChanged
                .filter { location ->
                    !hasSetOriginCamera || shouldUpdateLocation(
                        location,
                        cameraController.originCamera.value
                    )
                }
                .collect { location ->
                    cameraController.setOriginCamera(
                        Camera(
                            location.position.y,
                            location.position.x,
                            if (location.position.hasZ) location.position.z!! else 0.0,
                            heading,
                            90.0,
                            0.0
                        )
                    )
                    // We have to do this or the error gets bigger and bigger.
                    cameraController.transformationMatrix =
                        TransformationMatrix.createIdentityMatrix()
                    if (!hasSetOriginCamera) {
                        hasSetOriginCamera = true
                    }
                }
        }
//        scope.launch {
//            heading = locationDataSource.headingChanged.first()
//            val location = cameraController.originCamera.value.location
//            cameraController.setOriginCamera(
//                Camera(
//                    location.x,
//                    location.y,
//                    if (location.hasZ) location.z!! else 0.0,
//                    heading,
//                    90.0,
//                    0.0
//                )
//            )
//        }
    }
}

/**
 * Returns a [WorldTrackingCameraController] that is tied to the lifecycle of the current [LifecycleOwner].
 *
 * @see WorldTrackingCameraController
 * @param onLocationDataSourceFailedToStart Callback that is called when the [LocationDataSource] fails to start.
 * @since 200.7.0
 */
@Composable
internal fun rememberWorldTrackingCameraController(onLocationDataSourceFailedToStart: (Throwable) -> Unit): WorldTrackingCameraController {
    ArcGISEnvironment.applicationContext = LocalContext.current.applicationContext
    val lifecycleOwner = LocalLifecycleOwner.current
    val wrapper = remember { WorldTrackingCameraController(onLocationDataSourceFailedToStart) }
    DisposableEffect(Unit) {
        lifecycleOwner.lifecycle.addObserver(wrapper)
        onDispose {
            lifecycleOwner.lifecycle.removeObserver(wrapper)
            wrapper.onDestroy(lifecycleOwner)
        }
    }
    return wrapper
}

/**
 * Returns false if the location timestamp is older than 10 seconds,
 * if the horizontal or vertical accuracy is negative,
 * or if the distance between the location and the current camera is less than 2 meters.
 * Otherwise, returns true.
 *
 * @since 200.7.0
 */
internal fun shouldUpdateLocation(
    location: Location,
    currentOriginCamera: Camera,
): Boolean {
    // filter out old locations
    if (Instant.now()
            .toEpochMilli() - location.timestamp.toEpochMilli() > WorldScaleParameters.LOCATION_AGE_THRESHOLD_MS
    ) return false

    // filter out locations with no accuracy
    if (location.horizontalAccuracy < 0.0
        || location.verticalAccuracy < 0.0
        || location.horizontalAccuracy.isNaN()
        || location.verticalAccuracy.isNaN()
    ) return false

    val currentOriginCameraPosition = Point(currentOriginCamera.location.x, currentOriginCamera.location.y, currentOriginCamera.location.z!!, SpatialReference(currentOriginCamera.location.spatialReference?.wkid ?: 4326, 5773 /*EGM96*/))//GeometryEngine.projectOrNull(currentCamera.location, SpatialReference(4326, 115700)) ?: return false
    val distance = GeometryEngine.distanceGeodeticOrNull (
        currentOriginCameraPosition,
        location.position,
        distanceUnit = LinearUnit.meters,
        azimuthUnit = null,
        curveType = GeodeticCurveType.Geodesic
    )?.distance ?: return false

    if (distance < WorldScaleParameters.LOCATION_DISTANCE_THRESHOLD_METERS) return false

    return distance > location.horizontalAccuracy || distance > location.verticalAccuracy
}

internal fun shouldUpdateHeading(
    location: Location,
    currentOriginCamera: Camera,
): Boolean {
    val angleDifference = abs(location.course - currentOriginCamera.heading)
    return angleDifference > WorldScaleParameters.HEADING_ANGLE_THRESHOLD_DEGREES
}<|MERGE_RESOLUTION|>--- conflicted
+++ resolved
@@ -112,26 +112,7 @@
         totalElevationOffset += elevationOffset
     }
 
-<<<<<<< HEAD
     private var heading: Double = 0.0
-=======
-    /**
-     * Sets the origin position of the camera to the given location.
-     *
-     * @since 200.7.0
-     */
-    private fun updateCamera(location: Location) =
-        cameraController.setOriginCamera(
-            Camera(
-                location.position.y,
-                location.position.x,
-                if (location.position.hasZ) location.position.z ?: totalElevationOffset else totalElevationOffset,
-                totalHeadingOffset,
-                90.0,
-                0.0
-            )
-        )
->>>>>>> b3c0ee60
 
     internal fun resetHeadingOffset(){
         cameraController.setOriginCamera(cameraController.originCamera.value
