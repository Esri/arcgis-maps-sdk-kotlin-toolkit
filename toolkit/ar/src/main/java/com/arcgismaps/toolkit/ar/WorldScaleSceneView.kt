/*
 *
 *  Copyright 2025 Esri
 *
 *  Licensed under the Apache License, Version 2.0 (the "License");
 *  you may not use this file except in compliance with the License.
 *  You may obtain a copy of the License at
 *
 *     http://www.apache.org/licenses/LICENSE-2.0
 *
 *  Unless required by applicable law or agreed to in writing, software
 *  distributed under the License is distributed on an "AS IS" BASIS,
 *  WITHOUT WARRANTIES OR CONDITIONS OF ANY KIND, either express or implied.
 *  See the License for the specific language governing permissions and
 *  limitations under the License.
 *
 */

package com.arcgismaps.toolkit.ar

import android.Manifest
import android.content.Context
import androidx.compose.foundation.layout.Box
import androidx.compose.foundation.layout.fillMaxSize
import androidx.compose.runtime.Composable
import androidx.compose.runtime.DisposableEffect
import androidx.compose.runtime.State
import androidx.compose.runtime.getValue
import androidx.compose.runtime.mutableStateOf
import androidx.compose.runtime.remember
import androidx.compose.runtime.rememberUpdatedState
import androidx.compose.runtime.setValue
import androidx.compose.ui.Modifier
import androidx.compose.ui.graphics.Color
import androidx.compose.ui.platform.LocalContext
import androidx.lifecycle.compose.LocalLifecycleOwner
import com.arcgismaps.ArcGISEnvironment
import com.arcgismaps.geometry.SpatialReference
import com.arcgismaps.mapping.ArcGISScene
import com.arcgismaps.mapping.TimeExtent
import com.arcgismaps.mapping.Viewpoint
import com.arcgismaps.mapping.ViewpointType
import com.arcgismaps.mapping.view.AnalysisOverlay
import com.arcgismaps.mapping.view.AtmosphereEffect
import com.arcgismaps.mapping.view.AttributionBarLayoutChangeEvent
import com.arcgismaps.mapping.view.Camera
import com.arcgismaps.mapping.view.DoubleTapEvent
import com.arcgismaps.mapping.view.DownEvent
import com.arcgismaps.mapping.view.GeoView
import com.arcgismaps.mapping.view.GraphicsOverlay
import com.arcgismaps.mapping.view.ImageOverlay
import com.arcgismaps.mapping.view.LightingMode
import com.arcgismaps.mapping.view.LongPressEvent
import com.arcgismaps.mapping.view.PanChangeEvent
import com.arcgismaps.mapping.view.RotationChangeEvent
import com.arcgismaps.mapping.view.ScaleChangeEvent
import com.arcgismaps.mapping.view.SceneViewInteractionOptions
import com.arcgismaps.mapping.view.SelectionProperties
import com.arcgismaps.mapping.view.SingleTapConfirmedEvent
import com.arcgismaps.mapping.view.SpaceEffect
import com.arcgismaps.mapping.view.TwoPointerTapEvent
import com.arcgismaps.mapping.view.UpEvent
import com.arcgismaps.mapping.view.ViewLabelProperties
import com.arcgismaps.toolkit.ar.internal.ArCameraFeed
import com.arcgismaps.toolkit.ar.internal.CalibrationState
import com.arcgismaps.toolkit.ar.internal.GeospatialTrackingCameraController
import com.arcgismaps.toolkit.ar.internal.WorldScaleCameraController
import com.arcgismaps.toolkit.ar.internal.ArErrorType
import com.arcgismaps.toolkit.ar.internal.WorldTrackingCameraController
import com.arcgismaps.toolkit.ar.internal.rememberArCoreInstalled
import com.arcgismaps.toolkit.ar.internal.rememberArSessionWrapper
import com.arcgismaps.toolkit.ar.internal.rememberPeDataConfigured
import com.arcgismaps.toolkit.ar.internal.rememberPermissionsGranted
import com.arcgismaps.toolkit.ar.internal.setFieldOfViewFromLensIntrinsics
import com.arcgismaps.toolkit.ar.internal.update
import com.arcgismaps.toolkit.geoviewcompose.SceneView
import com.arcgismaps.toolkit.geoviewcompose.SceneViewDefaults
import com.google.ar.core.Config.PlaneFindingMode
<<<<<<< HEAD
=======
import com.google.ar.core.DepthPoint
>>>>>>> dced9842
import com.google.ar.core.Frame
import com.google.ar.core.Plane
import com.google.ar.core.Point
import com.google.ar.core.Session
import java.time.Instant

/**
 * A scene view that provides a world-scale augmented reality experience.
 *
 * Note: You must follow [Google's user privacy requirements for ARCore](https://developers.google.com/ar/develop/privacy-requirements)
 * when using WorldScaleSceneView in your application.
 *
 * @param arcGISScene the [ArcGISScene] to be rendered by this WorldScaleSceneView.
 * @param modifier Modifier to be applied to the WorldScaleSceneView.
 * @param worldScaleTrackingMode the type of tracking configuration used by the WorldScaleSceneView.
 * Determines how the position and orientation of the device is obtained and synchronized with
 * the scene view's camera.
 * @param clippingDistance the clipping distance in meters around the scene view's camera. A null value
 * means that no data will be clipped.
 * @param onInitializationStatusChanged lambda invoked when the initialization status
 * of this WorldScaleSceneView changes.
 * @param onTrackingErrorChanged lambda invoked when a tracking error occurs. This will be called
 * with a null error when the tracking error is resolved.  Tracking errors may occur after the WorldScaleSceneView
 * has been initialized and are transient in nature.
 * @param onViewpointChangedForCenterAndScale lambda invoked when the viewpoint changes, passing a
 * viewpoint type of [ViewpointType.CenterAndScale].
 * @param onViewpointChangedForBoundingGeometry lambda invoked when the viewpoint changes, passing a
 * viewpoint type of [ViewpointType.BoundingGeometry].
 * @param graphicsOverlays graphics overlays used by the WorldScaleSceneView.
 * @param worldScaleSceneViewProxy the [WorldScaleSceneViewProxy] to associate with the
 * WorldScaleSceneView.
 * @param viewLabelProperties the [ViewLabelProperties] used by the WorldScaleSceneView.
 * @param selectionProperties the [SelectionProperties] used by the WorldScaleSceneView.
 * @param isAttributionBarVisible true if attribution bar is visible in the WorldScaleSceneView,
 * false otherwise.
 * @param onAttributionTextChanged lambda invoked when the attribution text of the
 * WorldScaleSceneView has changed.
 * @param onAttributionBarLayoutChanged lambda invoked when the attribution bar's position or size
 * changes.
 * @param analysisOverlays analysis overlays that render the results of 3D visual analysis on the
 * WorldScaleSceneView.
 * @param imageOverlays image overlays for displaying images in the WorldScaleSceneView.
 * @param timeExtent the [TimeExtent] used by the WorldScaleSceneView.
 * @param onTimeExtentChanged lambda invoked when the WorldScaleSceneView's [TimeExtent] is changed.
 * @param sunTime the position of the sun in the WorldScaleSceneView based on a specific date and
 * time.
 * @param sunLighting the type of ambient sunlight and shadows in the WorldScaleSceneView.
 * @param ambientLightColor the color of the WorldScaleSceneView's ambient light.
 * @param onNavigationChanged lambda invoked when the navigation status of the WorldScaleSceneView
 * has changed.
 * @param onSpatialReferenceChanged lambda invoked when the spatial reference of the
 * WorldScaleSceneView has changed.
 * @param onLayerViewStateChanged lambda invoked when the WorldScaleSceneView's layer view state is
 * changed.
 * @param onInteractingChanged lambda invoked when the user starts and ends interacting with the
 * WorldScaleSceneView.
 * @param onCurrentViewpointCameraChanged lambda invoked when the viewpoint camera of the
 * WorldScaleSceneView has changed.
 * @param onRotate lambda invoked when a user performs a rotation gesture on the WorldScaleSceneView.
 * @param onScale lambda invoked when a user performs a pinch gesture on the WorldScaleSceneView.
 * @param onUp lambda invoked when the user removes all their pointers from the WorldScaleSceneView.
 * @param onDown lambda invoked when the user first presses on the WorldScaleSceneView.
 * @param onSingleTapConfirmed lambda invoked when the user taps once on the WorldScaleSceneView. The
 * [SingleTapConfirmedEvent.mapPoint] passed to this lambda is calculated by performing a hit test against
<<<<<<< HEAD
 * detected planes in the camera feed. If no planes are detected at the tapped point, the mapPoint
 * will be null.
=======
 * objects in the camera feed using ARCore's Depth API. If the device does not support the Depth API,
 * the hit test will be calculated against detected planes in the camera feed. If no hits are detected
 * at the tapped point, the mapPoint will be null. For more information, see the [Depth API](https://developers.google.com/ar/develop/depth)
 * and [Hit result types](https://developers.google.com/ar/develop/hit-test#hit_result_types).
>>>>>>> dced9842
 * @param onDoubleTap lambda invoked the user double taps on the WorldScaleSceneView.
 * @param onLongPress lambda invoked when a user holds a pointer on the WorldScaleSceneView.
 * @param onTwoPointerTap lambda invoked when a user taps two pointers on the WorldScaleSceneView.
 * @param onPan lambda invoked when a user drags a pointer or pointers across WorldScaleSceneView.
 * @param content the content of the WorldScaleSceneView.
 *
 * @since 200.7.0
 */
@Composable
public fun WorldScaleSceneView(
    arcGISScene: ArcGISScene,
    modifier: Modifier = Modifier,
    worldScaleTrackingMode: WorldScaleTrackingMode = remember { WorldScaleTrackingMode.World() },
    clippingDistance: Double? = null,
    onInitializationStatusChanged: ((WorldScaleSceneViewStatus) -> Unit)? = null,
    onTrackingErrorChanged: ((Throwable?) -> Unit)? = null,
    onViewpointChangedForCenterAndScale: ((Viewpoint) -> Unit)? = null,
    onViewpointChangedForBoundingGeometry: ((Viewpoint) -> Unit)? = null,
    graphicsOverlays: List<GraphicsOverlay> = remember { emptyList() },
    worldScaleSceneViewProxy: WorldScaleSceneViewProxy = remember { WorldScaleSceneViewProxy() },
    viewLabelProperties: ViewLabelProperties = remember { ViewLabelProperties() },
    selectionProperties: SelectionProperties = remember { SelectionProperties() },
    isAttributionBarVisible: Boolean = true,
    onAttributionTextChanged: ((String) -> Unit)? = null,
    onAttributionBarLayoutChanged: ((AttributionBarLayoutChangeEvent) -> Unit)? = null,
    analysisOverlays: List<AnalysisOverlay> = remember { emptyList() },
    imageOverlays: List<ImageOverlay> = remember { emptyList() },
    timeExtent: TimeExtent? = null,
    onTimeExtentChanged: ((TimeExtent?) -> Unit)? = null,
    sunTime: Instant = SceneViewDefaults.DefaultSunTime,
    sunLighting: LightingMode = LightingMode.NoLight,
    ambientLightColor: Color = SceneViewDefaults.DefaultAmbientLightColor,
    onNavigationChanged: ((isNavigating: Boolean) -> Unit)? = null,
    onSpatialReferenceChanged: ((spatialReference: SpatialReference?) -> Unit)? = null,
    onLayerViewStateChanged: ((GeoView.GeoViewLayerViewStateChanged) -> Unit)? = null,
    onInteractingChanged: ((isInteracting: Boolean) -> Unit)? = null,
    onCurrentViewpointCameraChanged: ((camera: Camera) -> Unit)? = null,
    onRotate: ((RotationChangeEvent) -> Unit)? = null,
    onScale: ((ScaleChangeEvent) -> Unit)? = null,
    onUp: ((UpEvent) -> Unit)? = null,
    onDown: ((DownEvent) -> Unit)? = null,
    onSingleTapConfirmed: ((SingleTapConfirmedEvent) -> Unit)? = null,
    onDoubleTap: ((DoubleTapEvent) -> Unit)? = null,
    onLongPress: ((LongPressEvent) -> Unit)? = null,
    onTwoPointerTap: ((TwoPointerTapEvent) -> Unit)? = null,
    onPan: ((PanChangeEvent) -> Unit)? = null,
    content: (@Composable WorldScaleSceneViewScope.() -> Unit)? = null
) {
    val initializationStatus = rememberWorldScaleSceneViewStatus()

    val arCoreInstalled by rememberArCoreInstalled(
        onFailed = {
            initializationStatus.update(
                WorldScaleSceneViewStatus.FailedToInitialize(it),
                onInitializationStatusChanged
            )
        }
    )
    // If ARCore is not installed, we can't display anything
    if (!arCoreInstalled) return

    val allPermissionsGranted by rememberPermissionsGranted(
        permissionsToRequest = listOf(
            Manifest.permission.ACCESS_COARSE_LOCATION,
            Manifest.permission.ACCESS_FINE_LOCATION,
            Manifest.permission.CAMERA
        ),
        onFailed = {
            initializationStatus.update(
                WorldScaleSceneViewStatus.FailedToInitialize(it),
                onInitializationStatusChanged
            )
        }
    )
    // If we don't have permission for camera or location, we can't display anything
    if (!allPermissionsGranted) return

    val pedataConfigured by rememberPeDataConfigured(
        onFailed = {
            initializationStatus.update(
                WorldScaleSceneViewStatus.FailedToInitialize(it),
                onInitializationStatusChanged
            )
        }
    )
    // If PE data could not be configured, we can't position the scene camera accurately
    if (!pedataConfigured) return
    val planeFindingMode = remember(onSingleTapConfirmed) {
        if (onSingleTapConfirmed != null) {
            PlaneFindingMode.HORIZONTAL_AND_VERTICAL
        } else {
            PlaneFindingMode.DISABLED
        }
    }
    val arSessionWrapper =
        rememberArSessionWrapper(
            applicationContext = LocalContext.current.applicationContext,
            onError = {
                initializationStatus.update(
                    WorldScaleSceneViewStatus.FailedToInitialize(it),
                    onInitializationStatusChanged
                )
            },
            useGeospatial = worldScaleTrackingMode is WorldScaleTrackingMode.Geospatial,
            planeFindingMode = planeFindingMode
        )

    val calibrationState = remember { CalibrationState() }

    DisposableEffect(Unit) {
        worldScaleSceneViewProxy.setSessionWrapper(arSessionWrapper)
        onDispose {
            worldScaleSceneViewProxy.setSessionWrapper(null)
        }
    }

    val currentTrackingErrorChangedCallback = rememberUpdatedState(onTrackingErrorChanged)
    val worldScaleCameraController: WorldScaleCameraController by rememberWorldScaleCameraController(
        context = LocalContext.current,
        worldScaleTrackingMode = worldScaleTrackingMode,
        calibrationState = calibrationState,
        clippingDistance = clippingDistance,
        onUpdateInitializationStatus = {
            initializationStatus.update(
                it,
                onInitializationStatusChanged
            )
        },
        onResetOriginCamera = {
            // onResetOriginCamera is only called in WorldTracking mode. We need to reset the AR
            // session in WorldTracking Mode when the origin camera is reset, because AR tracking
            // will need to start from scratch.
            arSessionWrapper.resetSession(
                worldScaleTrackingMode is WorldScaleTrackingMode.Geospatial,
                planeFindingMode
            )
        },
        onTrackingErrorChanged = currentTrackingErrorChangedCallback.value
    )

    var lastSingleTapConfirmedEvent: SingleTapConfirmedEvent? by remember { mutableStateOf(null) }

    Box(modifier = modifier) {
        ArCameraFeed(
            session = arSessionWrapper,
            onFrame = { frame, displayRotation, session ->
                // every frame, check if there is a single tap confirmed event that needs to be fired
                handleOnSingleTapConfirmedEvent(
                    onSingleTapConfirmed,
                    lastSingleTapConfirmedEvent,
                    frame,
                    worldScaleCameraController,
                    session
                )
                lastSingleTapConfirmedEvent = null

                // update the camera controller with the current frame
                // this has to be done even if the origin camera is not set, because the frame
                // is needed for the GeospatialTrackingCameraController in order to set the origin camera.
                worldScaleCameraController.updateCamera(frame, session)

                // render the frame if the origin camera is set
                if (!worldScaleCameraController.hasSetOriginCamera) return@ArCameraFeed
                worldScaleSceneViewProxy.sceneViewProxy.setFieldOfViewFromLensIntrinsics(
                    frame.camera,
                    displayRotation
                )
                worldScaleSceneViewProxy.sceneViewProxy.renderFrame()
            },
            onTapWithHitResult = { },
            onFirstPlaneDetected = { },
            visualizePlanes = false
        )
        // Don't display the scene view if the camera has not been set up yet, or else a globe will appear
        // If the initialization status is FailedToInitialize, we don't want to display the scene view
        // or transition to Initialized.
        if (!worldScaleCameraController.hasSetOriginCamera || initializationStatus.value is WorldScaleSceneViewStatus.FailedToInitialize) return@WorldScaleSceneView
        // Once the origin camera is set, we can say we're initialized
        initializationStatus.update(
            WorldScaleSceneViewStatus.Initialized,
            onInitializationStatusChanged
        )
        SceneView(
            arcGISScene = arcGISScene,
            modifier = Modifier.fillMaxSize(),
            onViewpointChangedForCenterAndScale = onViewpointChangedForCenterAndScale,
            onViewpointChangedForBoundingGeometry = onViewpointChangedForBoundingGeometry,
            graphicsOverlays = graphicsOverlays,
            sceneViewProxy = worldScaleSceneViewProxy.sceneViewProxy,
            sceneViewInteractionOptions = remember {
                // Disable interaction, which is not supported in WorldScale scenarios
                SceneViewInteractionOptions().apply {
                    isEnabled = false
                }
            },
            viewLabelProperties = viewLabelProperties,
            selectionProperties = selectionProperties,
            isAttributionBarVisible = isAttributionBarVisible,
            onAttributionTextChanged = onAttributionTextChanged,
            onAttributionBarLayoutChanged = onAttributionBarLayoutChanged,
            cameraController = worldScaleCameraController.cameraController,
            analysisOverlays = analysisOverlays,
            imageOverlays = imageOverlays,
            atmosphereEffect = AtmosphereEffect.None,
            timeExtent = timeExtent,
            onTimeExtentChanged = onTimeExtentChanged,
            spaceEffect = SpaceEffect.Transparent,
            sunTime = sunTime,
            sunLighting = sunLighting,
            ambientLightColor = ambientLightColor,
            onNavigationChanged = onNavigationChanged,
            onSpatialReferenceChanged = onSpatialReferenceChanged,
            onLayerViewStateChanged = onLayerViewStateChanged,
            onInteractingChanged = onInteractingChanged,
            onCurrentViewpointCameraChanged = {
                worldScaleSceneViewProxy.setCurrentCamera(it)
                onCurrentViewpointCameraChanged?.invoke(it)
            },
            onRotate = onRotate,
            onScale = onScale,
            onUp = onUp,
            onDown = onDown,
            onSingleTapConfirmed = {
                lastSingleTapConfirmedEvent = it
            },
            onDoubleTap = onDoubleTap,
            onLongPress = onLongPress,
            onTwoPointerTap = onTwoPointerTap,
            onPan = onPan,
            content = {
                content?.let { content ->
                    val worldScaleSceneViewScope = remember {
                        WorldScaleSceneViewScope(
                            sceneViewScope = this,
                            calibrationState = calibrationState
                        )
                    }
                    content.invoke(worldScaleSceneViewScope)
                }
            }
        )
    }
}

private fun handleOnSingleTapConfirmedEvent(
    onSingleTapConfirmed: ((SingleTapConfirmedEvent) -> Unit)?,
    lastSingleTapConfirmedEvent: SingleTapConfirmedEvent?,
    frame: Frame,
    worldScaleCameraController: WorldScaleCameraController,
    session: Session
) {
    // if the user-provided lambda callback is not null
    onSingleTapConfirmed?.let { userSingleTapConfirmedCallback ->
        // if the last single tap confirmed event from the scene view is not null
        lastSingleTapConfirmedEvent?.let { singleTapConfirmedEvent ->
            val hitResult = frame.hitTest(
                singleTapConfirmedEvent.screenCoordinate.x.toFloat(),
                singleTapConfirmedEvent.screenCoordinate.y.toFloat()
            )
            val hit = hitResult.firstOrNull {
                when (it.trackable) {
<<<<<<< HEAD
                    is Plane, is Point -> true
=======
                    is Plane, is Point, is DepthPoint -> true
>>>>>>> dced9842
                    else -> false
                }
            }
            if (hit == null) {
                userSingleTapConfirmedCallback(singleTapConfirmedEvent)
            } else {
                // hit is not null, so we can get the map point
                // first get the point relative to camera
                val mapPoint =
                    worldScaleCameraController.getPointFromPose(hit.hitPose, session)
                userSingleTapConfirmedCallback(singleTapConfirmedEvent.copy(mapPoint = mapPoint))
            }
        }
    }
}

/**
 * Creates and remembers the updated state of a [WorldScaleCameraController].
 *
 * @param context The context used to create the camera controller.
 * @param worldScaleTrackingMode The tracking mode used by the camera controller. If this parameter
 * changes, the camera controller will be recreated.
 * @param calibrationState The calibration state used by the camera controller.
 * @param clippingDistance The clipping distance used by the camera controller.
 * @param onUpdateInitializationStatus The callback used to update the initialization status of the [WorldScaleSceneView]
 * @param onResetOriginCamera Called when the [WorldTrackingCameraController]'s origin camera is set
 *
 * @since 200.7.0
 */
@Composable
internal fun rememberWorldScaleCameraController(
    context: Context,
    worldScaleTrackingMode: WorldScaleTrackingMode,
    calibrationState: CalibrationState,
    clippingDistance: Double?,
    onUpdateInitializationStatus: (WorldScaleSceneViewStatus) -> Unit,
    onResetOriginCamera: () -> Unit,
    onTrackingErrorChanged: ((Throwable?) -> Unit)?
): State<WorldScaleCameraController> {
    val worldScaleCameraController = remember(worldScaleTrackingMode) {
        when (worldScaleTrackingMode) {
            is WorldScaleTrackingMode.Geospatial -> {
                GeospatialTrackingCameraController(
                    calibrationState = calibrationState,
                    clippingDistance = clippingDistance,
                    context = context,
                    onError = { internalError ->
                        when (internalError) {
                            is ArErrorType.InitializationError -> {
                                onUpdateInitializationStatus(WorldScaleSceneViewStatus.FailedToInitialize(internalError.cause))
                            }
                            is ArErrorType.TrackingError -> {
                                onTrackingErrorChanged?.invoke(internalError.cause)
                            }
                        }
                    }
                )
            }

            is WorldScaleTrackingMode.World -> {
                ArcGISEnvironment.applicationContext = context.applicationContext
                WorldTrackingCameraController(
                    calibrationState = calibrationState,
                    clippingDistance = clippingDistance,
                    onInitializationError = { it: Throwable ->
                        onUpdateInitializationStatus(WorldScaleSceneViewStatus.FailedToInitialize(it))
                    },
                    onResetOriginCamera = onResetOriginCamera
                )
            }
        }
    }

    val lifecycleOwner = LocalLifecycleOwner.current
    DisposableEffect(worldScaleCameraController) {
        lifecycleOwner.lifecycle.addObserver(worldScaleCameraController)
        onUpdateInitializationStatus(WorldScaleSceneViewStatus.Initializing)
        onDispose {
            lifecycleOwner.lifecycle.removeObserver(worldScaleCameraController)
            (worldScaleCameraController).onDestroy(lifecycleOwner)
        }
    }
    return rememberUpdatedState(worldScaleCameraController)
}

/**
 * A scene view that provides a world-scale augmented reality experience.
 *
 * Note: You must follow [Google's user privacy requirements for ARCore](https://developers.google.com/ar/develop/privacy-requirements)
 * when using WorldScaleSceneView in your application.
 *
 * @param arcGISScene the [ArcGISScene] to be rendered by this WorldScaleSceneView.
 * @param modifier Modifier to be applied to the WorldScaleSceneView.
 * @param worldScaleTrackingMode the type of tracking configuration used by the WorldScaleSceneView.
 * Determines how the position and orientation of the device is obtained and synchronized with
 * the scene view's camera.
 * @param clippingDistance the clipping distance in meters around the scene view's camera. A null value
 * means that no data will be clipped.
 * @param onInitializationStatusChanged lambda invoked when the initialization status
 * of this WorldScaleSceneView changes.
 * @param onViewpointChangedForCenterAndScale lambda invoked when the viewpoint changes, passing a
 * viewpoint type of [ViewpointType.CenterAndScale].
 * @param onViewpointChangedForBoundingGeometry lambda invoked when the viewpoint changes, passing a
 * viewpoint type of [ViewpointType.BoundingGeometry].
 * @param graphicsOverlays graphics overlays used by the WorldScaleSceneView.
 * @param worldScaleSceneViewProxy the [WorldScaleSceneViewProxy] to associate with the
 * WorldScaleSceneView.
 * @param viewLabelProperties the [ViewLabelProperties] used by the WorldScaleSceneView.
 * @param selectionProperties the [SelectionProperties] used by the WorldScaleSceneView.
 * @param isAttributionBarVisible true if attribution bar is visible in the WorldScaleSceneView,
 * false otherwise.
 * @param onAttributionTextChanged lambda invoked when the attribution text of the
 * WorldScaleSceneView has changed.
 * @param onAttributionBarLayoutChanged lambda invoked when the attribution bar's position or size
 * changes.
 * @param analysisOverlays analysis overlays that render the results of 3D visual analysis on the
 * WorldScaleSceneView.
 * @param imageOverlays image overlays for displaying images in the WorldScaleSceneView.
 * @param timeExtent the [TimeExtent] used by the WorldScaleSceneView.
 * @param onTimeExtentChanged lambda invoked when the WorldScaleSceneView's [TimeExtent] is changed.
 * @param sunTime the position of the sun in the WorldScaleSceneView based on a specific date and
 * time.
 * @param sunLighting the type of ambient sunlight and shadows in the WorldScaleSceneView.
 * @param ambientLightColor the color of the WorldScaleSceneView's ambient light.
 * @param onNavigationChanged lambda invoked when the navigation status of the WorldScaleSceneView
 * has changed.
 * @param onSpatialReferenceChanged lambda invoked when the spatial reference of the
 * WorldScaleSceneView has changed.
 * @param onLayerViewStateChanged lambda invoked when the WorldScaleSceneView's layer view state is
 * changed.
 * @param onInteractingChanged lambda invoked when the user starts and ends interacting with the
 * WorldScaleSceneView.
 * @param onCurrentViewpointCameraChanged lambda invoked when the viewpoint camera of the
 * WorldScaleSceneView has changed.
 * @param onRotate lambda invoked when a user performs a rotation gesture on the WorldScaleSceneView.
 * @param onScale lambda invoked when a user performs a pinch gesture on the WorldScaleSceneView.
 * @param onUp lambda invoked when the user removes all their pointers from the WorldScaleSceneView.
 * @param onDown lambda invoked when the user first presses on the WorldScaleSceneView.
 * @param onSingleTapConfirmed lambda invoked when the user taps once on the WorldScaleSceneView.
 * @param onDoubleTap lambda invoked the user double taps on the WorldScaleSceneView.
 * @param onLongPress lambda invoked when a user holds a pointer on the WorldScaleSceneView.
 * @param onTwoPointerTap lambda invoked when a user taps two pointers on the WorldScaleSceneView.
 * @param onPan lambda invoked when a user drags a pointer or pointers across WorldScaleSceneView.
 * @param content the content of the WorldScaleSceneView.
 *
 * @since 200.7.0
 */
@Deprecated(
    "Deprecation added for backwards compatibility. Use WorldScaleSceneView function with onTrackingErrorChanged instead.",
    level = DeprecationLevel.HIDDEN
)
@Composable
public fun WorldScaleSceneView(
    arcGISScene: ArcGISScene,
    modifier: Modifier = Modifier,
    worldScaleTrackingMode: WorldScaleTrackingMode = remember { WorldScaleTrackingMode.World() },
    clippingDistance: Double? = null,
    onInitializationStatusChanged: ((WorldScaleSceneViewStatus) -> Unit)? = null,
    onViewpointChangedForCenterAndScale: ((Viewpoint) -> Unit)? = null,
    onViewpointChangedForBoundingGeometry: ((Viewpoint) -> Unit)? = null,
    graphicsOverlays: List<GraphicsOverlay> = remember { emptyList() },
    worldScaleSceneViewProxy: WorldScaleSceneViewProxy = remember { WorldScaleSceneViewProxy() },
    viewLabelProperties: ViewLabelProperties = remember { ViewLabelProperties() },
    selectionProperties: SelectionProperties = remember { SelectionProperties() },
    isAttributionBarVisible: Boolean = true,
    onAttributionTextChanged: ((String) -> Unit)? = null,
    onAttributionBarLayoutChanged: ((AttributionBarLayoutChangeEvent) -> Unit)? = null,
    analysisOverlays: List<AnalysisOverlay> = remember { emptyList() },
    imageOverlays: List<ImageOverlay> = remember { emptyList() },
    timeExtent: TimeExtent? = null,
    onTimeExtentChanged: ((TimeExtent?) -> Unit)? = null,
    sunTime: Instant = SceneViewDefaults.DefaultSunTime,
    sunLighting: LightingMode = LightingMode.NoLight,
    ambientLightColor: Color = SceneViewDefaults.DefaultAmbientLightColor,
    onNavigationChanged: ((isNavigating: Boolean) -> Unit)? = null,
    onSpatialReferenceChanged: ((spatialReference: SpatialReference?) -> Unit)? = null,
    onLayerViewStateChanged: ((GeoView.GeoViewLayerViewStateChanged) -> Unit)? = null,
    onInteractingChanged: ((isInteracting: Boolean) -> Unit)? = null,
    onCurrentViewpointCameraChanged: ((camera: Camera) -> Unit)? = null,
    onRotate: ((RotationChangeEvent) -> Unit)? = null,
    onScale: ((ScaleChangeEvent) -> Unit)? = null,
    onUp: ((UpEvent) -> Unit)? = null,
    onDown: ((DownEvent) -> Unit)? = null,
    onSingleTapConfirmed: ((SingleTapConfirmedEvent) -> Unit)? = null,
    onDoubleTap: ((DoubleTapEvent) -> Unit)? = null,
    onLongPress: ((LongPressEvent) -> Unit)? = null,
    onTwoPointerTap: ((TwoPointerTapEvent) -> Unit)? = null,
    onPan: ((PanChangeEvent) -> Unit)? = null,
    content: (@Composable WorldScaleSceneViewScope.() -> Unit)? = null
): Unit = WorldScaleSceneView(
    arcGISScene = arcGISScene,
    modifier = modifier,
    worldScaleTrackingMode = worldScaleTrackingMode,
    clippingDistance = clippingDistance,
    onInitializationStatusChanged = onInitializationStatusChanged,
    onTrackingErrorChanged = null,
    onViewpointChangedForCenterAndScale = onViewpointChangedForCenterAndScale,
    onViewpointChangedForBoundingGeometry = onViewpointChangedForBoundingGeometry,
    graphicsOverlays = graphicsOverlays,
    worldScaleSceneViewProxy = worldScaleSceneViewProxy,
    viewLabelProperties = viewLabelProperties,
    selectionProperties = selectionProperties,
    isAttributionBarVisible = isAttributionBarVisible,
    onAttributionTextChanged = onAttributionTextChanged,
    onAttributionBarLayoutChanged = onAttributionBarLayoutChanged,
    analysisOverlays = analysisOverlays,
    imageOverlays = imageOverlays,
    timeExtent = timeExtent,
    onTimeExtentChanged = onTimeExtentChanged,
    sunTime = sunTime,
    sunLighting = sunLighting,
    ambientLightColor = ambientLightColor,
    onNavigationChanged = onNavigationChanged,
    onSpatialReferenceChanged = onSpatialReferenceChanged,
    onLayerViewStateChanged = onLayerViewStateChanged,
    onInteractingChanged = onInteractingChanged,
    onCurrentViewpointCameraChanged = onCurrentViewpointCameraChanged,
    onRotate = onRotate,
    onScale = onScale,
    onUp = onUp,
    onDown = onDown,
    onSingleTapConfirmed = onSingleTapConfirmed,
    onDoubleTap = onDoubleTap,
    onLongPress = onLongPress,
    onTwoPointerTap = onTwoPointerTap,
    onPan = onPan,
    content = content
)<|MERGE_RESOLUTION|>--- conflicted
+++ resolved
@@ -76,10 +76,7 @@
 import com.arcgismaps.toolkit.geoviewcompose.SceneView
 import com.arcgismaps.toolkit.geoviewcompose.SceneViewDefaults
 import com.google.ar.core.Config.PlaneFindingMode
-<<<<<<< HEAD
-=======
 import com.google.ar.core.DepthPoint
->>>>>>> dced9842
 import com.google.ar.core.Frame
 import com.google.ar.core.Plane
 import com.google.ar.core.Point
@@ -144,15 +141,10 @@
  * @param onDown lambda invoked when the user first presses on the WorldScaleSceneView.
  * @param onSingleTapConfirmed lambda invoked when the user taps once on the WorldScaleSceneView. The
  * [SingleTapConfirmedEvent.mapPoint] passed to this lambda is calculated by performing a hit test against
-<<<<<<< HEAD
- * detected planes in the camera feed. If no planes are detected at the tapped point, the mapPoint
- * will be null.
-=======
  * objects in the camera feed using ARCore's Depth API. If the device does not support the Depth API,
  * the hit test will be calculated against detected planes in the camera feed. If no hits are detected
  * at the tapped point, the mapPoint will be null. For more information, see the [Depth API](https://developers.google.com/ar/develop/depth)
  * and [Hit result types](https://developers.google.com/ar/develop/hit-test#hit_result_types).
->>>>>>> dced9842
  * @param onDoubleTap lambda invoked the user double taps on the WorldScaleSceneView.
  * @param onLongPress lambda invoked when a user holds a pointer on the WorldScaleSceneView.
  * @param onTwoPointerTap lambda invoked when a user taps two pointers on the WorldScaleSceneView.
@@ -414,11 +406,7 @@
             )
             val hit = hitResult.firstOrNull {
                 when (it.trackable) {
-<<<<<<< HEAD
-                    is Plane, is Point -> true
-=======
                     is Plane, is Point, is DepthPoint -> true
->>>>>>> dced9842
                     else -> false
                 }
             }
