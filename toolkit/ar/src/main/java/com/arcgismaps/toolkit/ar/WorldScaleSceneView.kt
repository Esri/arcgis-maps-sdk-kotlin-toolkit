--- conflicted
+++ resolved
@@ -73,11 +73,8 @@
 public fun WorldScaleSceneView(
     arcGISScene: ArcGISScene,
     modifier: Modifier = Modifier,
-<<<<<<< HEAD
     worldScaleTrackingMode: WorldScaleTrackingMode = remember { WorldScaleTrackingMode.Geospatial() },
-=======
     clippingDistance: Double? = null,
->>>>>>> 1899a8f9
     onInitializationStatusChanged: ((WorldScaleSceneViewStatus) -> Unit)? = null,
     onViewpointChangedForCenterAndScale: ((Viewpoint) -> Unit)? = null,
     onViewpointChangedForBoundingGeometry: ((Viewpoint) -> Unit)? = null,
@@ -146,7 +143,6 @@
 
     val localLifecycleOwner = LocalLifecycleOwner.current
     val calibrationState = remember { CalibrationState() }
-<<<<<<< HEAD
     val locationTracker: WorldScaleCameraController = when (worldScaleTrackingMode) {
         is WorldScaleTrackingMode.Geospatial -> rememberGeospatialTrackingCameraController(
             calibrationState,
@@ -154,6 +150,7 @@
         )
         is WorldScaleTrackingMode.World -> rememberWorldTrackingCameraController(
             calibrationState = calibrationState,
+            clippingDistance = clippingDistance,
             onLocationDataSourceFailedToStart = {
                 initializationStatus.update(
                     WorldScaleSceneViewStatus.FailedToInitialize(it),
@@ -164,21 +161,6 @@
                 localLifecycleOwner.lifecycleScope.launch {
                     arSessionWrapper.resetSession()
                 }
-=======
-
-    val locationTracker = rememberWorldTrackingCameraController(
-        calibrationState = calibrationState,
-        clippingDistance = clippingDistance,
-        onLocationDataSourceFailedToStart = {
-            initializationStatus.update(
-                WorldScaleSceneViewStatus.FailedToInitialize(it),
-                onInitializationStatusChanged
-            )
-        },
-        onResetOriginCamera = {
-            localLifecycleOwner.lifecycleScope.launch {
-                arSessionWrapper.resetSession()
->>>>>>> 1899a8f9
             }
         )
     }
