/*
 *
 *  Copyright 2025 Esri
 *
 *  Licensed under the Apache License, Version 2.0 (the "License");
 *  you may not use this file except in compliance with the License.
 *  You may obtain a copy of the License at
 *
 *     http://www.apache.org/licenses/LICENSE-2.0
 *
 *  Unless required by applicable law or agreed to in writing, software
 *  distributed under the License is distributed on an "AS IS" BASIS,
 *  WITHOUT WARRANTIES OR CONDITIONS OF ANY KIND, either express or implied.
 *  See the License for the specific language governing permissions and
 *  limitations under the License.
 *
 */

package com.arcgismaps.toolkit.ar

import android.Manifest
import androidx.compose.foundation.background
import androidx.compose.foundation.layout.Box
import androidx.compose.foundation.layout.Column
import androidx.compose.foundation.layout.fillMaxSize
import androidx.compose.material3.Text
import androidx.compose.runtime.Composable
import androidx.compose.runtime.getValue
import androidx.compose.runtime.mutableStateOf
import androidx.compose.runtime.remember
import androidx.compose.runtime.setValue
import androidx.compose.ui.Modifier
import androidx.compose.ui.graphics.Color
import androidx.compose.ui.platform.LocalContext
import androidx.lifecycle.compose.collectAsStateWithLifecycle
import com.arcgismaps.geometry.SpatialReference
import com.arcgismaps.mapping.ArcGISScene
import com.arcgismaps.mapping.TimeExtent
import com.arcgismaps.mapping.Viewpoint
import com.arcgismaps.mapping.view.AnalysisOverlay
import com.arcgismaps.mapping.view.AtmosphereEffect
import com.arcgismaps.mapping.view.AttributionBarLayoutChangeEvent
import com.arcgismaps.mapping.view.Camera
import com.arcgismaps.mapping.view.DoubleTapEvent
import com.arcgismaps.mapping.view.DownEvent
import com.arcgismaps.mapping.view.GeoView
import com.arcgismaps.mapping.view.GraphicsOverlay
import com.arcgismaps.mapping.view.ImageOverlay
import com.arcgismaps.mapping.view.LightingMode
import com.arcgismaps.mapping.view.LongPressEvent
import com.arcgismaps.mapping.view.PanChangeEvent
import com.arcgismaps.mapping.view.RotationChangeEvent
import com.arcgismaps.mapping.view.ScaleChangeEvent
import com.arcgismaps.mapping.view.SceneViewInteractionOptions
import com.arcgismaps.mapping.view.SelectionProperties
import com.arcgismaps.mapping.view.SingleTapConfirmedEvent
import com.arcgismaps.mapping.view.SpaceEffect
import com.arcgismaps.mapping.view.TwoPointerTapEvent
import com.arcgismaps.mapping.view.UpEvent
import com.arcgismaps.mapping.view.ViewLabelProperties
import com.arcgismaps.toolkit.ar.internal.ArCameraFeed
import com.arcgismaps.toolkit.ar.internal.rememberArCoreInstalled
import com.arcgismaps.toolkit.ar.internal.rememberArSessionWrapper
import com.arcgismaps.toolkit.ar.internal.rememberPermissionsGranted
import com.arcgismaps.toolkit.ar.internal.rememberWorldTrackingCameraController
import com.arcgismaps.toolkit.ar.internal.setFieldOfViewFromLensIntrinsics
import com.arcgismaps.toolkit.ar.internal.update
import com.arcgismaps.toolkit.geoviewcompose.SceneView
import com.arcgismaps.toolkit.geoviewcompose.SceneViewDefaults
import java.time.Instant

@Composable
public fun WorldScaleSceneView(
    arcGISScene: ArcGISScene,
    modifier: Modifier = Modifier,
    onInitializationStatusChanged: ((WorldScaleSceneViewStatus) -> Unit)? = null,
    onViewpointChangedForCenterAndScale: ((Viewpoint) -> Unit)? = null,
    onViewpointChangedForBoundingGeometry: ((Viewpoint) -> Unit)? = null,
    graphicsOverlays: List<GraphicsOverlay> = remember { emptyList() },
    worldScaleSceneViewProxy: WorldScaleSceneViewProxy = remember { WorldScaleSceneViewProxy() },
    viewLabelProperties: ViewLabelProperties = remember { ViewLabelProperties() },
    selectionProperties: SelectionProperties = remember { SelectionProperties() },
    isAttributionBarVisible: Boolean = true,
    onAttributionTextChanged: ((String) -> Unit)? = null,
    onAttributionBarLayoutChanged: ((AttributionBarLayoutChangeEvent) -> Unit)? = null,
    analysisOverlays: List<AnalysisOverlay> = remember { emptyList() },
    imageOverlays: List<ImageOverlay> = remember { emptyList() },
    timeExtent: TimeExtent? = null,
    onTimeExtentChanged: ((TimeExtent?) -> Unit)? = null,
    sunTime: Instant = SceneViewDefaults.DefaultSunTime,
    sunLighting: LightingMode = LightingMode.NoLight,
    ambientLightColor: Color = SceneViewDefaults.DefaultAmbientLightColor,
    onNavigationChanged: ((isNavigating: Boolean) -> Unit)? = null,
    onSpatialReferenceChanged: ((spatialReference: SpatialReference?) -> Unit)? = null,
    onLayerViewStateChanged: ((GeoView.GeoViewLayerViewStateChanged) -> Unit)? = null,
    onInteractingChanged: ((isInteracting: Boolean) -> Unit)? = null,
    onCurrentViewpointCameraChanged: ((camera: Camera) -> Unit)? = null,
    onRotate: ((RotationChangeEvent) -> Unit)? = null,
    onScale: ((ScaleChangeEvent) -> Unit)? = null,
    onUp: ((UpEvent) -> Unit)? = null,
    onDown: ((DownEvent) -> Unit)? = null,
    onSingleTapConfirmed: ((SingleTapConfirmedEvent) -> Unit)? = null,
    onDoubleTap: ((DoubleTapEvent) -> Unit)? = null,
    onLongPress: ((LongPressEvent) -> Unit)? = null,
    onTwoPointerTap: ((TwoPointerTapEvent) -> Unit)? = null,
    onPan: ((PanChangeEvent) -> Unit)? = null,
    content: (@Composable WorldScaleSceneViewScope.() -> Unit)? = null
) {
    val initializationStatus = rememberWorldScaleSceneViewStatus()

    val arCoreInstalled by rememberArCoreInstalled(
        onFailed = {
            initializationStatus.update(
                WorldScaleSceneViewStatus.FailedToInitialize(it),
                onInitializationStatusChanged
            )
        }
    )
    // If ARCore is not installed, we can't display anything
    if (!arCoreInstalled) return@WorldScaleSceneView

    val allPermissionsGranted by rememberPermissionsGranted(
        permissionsToRequest = listOf(
            Manifest.permission.ACCESS_COARSE_LOCATION,
            Manifest.permission.ACCESS_FINE_LOCATION,
            Manifest.permission.CAMERA
        ),
        onFailed = {
            initializationStatus.update(
                WorldScaleSceneViewStatus.FailedToInitialize(it),
                onInitializationStatusChanged
            )
        }
    )
    // If we don't have permission for camera or location, we can't display anything
    if (!allPermissionsGranted) return@WorldScaleSceneView

    val locationTracker = rememberWorldTrackingCameraController(
        onLocationDataSourceFailedToStart = {
            initializationStatus.update(
                WorldScaleSceneViewStatus.FailedToInitialize(it),
                onInitializationStatusChanged
            )
        }
    )

    var totalHeadingOffset = remember { 0.0 }
    var totalElevationOffset = remember { 0.0 }

    Box(modifier = modifier) {
        val arSessionWrapper =
            rememberArSessionWrapper(applicationContext = LocalContext.current.applicationContext)

        val session = arSessionWrapper.session.collectAsStateWithLifecycle()
        session.value?.let { arSession ->
            ArCameraFeed(
                session = arSession,
                onFrame = { frame, displayRotation ->
                    locationTracker.updateCamera(frame)
                    worldScaleSceneViewProxy.sceneViewProxy.setFieldOfViewFromLensIntrinsics(
                        frame.camera,
                        displayRotation
                    )
                    worldScaleSceneViewProxy.sceneViewProxy.renderFrame()
                },
                onTapWithHitResult = { },
                onFirstPlaneDetected = { },
                visualizePlanes = false
            )
            // Once the session is created, we can say we're initialized
            initializationStatus.update(
                WorldScaleSceneViewStatus.Initialized,
                onInitializationStatusChanged
            )
        }
        // Don't display the scene view if the camera has not been set up yet, or else a globe will appear
        if (!locationTracker.hasSetOriginCamera) return@WorldScaleSceneView
        var currentCamera by remember { mutableStateOf<Camera?>(null) }
        Box(modifier = Modifier.fillMaxSize()) {
            SceneView(
                arcGISScene = arcGISScene,
                modifier = Modifier.fillMaxSize(),
                onViewpointChangedForCenterAndScale = onViewpointChangedForCenterAndScale,
                onViewpointChangedForBoundingGeometry = onViewpointChangedForBoundingGeometry,
                graphicsOverlays = graphicsOverlays,
                sceneViewProxy = worldScaleSceneViewProxy.sceneViewProxy,
                sceneViewInteractionOptions = remember {
                    // Disable interaction, which is not supported in WorldScale scenarios
                    SceneViewInteractionOptions().apply {
                        isEnabled = false
                    }
                },
                viewLabelProperties = viewLabelProperties,
                selectionProperties = selectionProperties,
                isAttributionBarVisible = isAttributionBarVisible,
                onAttributionTextChanged = onAttributionTextChanged,
                onAttributionBarLayoutChanged = onAttributionBarLayoutChanged,
                cameraController = locationTracker.cameraController,
                analysisOverlays = analysisOverlays,
                imageOverlays = imageOverlays,
                atmosphereEffect = AtmosphereEffect.None,
                timeExtent = timeExtent,
                onTimeExtentChanged = onTimeExtentChanged,
                spaceEffect = SpaceEffect.Transparent,
                sunTime = sunTime,
                sunLighting = sunLighting,
                ambientLightColor = ambientLightColor,
                onNavigationChanged = onNavigationChanged,
                onSpatialReferenceChanged = onSpatialReferenceChanged,
                onLayerViewStateChanged = onLayerViewStateChanged,
                onInteractingChanged = onInteractingChanged,
                onCurrentViewpointCameraChanged = {
                    currentCamera = it
                    onCurrentViewpointCameraChanged?.invoke(it)
                },
                onRotate = onRotate,
                onScale = onScale,
                onUp = onUp,
                onDown = onDown,
                onSingleTapConfirmed = onSingleTapConfirmed,
                onDoubleTap = onDoubleTap,
                onLongPress = onLongPress,
                onTwoPointerTap = onTwoPointerTap,
                onPan = onPan,
                content = {
                    content?.let { content ->
                        val worldScaleSceneViewScope = remember {
                            WorldScaleSceneViewScope(
                                sceneViewScope = this,
                                onHeadingChange = {
                                    locationTracker.cameraController.setOriginCamera(
                                        locationTracker.cameraController.originCamera.value.rotateAround(
                                            locationTracker.cameraController.originCamera.value.location,
                                            deltaPitch = 0.0,
                                            deltaRoll = 0.0,
                                            deltaHeading = -it
                                        )
                                    )
                                    totalHeadingOffset += it
                                },
                                onElevationChange = {
                                    locationTracker.cameraController.setOriginCamera(
                                        locationTracker.cameraController.originCamera.value.elevate(
                                            it
                                        )
                                    )
                                    totalElevationOffset += it
                                },
                                onHeadingReset = {
                                    locationTracker.cameraController.setOriginCamera(
                                        locationTracker.cameraController.originCamera.value.rotateAround(
                                            locationTracker.cameraController.originCamera.value.location,
                                            deltaPitch = 0.0,
                                            deltaRoll = 0.0,
                                            deltaHeading = totalHeadingOffset
                                        )
                                    )
                                    totalHeadingOffset = 0.0
                                },
                                onElevationReset = {
                                    locationTracker.cameraController.setOriginCamera(
                                        locationTracker.cameraController.originCamera.value.elevate(
                                            -totalElevationOffset
                                        )
                                    )
                                    totalElevationOffset = 0.0
                                }
                            )
                        }
                        content.invoke(worldScaleSceneViewScope)
                    }
                }
<<<<<<< HEAD
            )
            Column(
                modifier = Modifier.background(Color.Gray)
            ) {
                val originCamera = locationTracker.cameraController.originCamera.collectAsStateWithLifecycle().value
                val arLocationProviderDebugInfo = locationTracker.arLocationProvider.debugInfo.value
                Text("Origin Camera: ${originCamera.location.x}, ${originCamera.location.y}, ${originCamera.location.z}")
                Text("Origin heading: ${originCamera.heading}")
                Text("Has bearing: ${arLocationProviderDebugInfo.hasBearing}")
                Text("Bearing accuracy: ${arLocationProviderDebugInfo.bearingAccuracyDegrees}")
                Text("Bearing: ${arLocationProviderDebugInfo.bearing}")
                Text("Satellite count: ${arLocationProviderDebugInfo.satelliteCount}")
=======
            },
            viewLabelProperties = viewLabelProperties,
            selectionProperties = selectionProperties,
            isAttributionBarVisible = isAttributionBarVisible,
            onAttributionTextChanged = onAttributionTextChanged,
            onAttributionBarLayoutChanged = onAttributionBarLayoutChanged,
            cameraController = locationTracker.cameraController,
            analysisOverlays = analysisOverlays,
            imageOverlays = imageOverlays,
            atmosphereEffect = AtmosphereEffect.None,
            timeExtent = timeExtent,
            onTimeExtentChanged = onTimeExtentChanged,
            spaceEffect = SpaceEffect.Transparent,
            sunTime = sunTime,
            sunLighting = sunLighting,
            ambientLightColor = ambientLightColor,
            onNavigationChanged = onNavigationChanged,
            onSpatialReferenceChanged = onSpatialReferenceChanged,
            onLayerViewStateChanged = onLayerViewStateChanged,
            onInteractingChanged = onInteractingChanged,
            onCurrentViewpointCameraChanged = onCurrentViewpointCameraChanged,
            onRotate = onRotate,
            onScale = onScale,
            onUp = onUp,
            onDown = onDown,
            onSingleTapConfirmed = onSingleTapConfirmed,
            onDoubleTap = onDoubleTap,
            onLongPress = onLongPress,
            onTwoPointerTap = onTwoPointerTap,
            onPan = onPan,
            content = {
                content?.let { content ->
                    val worldScaleSceneViewScope = remember {
                        WorldScaleSceneViewScope(
                            sceneViewScope = this,
                            onHeadingChange = {
                                locationTracker.updateCamera(headingOffset = -it, elevationOffset = 0.0)
                            },
                            onElevationChange = {
                                locationTracker.updateCamera(headingOffset = 0.0, elevationOffset = it)
                            },
                            onHeadingReset = {
                                locationTracker.resetHeadingOffset()
                            },
                            onElevationReset = {
                                locationTracker.resetElevationOffset()
                            }
                        )
                    }
                    content.invoke(worldScaleSceneViewScope)
                }
>>>>>>> b3c0ee60
            }
        }
    }
}<|MERGE_RESOLUTION|>--- conflicted
+++ resolved
@@ -144,9 +144,6 @@
         }
     )
 
-    var totalHeadingOffset = remember { 0.0 }
-    var totalElevationOffset = remember { 0.0 }
-
     Box(modifier = modifier) {
         val arSessionWrapper =
             rememberArSessionWrapper(applicationContext = LocalContext.current.applicationContext)
@@ -209,10 +206,7 @@
                 onSpatialReferenceChanged = onSpatialReferenceChanged,
                 onLayerViewStateChanged = onLayerViewStateChanged,
                 onInteractingChanged = onInteractingChanged,
-                onCurrentViewpointCameraChanged = {
-                    currentCamera = it
-                    onCurrentViewpointCameraChanged?.invoke(it)
-                },
+                onCurrentViewpointCameraChanged = onCurrentViewpointCameraChanged,
                 onRotate = onRotate,
                 onScale = onScale,
                 onUp = onUp,
@@ -228,54 +222,35 @@
                             WorldScaleSceneViewScope(
                                 sceneViewScope = this,
                                 onHeadingChange = {
-                                    locationTracker.cameraController.setOriginCamera(
-                                        locationTracker.cameraController.originCamera.value.rotateAround(
-                                            locationTracker.cameraController.originCamera.value.location,
-                                            deltaPitch = 0.0,
-                                            deltaRoll = 0.0,
-                                            deltaHeading = -it
-                                        )
+                                    locationTracker.updateCamera(
+                                        headingOffset = -it,
+                                        elevationOffset = 0.0
                                     )
-                                    totalHeadingOffset += it
                                 },
                                 onElevationChange = {
-                                    locationTracker.cameraController.setOriginCamera(
-                                        locationTracker.cameraController.originCamera.value.elevate(
-                                            it
-                                        )
+                                    locationTracker.updateCamera(
+                                        headingOffset = 0.0,
+                                        elevationOffset = it
                                     )
-                                    totalElevationOffset += it
                                 },
                                 onHeadingReset = {
-                                    locationTracker.cameraController.setOriginCamera(
-                                        locationTracker.cameraController.originCamera.value.rotateAround(
-                                            locationTracker.cameraController.originCamera.value.location,
-                                            deltaPitch = 0.0,
-                                            deltaRoll = 0.0,
-                                            deltaHeading = totalHeadingOffset
-                                        )
-                                    )
-                                    totalHeadingOffset = 0.0
+                                    locationTracker.resetHeadingOffset()
                                 },
                                 onElevationReset = {
-                                    locationTracker.cameraController.setOriginCamera(
-                                        locationTracker.cameraController.originCamera.value.elevate(
-                                            -totalElevationOffset
-                                        )
-                                    )
-                                    totalElevationOffset = 0.0
+                                    locationTracker.resetElevationOffset()
                                 }
                             )
                         }
                         content.invoke(worldScaleSceneViewScope)
                     }
                 }
-<<<<<<< HEAD
-            )
+            )
+
             Column(
                 modifier = Modifier.background(Color.Gray)
             ) {
-                val originCamera = locationTracker.cameraController.originCamera.collectAsStateWithLifecycle().value
+                val originCamera =
+                    locationTracker.cameraController.originCamera.collectAsStateWithLifecycle().value
                 val arLocationProviderDebugInfo = locationTracker.arLocationProvider.debugInfo.value
                 Text("Origin Camera: ${originCamera.location.x}, ${originCamera.location.y}, ${originCamera.location.z}")
                 Text("Origin heading: ${originCamera.heading}")
@@ -283,59 +258,6 @@
                 Text("Bearing accuracy: ${arLocationProviderDebugInfo.bearingAccuracyDegrees}")
                 Text("Bearing: ${arLocationProviderDebugInfo.bearing}")
                 Text("Satellite count: ${arLocationProviderDebugInfo.satelliteCount}")
-=======
-            },
-            viewLabelProperties = viewLabelProperties,
-            selectionProperties = selectionProperties,
-            isAttributionBarVisible = isAttributionBarVisible,
-            onAttributionTextChanged = onAttributionTextChanged,
-            onAttributionBarLayoutChanged = onAttributionBarLayoutChanged,
-            cameraController = locationTracker.cameraController,
-            analysisOverlays = analysisOverlays,
-            imageOverlays = imageOverlays,
-            atmosphereEffect = AtmosphereEffect.None,
-            timeExtent = timeExtent,
-            onTimeExtentChanged = onTimeExtentChanged,
-            spaceEffect = SpaceEffect.Transparent,
-            sunTime = sunTime,
-            sunLighting = sunLighting,
-            ambientLightColor = ambientLightColor,
-            onNavigationChanged = onNavigationChanged,
-            onSpatialReferenceChanged = onSpatialReferenceChanged,
-            onLayerViewStateChanged = onLayerViewStateChanged,
-            onInteractingChanged = onInteractingChanged,
-            onCurrentViewpointCameraChanged = onCurrentViewpointCameraChanged,
-            onRotate = onRotate,
-            onScale = onScale,
-            onUp = onUp,
-            onDown = onDown,
-            onSingleTapConfirmed = onSingleTapConfirmed,
-            onDoubleTap = onDoubleTap,
-            onLongPress = onLongPress,
-            onTwoPointerTap = onTwoPointerTap,
-            onPan = onPan,
-            content = {
-                content?.let { content ->
-                    val worldScaleSceneViewScope = remember {
-                        WorldScaleSceneViewScope(
-                            sceneViewScope = this,
-                            onHeadingChange = {
-                                locationTracker.updateCamera(headingOffset = -it, elevationOffset = 0.0)
-                            },
-                            onElevationChange = {
-                                locationTracker.updateCamera(headingOffset = 0.0, elevationOffset = it)
-                            },
-                            onHeadingReset = {
-                                locationTracker.resetHeadingOffset()
-                            },
-                            onElevationReset = {
-                                locationTracker.resetElevationOffset()
-                            }
-                        )
-                    }
-                    content.invoke(worldScaleSceneViewScope)
-                }
->>>>>>> b3c0ee60
             }
         }
     }
