--- conflicted
+++ resolved
@@ -24,15 +24,9 @@
 import androidx.compose.foundation.layout.fillMaxSize
 import androidx.compose.runtime.Composable
 import androidx.compose.runtime.DisposableEffect
-<<<<<<< HEAD
-import androidx.compose.runtime.getValue
-import androidx.compose.runtime.remember
-import androidx.compose.runtime.rememberCoroutineScope
-=======
 import androidx.compose.runtime.State
 import androidx.compose.runtime.getValue
 import androidx.compose.runtime.remember
->>>>>>> 54e0a731
 import androidx.compose.runtime.rememberUpdatedState
 import androidx.compose.ui.Modifier
 import androidx.compose.ui.graphics.Color
@@ -83,11 +77,7 @@
 public fun WorldScaleSceneView(
     arcGISScene: ArcGISScene,
     modifier: Modifier = Modifier,
-<<<<<<< HEAD
-    worldScaleTrackingMode: WorldScaleTrackingMode = remember { WorldScaleTrackingMode.Geospatial() },
-=======
     worldScaleTrackingMode: WorldScaleTrackingMode = remember { WorldScaleTrackingMode.World() },
->>>>>>> 54e0a731
     clippingDistance: Double? = null,
     onInitializationStatusChanged: ((WorldScaleSceneViewStatus) -> Unit)? = null,
     onViewpointChangedForCenterAndScale: ((Viewpoint) -> Unit)? = null,
@@ -175,13 +165,8 @@
         )
 
     val calibrationState = remember { CalibrationState() }
-    val scope = rememberCoroutineScope()
-
-<<<<<<< HEAD
-    val worldScaleCameraController: WorldScaleCameraController = rememberWorldScaleCameraController(
-=======
+
     val worldScaleCameraController: WorldScaleCameraController by rememberWorldScaleCameraController(
->>>>>>> 54e0a731
         context = LocalContext.current,
         worldScaleTrackingMode = worldScaleTrackingMode,
         calibrationState = calibrationState,
@@ -193,46 +178,19 @@
             )
         },
         onResetOriginCamera = {
-<<<<<<< HEAD
-            scope.launch {
-                arSessionWrapper.resetSession(worldScaleTrackingMode is WorldScaleTrackingMode.Geospatial)
-            }
-=======
             // onResetOriginCamera is only called in WorldTracking mode. We need to reset the AR
             // session in WorldTracking Mode when the origin camera is reset, because AR tracking
             // will need to start from scratch.
             arSessionWrapper.resetSession(worldScaleTrackingMode is WorldScaleTrackingMode.Geospatial)
->>>>>>> 54e0a731
         }
     )
-    val lifecycleOwner = LocalLifecycleOwner.current
-    DisposableEffect(worldScaleCameraController) {
-        lifecycleOwner.lifecycle.addObserver(worldScaleCameraController)
-        initializationStatus.update(
-            WorldScaleSceneViewStatus.Initializing,
-            onInitializationStatusChanged
-        )
-        onDispose {
-            lifecycleOwner.lifecycle.removeObserver(worldScaleCameraController)
-            (worldScaleCameraController).onDestroy(lifecycleOwner)
-        }
-    }
-
-    // The camera controller will get used by the SceneView and the long-lived onFrame callback,
-    // so we need to make sure that those always use the most up-to-date camera controller.
-    val updatedCameraController by rememberUpdatedState(worldScaleCameraController)
 
     Box(modifier = modifier) {
         ArCameraFeed(
             session = arSessionWrapper,
             onFrame = { frame, displayRotation, session ->
-<<<<<<< HEAD
-                updatedCameraController.updateCamera(frame, session)
-                if (!updatedCameraController.hasSetOriginCamera) return@ArCameraFeed
-=======
                 worldScaleCameraController.updateCamera(frame, session)
                 if (!worldScaleCameraController.hasSetOriginCamera) return@ArCameraFeed
->>>>>>> 54e0a731
                 worldScaleSceneViewProxy.sceneViewProxy.setFieldOfViewFromLensIntrinsics(
                     frame.camera,
                     displayRotation
@@ -244,11 +202,7 @@
             visualizePlanes = false
         )
         // Don't display the scene view if the camera has not been set up yet, or else a globe will appear
-<<<<<<< HEAD
-        if (!updatedCameraController.hasSetOriginCamera) return@WorldScaleSceneView
-=======
         if (!worldScaleCameraController.hasSetOriginCamera) return@WorldScaleSceneView
->>>>>>> 54e0a731
         // Once the origin camera is set, we can say we're initialized
         initializationStatus.update(
             WorldScaleSceneViewStatus.Initialized,
@@ -272,11 +226,7 @@
             isAttributionBarVisible = isAttributionBarVisible,
             onAttributionTextChanged = onAttributionTextChanged,
             onAttributionBarLayoutChanged = onAttributionBarLayoutChanged,
-<<<<<<< HEAD
-            cameraController = updatedCameraController.cameraController,
-=======
             cameraController = worldScaleCameraController.cameraController,
->>>>>>> 54e0a731
             analysisOverlays = analysisOverlays,
             imageOverlays = imageOverlays,
             atmosphereEffect = AtmosphereEffect.None,
@@ -315,8 +265,6 @@
     }
 }
 
-<<<<<<< HEAD
-=======
 /**
  * Creates and remembers the updated state of a [WorldScaleCameraController].
  *
@@ -330,7 +278,6 @@
  *
  * @since 200.7.0
  */
->>>>>>> 54e0a731
 @Composable
 internal fun rememberWorldScaleCameraController(
     context: Context,
@@ -339,29 +286,6 @@
     clippingDistance: Double?,
     onUpdateInitializationStatus: (WorldScaleSceneViewStatus) -> Unit,
     onResetOriginCamera: () -> Unit
-<<<<<<< HEAD
-): WorldScaleCameraController = remember(worldScaleTrackingMode) {
-    when (worldScaleTrackingMode) {
-        is WorldScaleTrackingMode.Geospatial -> {
-            GeospatialTrackingCameraController(
-                calibrationState = calibrationState,
-                context = context
-            )
-        }
-
-        is WorldScaleTrackingMode.World -> {
-            ArcGISEnvironment.applicationContext = context.applicationContext
-            WorldTrackingCameraController(
-                calibrationState = calibrationState,
-                clippingDistance = clippingDistance,
-                onLocationDataSourceFailedToStart = { it: Throwable ->
-                    onUpdateInitializationStatus(WorldScaleSceneViewStatus.FailedToInitialize(it))
-                },
-                onResetOriginCamera = onResetOriginCamera
-            )
-        }
-    }
-=======
 ): State<WorldScaleCameraController> {
     val worldScaleCameraController = remember(worldScaleTrackingMode) {
         when (worldScaleTrackingMode) {
@@ -397,5 +321,4 @@
         }
     }
     return rememberUpdatedState(worldScaleCameraController)
->>>>>>> 54e0a731
 }
