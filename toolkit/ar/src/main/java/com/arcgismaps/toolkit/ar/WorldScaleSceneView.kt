/*
 *
 *  Copyright 2025 Esri
 *
 *  Licensed under the Apache License, Version 2.0 (the "License");
 *  you may not use this file except in compliance with the License.
 *  You may obtain a copy of the License at
 *
 *     http://www.apache.org/licenses/LICENSE-2.0
 *
 *  Unless required by applicable law or agreed to in writing, software
 *  distributed under the License is distributed on an "AS IS" BASIS,
 *  WITHOUT WARRANTIES OR CONDITIONS OF ANY KIND, either express or implied.
 *  See the License for the specific language governing permissions and
 *  limitations under the License.
 *
 */

package com.arcgismaps.toolkit.ar

import android.Manifest
import android.content.Context
import androidx.compose.foundation.layout.Box
import androidx.compose.foundation.layout.fillMaxSize
import androidx.compose.runtime.Composable
import androidx.compose.runtime.DisposableEffect
import androidx.compose.runtime.State
import androidx.compose.runtime.getValue
import androidx.compose.runtime.mutableStateOf
import androidx.compose.runtime.remember
import androidx.compose.runtime.rememberUpdatedState
import androidx.compose.runtime.setValue
import androidx.compose.ui.Modifier
import androidx.compose.ui.graphics.Color
import androidx.compose.ui.platform.LocalContext
import androidx.lifecycle.compose.LocalLifecycleOwner
import com.arcgismaps.ArcGISEnvironment
import com.arcgismaps.geometry.SpatialReference
import com.arcgismaps.mapping.ArcGISScene
import com.arcgismaps.mapping.TimeExtent
import com.arcgismaps.mapping.Viewpoint
import com.arcgismaps.mapping.ViewpointType
import com.arcgismaps.mapping.view.AnalysisOverlay
import com.arcgismaps.mapping.view.AtmosphereEffect
import com.arcgismaps.mapping.view.AttributionBarLayoutChangeEvent
import com.arcgismaps.mapping.view.Camera
import com.arcgismaps.mapping.view.DoubleTapEvent
import com.arcgismaps.mapping.view.DownEvent
import com.arcgismaps.mapping.view.GeoView
import com.arcgismaps.mapping.view.GraphicsOverlay
import com.arcgismaps.mapping.view.ImageOverlay
import com.arcgismaps.mapping.view.LightingMode
import com.arcgismaps.mapping.view.LongPressEvent
import com.arcgismaps.mapping.view.PanChangeEvent
import com.arcgismaps.mapping.view.RotationChangeEvent
import com.arcgismaps.mapping.view.ScaleChangeEvent
import com.arcgismaps.mapping.view.SceneViewInteractionOptions
import com.arcgismaps.mapping.view.SelectionProperties
import com.arcgismaps.mapping.view.SingleTapConfirmedEvent
import com.arcgismaps.mapping.view.SpaceEffect
import com.arcgismaps.mapping.view.TwoPointerTapEvent
import com.arcgismaps.mapping.view.UpEvent
import com.arcgismaps.mapping.view.ViewLabelProperties
import com.arcgismaps.toolkit.ar.internal.ArCameraFeed
import com.arcgismaps.toolkit.ar.internal.CalibrationState
import com.arcgismaps.toolkit.ar.internal.GeospatialTrackingCameraController
import com.arcgismaps.toolkit.ar.internal.WorldScaleCameraController
import com.arcgismaps.toolkit.ar.internal.ArErrorType
import com.arcgismaps.toolkit.ar.internal.WorldTrackingCameraController
import com.arcgismaps.toolkit.ar.internal.rememberArCoreInstalled
import com.arcgismaps.toolkit.ar.internal.rememberArSessionWrapper
import com.arcgismaps.toolkit.ar.internal.rememberPeDataConfigured
import com.arcgismaps.toolkit.ar.internal.rememberPermissionsGranted
import com.arcgismaps.toolkit.ar.internal.setFieldOfViewFromLensIntrinsics
import com.arcgismaps.toolkit.ar.internal.update
import com.arcgismaps.toolkit.geoviewcompose.SceneView
import com.arcgismaps.toolkit.geoviewcompose.SceneViewDefaults
import com.google.ar.core.Config.PlaneFindingMode
import com.google.ar.core.Frame
import com.google.ar.core.Plane
import com.google.ar.core.Point
import com.google.ar.core.Session
import java.time.Instant

/**
 * A scene view that provides a world-scale augmented reality experience.
 *
 * Note: You must follow [Google's user privacy requirements for ARCore](https://developers.google.com/ar/develop/privacy-requirements)
 * when using WorldScaleSceneView in your application.
 *
 * @param arcGISScene the [ArcGISScene] to be rendered by this WorldScaleSceneView.
 * @param modifier Modifier to be applied to the WorldScaleSceneView.
 * @param worldScaleTrackingMode the type of tracking configuration used by the WorldScaleSceneView.
 * Determines how the position and orientation of the device is obtained and synchronized with
 * the scene view's camera.
 * @param clippingDistance the clipping distance in meters around the scene view's camera. A null value
 * means that no data will be clipped.
 * @param onInitializationStatusChanged lambda invoked when the initialization status
 * of this WorldScaleSceneView changes.
 * @param onTrackingErrorChanged lambda invoked when a tracking error occurs. This will be called
 * with a null error when the tracking error is resolved.  Tracking errors may occur after the WorldScaleSceneView
 * has been initialized and are transient in nature.
 * @param onViewpointChangedForCenterAndScale lambda invoked when the viewpoint changes, passing a
 * viewpoint type of [ViewpointType.CenterAndScale].
 * @param onViewpointChangedForBoundingGeometry lambda invoked when the viewpoint changes, passing a
 * viewpoint type of [ViewpointType.BoundingGeometry].
 * @param graphicsOverlays graphics overlays used by the WorldScaleSceneView.
 * @param worldScaleSceneViewProxy the [WorldScaleSceneViewProxy] to associate with the
 * WorldScaleSceneView.
 * @param viewLabelProperties the [ViewLabelProperties] used by the WorldScaleSceneView.
 * @param selectionProperties the [SelectionProperties] used by the WorldScaleSceneView.
 * @param isAttributionBarVisible true if attribution bar is visible in the WorldScaleSceneView,
 * false otherwise.
 * @param onAttributionTextChanged lambda invoked when the attribution text of the
 * WorldScaleSceneView has changed.
 * @param onAttributionBarLayoutChanged lambda invoked when the attribution bar's position or size
 * changes.
 * @param analysisOverlays analysis overlays that render the results of 3D visual analysis on the
 * WorldScaleSceneView.
 * @param imageOverlays image overlays for displaying images in the WorldScaleSceneView.
 * @param timeExtent the [TimeExtent] used by the WorldScaleSceneView.
 * @param onTimeExtentChanged lambda invoked when the WorldScaleSceneView's [TimeExtent] is changed.
 * @param sunTime the position of the sun in the WorldScaleSceneView based on a specific date and
 * time.
 * @param sunLighting the type of ambient sunlight and shadows in the WorldScaleSceneView.
 * @param ambientLightColor the color of the WorldScaleSceneView's ambient light.
 * @param onNavigationChanged lambda invoked when the navigation status of the WorldScaleSceneView
 * has changed.
 * @param onSpatialReferenceChanged lambda invoked when the spatial reference of the
 * WorldScaleSceneView has changed.
 * @param onLayerViewStateChanged lambda invoked when the WorldScaleSceneView's layer view state is
 * changed.
 * @param onInteractingChanged lambda invoked when the user starts and ends interacting with the
 * WorldScaleSceneView.
 * @param onCurrentViewpointCameraChanged lambda invoked when the viewpoint camera of the
 * WorldScaleSceneView has changed.
 * @param onRotate lambda invoked when a user performs a rotation gesture on the WorldScaleSceneView.
 * @param onScale lambda invoked when a user performs a pinch gesture on the WorldScaleSceneView.
 * @param onUp lambda invoked when the user removes all their pointers from the WorldScaleSceneView.
 * @param onDown lambda invoked when the user first presses on the WorldScaleSceneView.
 * @param onSingleTapConfirmed lambda invoked when the user taps once on the WorldScaleSceneView. The
 * [SingleTapConfirmedEvent.mapPoint] passed to this lambda is calculated by performing a hit test against
 * detected planes in the camera feed. If no planes are detected at the tapped point, the mapPoint
 * will be null.
 * @param onDoubleTap lambda invoked the user double taps on the WorldScaleSceneView.
 * @param onLongPress lambda invoked when a user holds a pointer on the WorldScaleSceneView.
 * @param onTwoPointerTap lambda invoked when a user taps two pointers on the WorldScaleSceneView.
 * @param onPan lambda invoked when a user drags a pointer or pointers across WorldScaleSceneView.
 * @param content the content of the WorldScaleSceneView.
 *
 * @since 200.7.0
 */
@Composable
public fun WorldScaleSceneView(
    arcGISScene: ArcGISScene,
    modifier: Modifier = Modifier,
    worldScaleTrackingMode: WorldScaleTrackingMode = remember { WorldScaleTrackingMode.World() },
    clippingDistance: Double? = null,
    onInitializationStatusChanged: ((WorldScaleSceneViewStatus) -> Unit)? = null,
    onTrackingErrorChanged: ((Throwable?) -> Unit)? = null,
    onViewpointChangedForCenterAndScale: ((Viewpoint) -> Unit)? = null,
    onViewpointChangedForBoundingGeometry: ((Viewpoint) -> Unit)? = null,
    graphicsOverlays: List<GraphicsOverlay> = remember { emptyList() },
    worldScaleSceneViewProxy: WorldScaleSceneViewProxy = remember { WorldScaleSceneViewProxy() },
    viewLabelProperties: ViewLabelProperties = remember { ViewLabelProperties() },
    selectionProperties: SelectionProperties = remember { SelectionProperties() },
    isAttributionBarVisible: Boolean = true,
    onAttributionTextChanged: ((String) -> Unit)? = null,
    onAttributionBarLayoutChanged: ((AttributionBarLayoutChangeEvent) -> Unit)? = null,
    analysisOverlays: List<AnalysisOverlay> = remember { emptyList() },
    imageOverlays: List<ImageOverlay> = remember { emptyList() },
    timeExtent: TimeExtent? = null,
    onTimeExtentChanged: ((TimeExtent?) -> Unit)? = null,
    sunTime: Instant = SceneViewDefaults.DefaultSunTime,
    sunLighting: LightingMode = LightingMode.NoLight,
    ambientLightColor: Color = SceneViewDefaults.DefaultAmbientLightColor,
    onNavigationChanged: ((isNavigating: Boolean) -> Unit)? = null,
    onSpatialReferenceChanged: ((spatialReference: SpatialReference?) -> Unit)? = null,
    onLayerViewStateChanged: ((GeoView.GeoViewLayerViewStateChanged) -> Unit)? = null,
    onInteractingChanged: ((isInteracting: Boolean) -> Unit)? = null,
    onCurrentViewpointCameraChanged: ((camera: Camera) -> Unit)? = null,
    onRotate: ((RotationChangeEvent) -> Unit)? = null,
    onScale: ((ScaleChangeEvent) -> Unit)? = null,
    onUp: ((UpEvent) -> Unit)? = null,
    onDown: ((DownEvent) -> Unit)? = null,
    onSingleTapConfirmed: ((SingleTapConfirmedEvent) -> Unit)? = null,
    onDoubleTap: ((DoubleTapEvent) -> Unit)? = null,
    onLongPress: ((LongPressEvent) -> Unit)? = null,
    onTwoPointerTap: ((TwoPointerTapEvent) -> Unit)? = null,
    onPan: ((PanChangeEvent) -> Unit)? = null,
    content: (@Composable WorldScaleSceneViewScope.() -> Unit)? = null
) {
    val initializationStatus = rememberWorldScaleSceneViewStatus()

    val arCoreInstalled by rememberArCoreInstalled(
        onFailed = {
            initializationStatus.update(
                WorldScaleSceneViewStatus.FailedToInitialize(it),
                onInitializationStatusChanged
            )
        }
    )
    // If ARCore is not installed, we can't display anything
    if (!arCoreInstalled) return

    val allPermissionsGranted by rememberPermissionsGranted(
        permissionsToRequest = listOf(
            Manifest.permission.ACCESS_COARSE_LOCATION,
            Manifest.permission.ACCESS_FINE_LOCATION,
            Manifest.permission.CAMERA
        ),
        onFailed = {
            initializationStatus.update(
                WorldScaleSceneViewStatus.FailedToInitialize(it),
                onInitializationStatusChanged
            )
        }
    )
    // If we don't have permission for camera or location, we can't display anything
    if (!allPermissionsGranted) return

    val pedataConfigured by rememberPeDataConfigured(
        onFailed = {
            initializationStatus.update(
                WorldScaleSceneViewStatus.FailedToInitialize(it),
                onInitializationStatusChanged
            )
        }
    )
    // If PE data could not be configured, we can't position the scene camera accurately
    if (!pedataConfigured) return
    val planeFindingMode = remember(onSingleTapConfirmed) {
        if (onSingleTapConfirmed != null) {
            PlaneFindingMode.HORIZONTAL_AND_VERTICAL
        } else {
            PlaneFindingMode.DISABLED
        }
    }
    val arSessionWrapper =
        rememberArSessionWrapper(
            applicationContext = LocalContext.current.applicationContext,
            onError = {
                initializationStatus.update(
                    WorldScaleSceneViewStatus.FailedToInitialize(it),
                    onInitializationStatusChanged
                )
            },
            useGeospatial = worldScaleTrackingMode is WorldScaleTrackingMode.Geospatial,
            planeFindingMode = planeFindingMode
        )

    val calibrationState = remember { CalibrationState() }

    val currentTrackingErrorChangedCallback = rememberUpdatedState(onTrackingErrorChanged)
    val worldScaleCameraController: WorldScaleCameraController by rememberWorldScaleCameraController(
        context = LocalContext.current,
        worldScaleTrackingMode = worldScaleTrackingMode,
        calibrationState = calibrationState,
        clippingDistance = clippingDistance,
        onUpdateInitializationStatus = {
            initializationStatus.update(
                it,
                onInitializationStatusChanged
            )
        },
        onResetOriginCamera = {
            // onResetOriginCamera is only called in WorldTracking mode. We need to reset the AR
            // session in WorldTracking Mode when the origin camera is reset, because AR tracking
            // will need to start from scratch.
<<<<<<< HEAD
            arSessionWrapper.resetSession(worldScaleTrackingMode is WorldScaleTrackingMode.Geospatial)
        },
        onTrackingErrorChanged = currentTrackingErrorChangedCallback.value
=======
            arSessionWrapper.resetSession(
                worldScaleTrackingMode is WorldScaleTrackingMode.Geospatial,
                planeFindingMode
            )
        }
>>>>>>> 1e70436c
    )

    var lastSingleTapConfirmedEvent: SingleTapConfirmedEvent? by remember { mutableStateOf(null) }

    Box(modifier = modifier) {
        ArCameraFeed(
            session = arSessionWrapper,
            onFrame = { frame, displayRotation, session ->
                // every frame, check if there is a single tap confirmed event that needs to be fired
                handleOnSingleTapConfirmedEvent(
                    onSingleTapConfirmed,
                    lastSingleTapConfirmedEvent,
                    frame,
                    worldScaleCameraController,
                    session
                )
                lastSingleTapConfirmedEvent = null

                // update the camera controller with the current frame
                // this has to be done even if the origin camera is not set, because the frame
                // is needed for the GeospatialTrackingCameraController in order to set the origin camera.
                worldScaleCameraController.updateCamera(frame, session)

                // render the frame if the origin camera is set
                if (!worldScaleCameraController.hasSetOriginCamera) return@ArCameraFeed
                worldScaleSceneViewProxy.sceneViewProxy.setFieldOfViewFromLensIntrinsics(
                    frame.camera,
                    displayRotation
                )
                worldScaleSceneViewProxy.sceneViewProxy.renderFrame()
            },
            onTapWithHitResult = { },
            onFirstPlaneDetected = { },
            visualizePlanes = false
        )
        // Don't display the scene view if the camera has not been set up yet, or else a globe will appear
        // If the initialization status is FailedToInitialize, we don't want to display the scene view
        // or transition to Initialized.
        if (!worldScaleCameraController.hasSetOriginCamera || initializationStatus.value is WorldScaleSceneViewStatus.FailedToInitialize) return@WorldScaleSceneView
        // Once the origin camera is set, we can say we're initialized
        initializationStatus.update(
            WorldScaleSceneViewStatus.Initialized,
            onInitializationStatusChanged
        )
        SceneView(
            arcGISScene = arcGISScene,
            modifier = Modifier.fillMaxSize(),
            onViewpointChangedForCenterAndScale = onViewpointChangedForCenterAndScale,
            onViewpointChangedForBoundingGeometry = onViewpointChangedForBoundingGeometry,
            graphicsOverlays = graphicsOverlays,
            sceneViewProxy = worldScaleSceneViewProxy.sceneViewProxy,
            sceneViewInteractionOptions = remember {
                // Disable interaction, which is not supported in WorldScale scenarios
                SceneViewInteractionOptions().apply {
                    isEnabled = false
                }
            },
            viewLabelProperties = viewLabelProperties,
            selectionProperties = selectionProperties,
            isAttributionBarVisible = isAttributionBarVisible,
            onAttributionTextChanged = onAttributionTextChanged,
            onAttributionBarLayoutChanged = onAttributionBarLayoutChanged,
            cameraController = worldScaleCameraController.cameraController,
            analysisOverlays = analysisOverlays,
            imageOverlays = imageOverlays,
            atmosphereEffect = AtmosphereEffect.None,
            timeExtent = timeExtent,
            onTimeExtentChanged = onTimeExtentChanged,
            spaceEffect = SpaceEffect.Transparent,
            sunTime = sunTime,
            sunLighting = sunLighting,
            ambientLightColor = ambientLightColor,
            onNavigationChanged = onNavigationChanged,
            onSpatialReferenceChanged = onSpatialReferenceChanged,
            onLayerViewStateChanged = onLayerViewStateChanged,
            onInteractingChanged = onInteractingChanged,
            onCurrentViewpointCameraChanged = onCurrentViewpointCameraChanged,
            onRotate = onRotate,
            onScale = onScale,
            onUp = onUp,
            onDown = onDown,
            onSingleTapConfirmed = {
                lastSingleTapConfirmedEvent = it
            },
            onDoubleTap = onDoubleTap,
            onLongPress = onLongPress,
            onTwoPointerTap = onTwoPointerTap,
            onPan = onPan,
            content = {
                content?.let { content ->
                    val worldScaleSceneViewScope = remember {
                        WorldScaleSceneViewScope(
                            sceneViewScope = this,
                            calibrationState = calibrationState
                        )
                    }
                    content.invoke(worldScaleSceneViewScope)
                }
            }
        )
    }
}

private fun handleOnSingleTapConfirmedEvent(
    onSingleTapConfirmed: ((SingleTapConfirmedEvent) -> Unit)?,
    lastSingleTapConfirmedEvent: SingleTapConfirmedEvent?,
    frame: Frame,
    worldScaleCameraController: WorldScaleCameraController,
    session: Session
) {
    // if the user-provided lambda callback is not null
    onSingleTapConfirmed?.let { userSingleTapConfirmedCallback ->
        // if the last single tap confirmed event from the scene view is not null
        lastSingleTapConfirmedEvent?.let { singleTapConfirmedEvent ->
            val hitResult = frame.hitTest(
                singleTapConfirmedEvent.screenCoordinate.x.toFloat(),
                singleTapConfirmedEvent.screenCoordinate.y.toFloat()
            )
            val hit = hitResult.firstOrNull {
                when (it.trackable) {
                    is Plane, is Point -> true
                    else -> false
                }
            }
            if (hit == null) {
                userSingleTapConfirmedCallback(singleTapConfirmedEvent)
            } else {
                // hit is not null, so we can get the map point
                // first get the point relative to camera
                val mapPoint =
                    worldScaleCameraController.getPointFromPose(hit.hitPose, session)
                userSingleTapConfirmedCallback(singleTapConfirmedEvent.copy(mapPoint = mapPoint))
            }
        }
    }
}

/**
 * Creates and remembers the updated state of a [WorldScaleCameraController].
 *
 * @param context The context used to create the camera controller.
 * @param worldScaleTrackingMode The tracking mode used by the camera controller. If this parameter
 * changes, the camera controller will be recreated.
 * @param calibrationState The calibration state used by the camera controller.
 * @param clippingDistance The clipping distance used by the camera controller.
 * @param onUpdateInitializationStatus The callback used to update the initialization status of the [WorldScaleSceneView]
 * @param onResetOriginCamera Called when the [WorldTrackingCameraController]'s origin camera is set
 *
 * @since 200.7.0
 */
@Composable
internal fun rememberWorldScaleCameraController(
    context: Context,
    worldScaleTrackingMode: WorldScaleTrackingMode,
    calibrationState: CalibrationState,
    clippingDistance: Double?,
    onUpdateInitializationStatus: (WorldScaleSceneViewStatus) -> Unit,
    onResetOriginCamera: () -> Unit,
    onTrackingErrorChanged: ((Throwable?) -> Unit)?
): State<WorldScaleCameraController> {
    val worldScaleCameraController = remember(worldScaleTrackingMode) {
        when (worldScaleTrackingMode) {
            is WorldScaleTrackingMode.Geospatial -> {
                GeospatialTrackingCameraController(
                    calibrationState = calibrationState,
                    clippingDistance = clippingDistance,
                    context = context,
                    onError = { internalError ->
                        when (internalError) {
                            is ArErrorType.InitializationError -> {
                                onUpdateInitializationStatus(WorldScaleSceneViewStatus.FailedToInitialize(internalError.cause))
                            }
                            is ArErrorType.TrackingError -> {
                                onTrackingErrorChanged?.invoke(internalError.cause)
                            }
                        }
                    }
                )
            }

            is WorldScaleTrackingMode.World -> {
                ArcGISEnvironment.applicationContext = context.applicationContext
                WorldTrackingCameraController(
                    calibrationState = calibrationState,
                    clippingDistance = clippingDistance,
                    onInitializationError = { it: Throwable ->
                        onUpdateInitializationStatus(WorldScaleSceneViewStatus.FailedToInitialize(it))
                    },
                    onResetOriginCamera = onResetOriginCamera
                )
            }
        }
    }

    val lifecycleOwner = LocalLifecycleOwner.current
    DisposableEffect(worldScaleCameraController) {
        lifecycleOwner.lifecycle.addObserver(worldScaleCameraController)
        onUpdateInitializationStatus(WorldScaleSceneViewStatus.Initializing)
        onDispose {
            lifecycleOwner.lifecycle.removeObserver(worldScaleCameraController)
            (worldScaleCameraController).onDestroy(lifecycleOwner)
        }
    }
    return rememberUpdatedState(worldScaleCameraController)
}

/**
 * A scene view that provides a world-scale augmented reality experience.
 *
 * Note: You must follow [Google's user privacy requirements for ARCore](https://developers.google.com/ar/develop/privacy-requirements)
 * when using WorldScaleSceneView in your application.
 *
 * @param arcGISScene the [ArcGISScene] to be rendered by this WorldScaleSceneView.
 * @param modifier Modifier to be applied to the WorldScaleSceneView.
 * @param worldScaleTrackingMode the type of tracking configuration used by the WorldScaleSceneView.
 * Determines how the position and orientation of the device is obtained and synchronized with
 * the scene view's camera.
 * @param clippingDistance the clipping distance in meters around the scene view's camera. A null value
 * means that no data will be clipped.
 * @param onInitializationStatusChanged lambda invoked when the initialization status
 * of this WorldScaleSceneView changes.
 * @param onViewpointChangedForCenterAndScale lambda invoked when the viewpoint changes, passing a
 * viewpoint type of [ViewpointType.CenterAndScale].
 * @param onViewpointChangedForBoundingGeometry lambda invoked when the viewpoint changes, passing a
 * viewpoint type of [ViewpointType.BoundingGeometry].
 * @param graphicsOverlays graphics overlays used by the WorldScaleSceneView.
 * @param worldScaleSceneViewProxy the [WorldScaleSceneViewProxy] to associate with the
 * WorldScaleSceneView.
 * @param viewLabelProperties the [ViewLabelProperties] used by the WorldScaleSceneView.
 * @param selectionProperties the [SelectionProperties] used by the WorldScaleSceneView.
 * @param isAttributionBarVisible true if attribution bar is visible in the WorldScaleSceneView,
 * false otherwise.
 * @param onAttributionTextChanged lambda invoked when the attribution text of the
 * WorldScaleSceneView has changed.
 * @param onAttributionBarLayoutChanged lambda invoked when the attribution bar's position or size
 * changes.
 * @param analysisOverlays analysis overlays that render the results of 3D visual analysis on the
 * WorldScaleSceneView.
 * @param imageOverlays image overlays for displaying images in the WorldScaleSceneView.
 * @param timeExtent the [TimeExtent] used by the WorldScaleSceneView.
 * @param onTimeExtentChanged lambda invoked when the WorldScaleSceneView's [TimeExtent] is changed.
 * @param sunTime the position of the sun in the WorldScaleSceneView based on a specific date and
 * time.
 * @param sunLighting the type of ambient sunlight and shadows in the WorldScaleSceneView.
 * @param ambientLightColor the color of the WorldScaleSceneView's ambient light.
 * @param onNavigationChanged lambda invoked when the navigation status of the WorldScaleSceneView
 * has changed.
 * @param onSpatialReferenceChanged lambda invoked when the spatial reference of the
 * WorldScaleSceneView has changed.
 * @param onLayerViewStateChanged lambda invoked when the WorldScaleSceneView's layer view state is
 * changed.
 * @param onInteractingChanged lambda invoked when the user starts and ends interacting with the
 * WorldScaleSceneView.
 * @param onCurrentViewpointCameraChanged lambda invoked when the viewpoint camera of the
 * WorldScaleSceneView has changed.
 * @param onRotate lambda invoked when a user performs a rotation gesture on the WorldScaleSceneView.
 * @param onScale lambda invoked when a user performs a pinch gesture on the WorldScaleSceneView.
 * @param onUp lambda invoked when the user removes all their pointers from the WorldScaleSceneView.
 * @param onDown lambda invoked when the user first presses on the WorldScaleSceneView.
 * @param onSingleTapConfirmed lambda invoked when the user taps once on the WorldScaleSceneView.
 * @param onDoubleTap lambda invoked the user double taps on the WorldScaleSceneView.
 * @param onLongPress lambda invoked when a user holds a pointer on the WorldScaleSceneView.
 * @param onTwoPointerTap lambda invoked when a user taps two pointers on the WorldScaleSceneView.
 * @param onPan lambda invoked when a user drags a pointer or pointers across WorldScaleSceneView.
 * @param content the content of the WorldScaleSceneView.
 *
 * @since 200.7.0
 */
@Deprecated(
    "Deprecation added for backwards compatibility. Use WorldScaleSceneView function with onTrackingErrorChanged instead.",
    level = DeprecationLevel.HIDDEN
)
@Composable
public fun WorldScaleSceneView(
    arcGISScene: ArcGISScene,
    modifier: Modifier = Modifier,
    worldScaleTrackingMode: WorldScaleTrackingMode = remember { WorldScaleTrackingMode.World() },
    clippingDistance: Double? = null,
    onInitializationStatusChanged: ((WorldScaleSceneViewStatus) -> Unit)? = null,
    onViewpointChangedForCenterAndScale: ((Viewpoint) -> Unit)? = null,
    onViewpointChangedForBoundingGeometry: ((Viewpoint) -> Unit)? = null,
    graphicsOverlays: List<GraphicsOverlay> = remember { emptyList() },
    worldScaleSceneViewProxy: WorldScaleSceneViewProxy = remember { WorldScaleSceneViewProxy() },
    viewLabelProperties: ViewLabelProperties = remember { ViewLabelProperties() },
    selectionProperties: SelectionProperties = remember { SelectionProperties() },
    isAttributionBarVisible: Boolean = true,
    onAttributionTextChanged: ((String) -> Unit)? = null,
    onAttributionBarLayoutChanged: ((AttributionBarLayoutChangeEvent) -> Unit)? = null,
    analysisOverlays: List<AnalysisOverlay> = remember { emptyList() },
    imageOverlays: List<ImageOverlay> = remember { emptyList() },
    timeExtent: TimeExtent? = null,
    onTimeExtentChanged: ((TimeExtent?) -> Unit)? = null,
    sunTime: Instant = SceneViewDefaults.DefaultSunTime,
    sunLighting: LightingMode = LightingMode.NoLight,
    ambientLightColor: Color = SceneViewDefaults.DefaultAmbientLightColor,
    onNavigationChanged: ((isNavigating: Boolean) -> Unit)? = null,
    onSpatialReferenceChanged: ((spatialReference: SpatialReference?) -> Unit)? = null,
    onLayerViewStateChanged: ((GeoView.GeoViewLayerViewStateChanged) -> Unit)? = null,
    onInteractingChanged: ((isInteracting: Boolean) -> Unit)? = null,
    onCurrentViewpointCameraChanged: ((camera: Camera) -> Unit)? = null,
    onRotate: ((RotationChangeEvent) -> Unit)? = null,
    onScale: ((ScaleChangeEvent) -> Unit)? = null,
    onUp: ((UpEvent) -> Unit)? = null,
    onDown: ((DownEvent) -> Unit)? = null,
    onSingleTapConfirmed: ((SingleTapConfirmedEvent) -> Unit)? = null,
    onDoubleTap: ((DoubleTapEvent) -> Unit)? = null,
    onLongPress: ((LongPressEvent) -> Unit)? = null,
    onTwoPointerTap: ((TwoPointerTapEvent) -> Unit)? = null,
    onPan: ((PanChangeEvent) -> Unit)? = null,
    content: (@Composable WorldScaleSceneViewScope.() -> Unit)? = null
): Unit = WorldScaleSceneView(
    arcGISScene = arcGISScene,
    modifier = modifier,
    worldScaleTrackingMode = worldScaleTrackingMode,
    clippingDistance = clippingDistance,
    onInitializationStatusChanged = onInitializationStatusChanged,
    onTrackingErrorChanged = null,
    onViewpointChangedForCenterAndScale = onViewpointChangedForCenterAndScale,
    onViewpointChangedForBoundingGeometry = onViewpointChangedForBoundingGeometry,
    graphicsOverlays = graphicsOverlays,
    worldScaleSceneViewProxy = worldScaleSceneViewProxy,
    viewLabelProperties = viewLabelProperties,
    selectionProperties = selectionProperties,
    isAttributionBarVisible = isAttributionBarVisible,
    onAttributionTextChanged = onAttributionTextChanged,
    onAttributionBarLayoutChanged = onAttributionBarLayoutChanged,
    analysisOverlays = analysisOverlays,
    imageOverlays = imageOverlays,
    timeExtent = timeExtent,
    onTimeExtentChanged = onTimeExtentChanged,
    sunTime = sunTime,
    sunLighting = sunLighting,
    ambientLightColor = ambientLightColor,
    onNavigationChanged = onNavigationChanged,
    onSpatialReferenceChanged = onSpatialReferenceChanged,
    onLayerViewStateChanged = onLayerViewStateChanged,
    onInteractingChanged = onInteractingChanged,
    onCurrentViewpointCameraChanged = onCurrentViewpointCameraChanged,
    onRotate = onRotate,
    onScale = onScale,
    onUp = onUp,
    onDown = onDown,
    onSingleTapConfirmed = onSingleTapConfirmed,
    onDoubleTap = onDoubleTap,
    onLongPress = onLongPress,
    onTwoPointerTap = onTwoPointerTap,
    onPan = onPan,
    content = content
)<|MERGE_RESOLUTION|>--- conflicted
+++ resolved
@@ -267,17 +267,12 @@
             // onResetOriginCamera is only called in WorldTracking mode. We need to reset the AR
             // session in WorldTracking Mode when the origin camera is reset, because AR tracking
             // will need to start from scratch.
-<<<<<<< HEAD
-            arSessionWrapper.resetSession(worldScaleTrackingMode is WorldScaleTrackingMode.Geospatial)
-        },
-        onTrackingErrorChanged = currentTrackingErrorChangedCallback.value
-=======
             arSessionWrapper.resetSession(
                 worldScaleTrackingMode is WorldScaleTrackingMode.Geospatial,
                 planeFindingMode
             )
-        }
->>>>>>> 1e70436c
+        },
+        onTrackingErrorChanged = currentTrackingErrorChangedCallback.value
     )
 
     var lastSingleTapConfirmedEvent: SingleTapConfirmedEvent? by remember { mutableStateOf(null) }
