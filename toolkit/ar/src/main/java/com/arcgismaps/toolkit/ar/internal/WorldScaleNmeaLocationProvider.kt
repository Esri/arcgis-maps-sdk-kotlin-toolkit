/*
 *
 *  Copyright 2025 Esri
 *
 *  Licensed under the Apache License, Version 2.0 (the "License");
 *  you may not use this file except in compliance with the License.
 *  You may obtain a copy of the License at
 *
 *     http://www.apache.org/licenses/LICENSE-2.0
 *
 *  Unless required by applicable law or agreed to in writing, software
 *  distributed under the License is distributed on an "AS IS" BASIS,
 *  WITHOUT WARRANTIES OR CONDITIONS OF ANY KIND, either express or implied.
 *  See the License for the specific language governing permissions and
 *  limitations under the License.
 *
 */
package com.arcgismaps.toolkit.ar.internal

import android.annotation.SuppressLint
import android.content.Context
import android.location.LocationManager
import android.location.OnNmeaMessageListener
import android.os.Handler
import com.arcgismaps.ArcGISEnvironment
import com.arcgismaps.geometry.Point
import com.arcgismaps.geometry.SpatialReference
import com.arcgismaps.location.CustomLocationDataSource
import com.arcgismaps.location.Location
import com.arcgismaps.location.NmeaLocationDataSource
import com.arcgismaps.location.SystemLocationDataSource
import kotlinx.coroutines.CoroutineScope
import kotlinx.coroutines.flow.Flow
import kotlinx.coroutines.flow.emptyFlow
import kotlinx.coroutines.flow.filterNotNull
import kotlinx.coroutines.flow.first
import kotlinx.coroutines.flow.map

/**
 * Provides locations and headings to a [CustomLocationDataSource] using NMEA messages from the device's GPS.
 *
 * NMEA messages are used because this enables us to read the orthometric height (height above geoid) from the GPS,
 * whereas normal Android location updates only provide the ellipsoidal height.
 *
 * @throws IllegalStateException if [ArcGISEnvironment.applicationContext] is null.
 * @since 200.7.0
 */
internal class WorldScaleNmeaLocationProvider(scope: CoroutineScope) :
    CustomLocationDataSource.LocationProvider, OnNmeaMessageListener {

    private val systemLocationDataSource = SystemLocationDataSource()
    private val nmeaLocationDataSource = NmeaLocationDataSource()
    private val locationManager: LocationManager
    private val handler: Handler

    init {
        val applicationContext = ArcGISEnvironment.applicationContext
        require(applicationContext != null)
        locationManager =
            applicationContext.getSystemService(Context.LOCATION_SERVICE) as LocationManager
        handler = Handler(applicationContext.mainLooper)
    }

<<<<<<< HEAD
    override val headings: SharedFlow<Double> = systemLocationDataSource.headingChanged
=======
    override val headings: Flow<Double> = emptyFlow()
>>>>>>> cf8afe77

    override val locations: Flow<Location> =
        nmeaLocationDataSource.locationChanged.map {
            Location.create(
                Point(
                    it.position.x,
                    it.position.y,
                    it.heightAboveGeoid,
                    it.position.m,
                    SpatialReference(it.position.spatialReference?.wkid ?: WKID_WGS84, WKID_EGM96)
                ),
                it.horizontalAccuracy,
                it.verticalAccuracy,
                it.speed,
<<<<<<< HEAD
                headings.first(),
=======
                it.course,
>>>>>>> cf8afe77
                it.lastKnown,
                it.timestamp,
                it.additionalSourceProperties
            )
        }.filterNotNull()

    /**
     * Starts listening for NMEA messages from the GPS and headings from a [SystemLocationDataSource].
     *
     * @throws IllegalStateException if [ArcGISEnvironment.applicationContext] is null.
     * @since 200.7.0
     */
    @SuppressLint("MissingPermission")
    internal suspend fun start() {
        val applicationContext = ArcGISEnvironment.applicationContext
        require(applicationContext != null)
        if (locationManager.isProviderEnabled(LocationManager.GPS_PROVIDER)) {
            locationManager.requestLocationUpdates(
                LocationManager.GPS_PROVIDER,
                100,
                0f,
                {
                },
                applicationContext.mainLooper
            )
        }
        systemLocationDataSource.start()
        nmeaLocationDataSource.start()
        locationManager.addNmeaListener(this@WorldScaleNmeaLocationProvider, handler)
    }

    /**
     * Stops listening for NMEA messages from the GPS and headings from a [SystemLocationDataSource].
     *
     * @since 200.7.0
     */
    internal suspend fun stop() {
        systemLocationDataSource.stop()
        nmeaLocationDataSource.stop()
        locationManager.removeNmeaListener(this)
    }

    override fun onNmeaMessage(message: String?, timestamp: Long) {
        nmeaLocationDataSource.pushData(message?.toByteArray())
    }

    companion object {
        private const val WKID_WGS84 = 4326
        private const val WKID_EGM96 = 5773
    }
}<|MERGE_RESOLUTION|>--- conflicted
+++ resolved
@@ -33,7 +33,6 @@
 import kotlinx.coroutines.flow.Flow
 import kotlinx.coroutines.flow.emptyFlow
 import kotlinx.coroutines.flow.filterNotNull
-import kotlinx.coroutines.flow.first
 import kotlinx.coroutines.flow.map
 
 /**
@@ -61,11 +60,7 @@
         handler = Handler(applicationContext.mainLooper)
     }
 
-<<<<<<< HEAD
-    override val headings: SharedFlow<Double> = systemLocationDataSource.headingChanged
-=======
     override val headings: Flow<Double> = emptyFlow()
->>>>>>> cf8afe77
 
     override val locations: Flow<Location> =
         nmeaLocationDataSource.locationChanged.map {
@@ -80,11 +75,7 @@
                 it.horizontalAccuracy,
                 it.verticalAccuracy,
                 it.speed,
-<<<<<<< HEAD
-                headings.first(),
-=======
                 it.course,
->>>>>>> cf8afe77
                 it.lastKnown,
                 it.timestamp,
                 it.additionalSourceProperties
