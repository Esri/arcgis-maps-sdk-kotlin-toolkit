--- conflicted
+++ resolved
@@ -111,9 +111,8 @@
     }
 
     /**
-<<<<<<< HEAD
      * Given a Scalebar view model
-     * When the Scalebar of Dual unit style is updated
+     * When the Scalebar of Dual unit line style is updated
      * Then the display length and labels should be correct
      *
      * @since 200.7.0
@@ -134,8 +133,6 @@
     }
 
     /**
-=======
->>>>>>> 29add16a
      * Executes a test for the ScalebarViewModel with the given parameters.
      *
      * @since 200.7.0
