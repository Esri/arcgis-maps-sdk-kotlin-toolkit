/*
 * Copyright 2025 Esri
 *
 * Licensed under the Apache License, Version 2.0 (the "License");
 * you may not use this file except in compliance with the License.
 * You may obtain a copy of the License at
 *
 *    http://www.apache.org/licenses/LICENSE-2.0
 *
 * Unless required by applicable law or agreed to in writing, software
 * distributed under the License is distributed on an "AS IS" BASIS,
 * WITHOUT WARRANTIES OR CONDITIONS OF ANY KIND, either express or implied.
 * See the License for the specific language governing permissions and
 * limitations under the License.
 */

package com.arcgismaps.toolkit.scalebar

import androidx.compose.foundation.layout.Box
import androidx.compose.foundation.layout.fillMaxSize
import androidx.compose.ui.Alignment
import androidx.compose.ui.Modifier
import androidx.compose.ui.test.junit4.createComposeRule
import androidx.compose.ui.unit.Dp
import androidx.compose.ui.unit.dp
import com.arcgismaps.UnitSystem
import com.arcgismaps.geometry.Point
import com.arcgismaps.geometry.SpatialReference
import com.arcgismaps.mapping.Viewpoint
import com.arcgismaps.toolkit.scalebar.internal.computeDivisions
import com.arcgismaps.toolkit.scalebar.internal.computeScalebarProperties
import com.arcgismaps.toolkit.scalebar.theme.ScalebarDefaults
import com.google.common.truth.Truth.assertThat
import kotlinx.coroutines.test.runTest
import org.junit.Rule
import org.junit.Test
import kotlin.math.roundToInt

/**
 * Tests for Scalebar computations.
 *
 * @since 200.7.0
 */
class ScalebarComputationsTest {
    @get:Rule
    val composeTestRule = createComposeRule()

    private val esriRedlands = Point(-13046081.04434825, 4036489.208008117, SpatialReference.webMercator())

    /**
     * Given a Scalebar
     * When the Scalebar of line style is updated
     * Then the display length and labels should be correct
     *
     * @since 200.7.0
     */
    @Test
    fun testLineStyle() = runTest {
        testScalebar(
            x = esriRedlands.x,
            y = esriRedlands.y,
            style = ScalebarStyle.Line,
            maxWidth = 175.dp,
            units = UnitSystem.Metric,
            scale = 10_000_000.0,
            unitsPerDip = 2645.833333330476,
            displayLength = 171,
            labels = listOf("375 km")
        )
    }

    /**
     * Given a Scalebar
     * When the Scalebar of Bar style is updated
     * Then the display length and labels should be correct
     *
     * @since 200.7.0
     */
    @Test
    fun testBarStyle() = runTest {
        testScalebar(
            x = esriRedlands.x,
            y = esriRedlands.y,
            style = ScalebarStyle.Bar,
            maxWidth = 175.dp,
            units = UnitSystem.Metric,
            scale = 10_000_000.0,
            unitsPerDip = 2645.833333330476,
            displayLength = 171,
            labels = listOf("375 km")
        )
    }

    /**
     * Given a Scalebar
     * When the Scalebar of GraduatedLine style is updated
     * Then the display length and labels should be correct
     *
     * @since 200.7.0
     */
    @Test
    fun testGraduatedLineStyle() = runTest {
        testScalebar(
            x = esriRedlands.x,
            y = esriRedlands.y,
            style = ScalebarStyle.GraduatedLine,
            maxWidth = 175.dp,
            units = UnitSystem.Metric,
            scale = 10_000_000.0,
            unitsPerDip = 2645.833333330476,
            displayLength = 137,
            labels = listOf("0", "100", "200", "300 km")
        )
    }

    /**
     * Given a Scalebar
     * When the Scalebar of Dual unit line style is updated
     * Then the display length and labels should be correct
     *
     * @since 200.7.0
     */
    @Test
    fun testDualUnitLineStyle() = runTest {
        testScalebar(
            x = esriRedlands.x,
            y = esriRedlands.y,
            style = ScalebarStyle.DualUnitLine,
            maxWidth = 175.dp,
            units = UnitSystem.Metric,
            scale = 10000000.0,
            unitsPerDip = 2645.833333330476,
            displayLength = 137,
            labels = listOf("300 km", "175 mi")
        )
    }

    /**
     * Given a Scalebar
     * When the Scalebar of AlternatingBar style is updated
     * Then the display length and labels should be correct
     *
     * @since 200.7.0
     */
    @Test
    fun testAlternatingBarStyle() = runTest {
        testScalebar(
            x = esriRedlands.x,
            y = esriRedlands.y,
            style = ScalebarStyle.AlternatingBar,
            maxWidth = 175.dp,
            units = UnitSystem.Metric,
            scale = 10_000_000.0,
            unitsPerDip = 2645.833333330476,
            displayLength = 137,
            labels = listOf("0", "100", "200", "300 km")
        )
    }

    /**
     * Given a Scalebar
     * When the Scalebar of AlternatingBar style is created with Imperial units
     * Then the display length and labels should be correct
     * And the labels should be in miles
     *
     * @since 200.7.0
     */
    @Test
    fun testAlternatingBarStyleImperial() = runTest {
        testScalebar(
            x = esriRedlands.x,
            y = esriRedlands.y,
            style = ScalebarStyle.AlternatingBar,
            maxWidth = 175.0,
            units = UnitSystem.Imperial,
            scale = 10_000_000.0,
            unitsPerDip = 2645.833333330476,
            displayLength = 147,
            labels = listOf("0", "100", "200 mi")
        )
    }

    /**
     * Given a Scalebar
     * When the Scalebar of AlternatingBar style is created with Geodetic calculations disabled
     * Then the display length and labels should be correct
     *
     * @since 200.7.0
     */
    @Test
    fun testAlternatingBarStyleDisableGeodetic() = runTest {
        testScalebar(
            x = esriRedlands.x,
            y = esriRedlands.y,
            style = ScalebarStyle.AlternatingBar,
            maxWidth = 175.0,
            units = UnitSystem.Metric,
            scale = 10000000.0,
            unitsPerDip = 2645.833333330476,
            useGeodeticCalculations = false,
            displayLength = 142,
            labels = listOf("0", "125", "250", "375 km")
        )
    }

    /**
     * Given a Scalebar
     * When the Scalebar of AlternatingBar style is created with a width of 100 dp
     * Then the display length and labels should be correct
     *
     * @since 200.7.0
     */
    @Test
    fun testAlternatingBarStyleWidth_100() = runTest {
        testScalebar(
            x = esriRedlands.x,
            y = esriRedlands.y,
            style = ScalebarStyle.AlternatingBar,
            maxWidth = 100.0,
            units = UnitSystem.Metric,
            scale = 10_000_000.0,
            unitsPerDip = 2645.833333330476,
            displayLength = 68,
            labels = listOf("0", "150 km")
        )
    }

    /**
     * Given a Scalebar
     * When the Scalebar of AlternatingBar style is created with a width of 300 dp
     * Then the display length and labels should be correct
     *
     * @since 200.7.0
     */
    @Test
    fun testAlternatingBarStyleWidth_300() = runTest {
        testScalebar(
            x = esriRedlands.x,
            y = esriRedlands.y,
            style = ScalebarStyle.AlternatingBar,
            maxWidth = 300.0,
            units = UnitSystem.Metric,
            scale = 10_000_000.0,
            unitsPerDip = 2645.833333330476,
            displayLength = 273,
            labels = listOf("0", "200", "400", "600 km")
        )
    }

    /**
     * Given a Scalebar
     * When the Scalebar of AlternatingBar style is created with a width of 500 dp
     * Then the display length and labels should be correct
     *
     * @since 200.7.0
     */
    @Test
    fun testAlternatingBarStyleWidth_500() = runTest {
        testScalebar(
            x = esriRedlands.x,
            y = esriRedlands.y,
            style = ScalebarStyle.AlternatingBar,
            maxWidth = 500.0,
            units = UnitSystem.Metric,
            scale = 10_000_000.0,
            unitsPerDip = 2645.833333330476,
            displayLength = 456,
            labels = listOf("0", "250", "500", "750", "1000 km")
        )
    }

    /**
     * Given a Scalebar
     * When the Scalebar of AlternatingBar style is created with a view centered near the Arctic Ocean
     * Then the display length and labels should be correct
     *
     * @since 200.7.0
     */
    @Test
    fun testAlternatingBarStyleArcticOcean() = runTest {
        testScalebar(
            x = -24752697.0,
            y = 15406913.0,
            style = ScalebarStyle.AlternatingBar,
            maxWidth = 175.0,
            units = UnitSystem.Metric,
            scale = 10_000_000.0,
            unitsPerDip = 2645.833333330476,
            displayLength = 128,
            labels = listOf("0", "20", "40", "60 km")
        )
    }

    /**
     * Given a Scalebar
     * When the Scalebar of AlternatingBar style is created with a view centered near the Antarctica
     * Then the display length and labels should be correct
     *
     * @since 200.7.0
     */
    @Test
    fun testAlternatingBarStyleNearAntarctica() = runTest {
        testScalebar(
            x = -35729271.0,
            y = -13943757.0,
            style = ScalebarStyle.AlternatingBar,
            maxWidth = 175.0,
            units = UnitSystem.Metric,
            scale = 10_000_000.0,
            unitsPerDip = 2645.833333330476,
            displayLength = 136,
            labels = listOf("0", "40", "80 km")
        )
    }

    /**
     * Given a Scalebar
     * When the Scalebar of AlternatingBar style is created with a scale of 100
     * Then the display length and labels should be correct
     *
     * @since 200.7.0
     */
    @Test
    fun testAlternatingBarStyleScale_100() = runTest {
        testScalebar(
            x = esriRedlands.x,
            y = esriRedlands.y,
            style = ScalebarStyle.AlternatingBar,
            maxWidth = 175.0,
            units = UnitSystem.Metric,
            scale = 100.0,
            unitsPerDip = 0.02645833333330476,
            displayLength = 137,
            labels = listOf("0", "1", "2", "3 m")
        )
    }

    /**
     * Given a Scalebar
     * When the Scalebar of AlternatingBar style is created with a scale of 1000
     * Then the display length and labels should be correct
     *
     * @since 200.7.0
     */
    @Test
    fun testAlternatingBarStyleScale_1000() = runTest {
        testScalebar(
            x = esriRedlands.x,
            y = esriRedlands.y,
            style = ScalebarStyle.AlternatingBar,
            maxWidth = 175.0,
            units = UnitSystem.Metric,
            scale = 1000.0,
            unitsPerDip = 0.26458333333304757,
            displayLength = 137,
            labels = listOf("0", "10", "20", "30 m")
        )
    }

    /**
     * Given a Scalebar
     * When the Scalebar of AlternatingBar style is created with a scale of 10000
     * Then the display length and labels should be correct
     *
     * @since 200.7.0
     */
    @Test
    fun testAlternatingBarStyleScale_10000() = runTest {
        testScalebar(
            x = esriRedlands.x,
            y = esriRedlands.y,
            style = ScalebarStyle.AlternatingBar,
            maxWidth = 175.0,
            units = UnitSystem.Metric,
            scale = 10000.0,
            unitsPerDip = 2.6458333333304758,
            displayLength = 137,
            labels = listOf("0", "100", "200", "300 m")
        )
    }

    /**
     * Given a Scalebar
     * When the Scalebar of AlternatingBar style is created with a scale of 100000
     * Then the display length and labels should be correct
     *
     * @since 200.7.0
     */
    @Test
    fun testAlternatingBarStyleScale_100000() = runTest {
        testScalebar(
            x = esriRedlands.x,
            y = esriRedlands.y,
            style = ScalebarStyle.AlternatingBar,
            maxWidth = 175.0,
            units = UnitSystem.Metric,
            scale = 100000.0,
            unitsPerDip = 26.458333333304758,
            displayLength = 137,
            labels = listOf("0", "1", "2", "3 km")
        )
    }

    /**
     * Given a Scalebar
     * When the Scalebar of AlternatingBar style is created with a scale of 1000000
     * Then the display length and labels should be correct
     *
     * @since 200.7.0
     */
    @Test
    fun testAlternatingBarStyleScale_1000000() = runTest {
        testScalebar(
            x = esriRedlands.x,
            y = esriRedlands.y,
            style = ScalebarStyle.AlternatingBar,
            maxWidth = 175.0,
            units = UnitSystem.Metric,
            scale = 1000000.0,
            unitsPerDip = 264.58333333304756,
            displayLength = 137,
            labels = listOf("0", "10", "20", "30 km")
        )
    }

    /**
     * Given a Scalebar
     * When the Scalebar of AlternatingBar style is created with a scale of 80,000,000
     * Then the display length and labels should be correct
     *
     * @since 200.7.0
     */
    @Test
    fun testAlternatingBarStyleScale_80000000() = runTest {
        testScalebar(
            x = esriRedlands.x,
            y = esriRedlands.y,
            style = ScalebarStyle.AlternatingBar,
            maxWidth = 175.0,
            units = UnitSystem.Metric,
            scale = 80000000.0,
            unitsPerDip = 21166.666666643807,
            displayLength = 143,
            labels = listOf("0", "1250", "2500 km")
        )
    }

    /**
     * Executes a test for the Scalebar with the given parameters.
     *
     * @since 200.7.0
     */
    private fun testScalebar(
        x: Double,
        y: Double,
        spatialReference: SpatialReference = SpatialReference.webMercator(),
        style: ScalebarStyle,
        maxWidth: Dp,
        units: UnitSystem,
        scale: Double,
        unitsPerDip: Double,
        useGeodeticCalculations: Boolean = true,
        displayLength: Int,
        labels: List<String>,
    ) = runTest {
        val viewpoint = Viewpoint(
            center = Point(
                x = x,
                y = y,
                spatialReference = spatialReference
            ),
            scale = scale
        )

        composeTestRule.setContent {
            Box(
                modifier = Modifier.fillMaxSize(),
                contentAlignment = Alignment.BottomCenter
            ) {
                val defaultLabelTypography = ScalebarDefaults.typography()

<<<<<<< HEAD
                val availableLineDisplayLength =
                    measureAvailableLineDisplayLength(maxWidth, defaultLabelTypography, style)
=======
                val availableLineDisplayLength = measureAvailableLineDisplayLength(maxWidth.value.toDouble(), defaultLabelTypography, style)
>>>>>>> b84f01d2
                val scalebarProperties = computeScalebarProperties(
                    minScale = 0.0,
                    spatialReference,
                    viewpoint,
                    unitsPerDip,
                    maxLength = availableLineDisplayLength,
                    useGeodeticCalculations,
                    units
                )
                val minimumSegmentWidth =
                    measureMinSegmentWidth(scalebarProperties.scalebarLengthInMapUnits, defaultLabelTypography)
                val scalebarLabels = scalebarProperties.computeDivisions(
                    minSegmentWidth = minimumSegmentWidth,
                    scalebarStyle = style,
                    units = units
                )
                assertThat(scalebarProperties.displayLength.roundToInt()).isEqualTo(displayLength)
                assertThat(scalebarLabels.map { it.label }).containsExactlyElementsIn(labels).inOrder()
            }
        }
    }
}<|MERGE_RESOLUTION|>--- conflicted
+++ resolved
@@ -21,7 +21,6 @@
 import androidx.compose.ui.Alignment
 import androidx.compose.ui.Modifier
 import androidx.compose.ui.test.junit4.createComposeRule
-import androidx.compose.ui.unit.Dp
 import androidx.compose.ui.unit.dp
 import com.arcgismaps.UnitSystem
 import com.arcgismaps.geometry.Point
@@ -62,7 +61,7 @@
             style = ScalebarStyle.Line,
             maxWidth = 175.dp,
             units = UnitSystem.Metric,
-            scale = 10_000_000.0,
+            scale = 10000000.0,
             unitsPerDip = 2645.833333330476,
             displayLength = 171,
             labels = listOf("375 km")
@@ -84,7 +83,7 @@
             style = ScalebarStyle.Bar,
             maxWidth = 175.dp,
             units = UnitSystem.Metric,
-            scale = 10_000_000.0,
+            scale = 10000000.0,
             unitsPerDip = 2645.833333330476,
             displayLength = 171,
             labels = listOf("375 km")
@@ -106,7 +105,7 @@
             style = ScalebarStyle.GraduatedLine,
             maxWidth = 175.dp,
             units = UnitSystem.Metric,
-            scale = 10_000_000.0,
+            scale = 10000000.0,
             unitsPerDip = 2645.833333330476,
             displayLength = 137,
             labels = listOf("0", "100", "200", "300 km")
@@ -479,12 +478,7 @@
             ) {
                 val defaultLabelTypography = ScalebarDefaults.typography()
 
-<<<<<<< HEAD
-                val availableLineDisplayLength =
-                    measureAvailableLineDisplayLength(maxWidth, defaultLabelTypography, style)
-=======
                 val availableLineDisplayLength = measureAvailableLineDisplayLength(maxWidth.value.toDouble(), defaultLabelTypography, style)
->>>>>>> b84f01d2
                 val scalebarProperties = computeScalebarProperties(
                     minScale = 0.0,
                     spatialReference,
