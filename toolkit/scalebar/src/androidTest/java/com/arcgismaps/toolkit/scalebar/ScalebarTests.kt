--- conflicted
+++ resolved
@@ -27,13 +27,9 @@
 import androidx.compose.ui.test.captureToImage
 import androidx.compose.ui.test.junit4.createComposeRule
 import androidx.compose.ui.test.onNodeWithTag
-<<<<<<< HEAD
-import com.arcgismaps.toolkit.scalebar.internal.ScalebarLabel
-=======
 import com.arcgismaps.toolkit.scalebar.internal.GraduatedLineScalebar
 import com.arcgismaps.toolkit.scalebar.internal.LineScalebar
 import com.arcgismaps.toolkit.scalebar.internal.ScalebarDivision
->>>>>>> 1d7076e3
 import com.arcgismaps.toolkit.scalebar.theme.ScalebarDefaults
 import org.junit.Rule
 import org.junit.Test
@@ -46,10 +42,7 @@
 class ScalebarTests {
     private val lineScalebarTag = "LineScalebar"
     private val graduatedLineScalebarTag = "GraduatedLineScalebar"
-<<<<<<< HEAD
     private val barScalebarTag = "BarScalebar"
-=======
->>>>>>> 1d7076e3
     @get:Rule
     val composeTestRule = createComposeRule()
 
@@ -61,7 +54,7 @@
      * @since 200.7.0
      */
     @Test
-    fun testLineScalebarIsDisplayed() {
+    fun testScaleLabelIsDisplayed() {
         // Test the scalebar
         composeTestRule.setContent {
                 LineScalebar(
@@ -75,11 +68,7 @@
     }
 
     /**
-<<<<<<< HEAD
-     * Given a scalebar
-=======
      * Given a graduated line scalebar
->>>>>>> 1d7076e3
      * When it is displayed
      * Then it should be visible
      *
@@ -89,65 +78,24 @@
     fun testGraduatedLineScalebarIsDisplayed() {
         val maxWidth = 500f
         val tickMarks = listOf(
-<<<<<<< HEAD
-            ScalebarLabel(0, 0.0, 0.0, "0"),
-            ScalebarLabel(1, (maxWidth / 4.0), 0.0, "25"),
-            ScalebarLabel(2, maxWidth / 2.0, 0.0, "50"),
-            ScalebarLabel(3, (maxWidth / 4.0)* 3, 0.0, "75"),
-            ScalebarLabel(4, maxWidth.toDouble(), 0.0, "100")
-=======
             ScalebarDivision(0, 0.0, 0.0, "0"),
             ScalebarDivision(1, (maxWidth / 4.0), 0.0, "25"),
             ScalebarDivision(2, maxWidth / 2.0, 0.0, "50"),
             ScalebarDivision(3, (maxWidth / 4.0)* 3, 0.0, "75"),
             ScalebarDivision(4, maxWidth.toDouble(), 0.0, "100")
->>>>>>> 1d7076e3
         )
         // Test the scalebar
         composeTestRule.setContent {
                 GraduatedLineScalebar(
                     maxWidth = maxWidth,
                     colorScheme = ScalebarDefaults.colors(),
-<<<<<<< HEAD
-                    shapes = ScalebarDefaults.shapes(),
-                    tickMarks = tickMarks
-                )
-        }
-
-=======
                     tickMarks = tickMarks,
                     labelTypography = ScalebarDefaults.typography()
                 )
         }
->>>>>>> 1d7076e3
         composeTestRule.onNodeWithTag(graduatedLineScalebarTag).assertIsDisplayed()
     }
-
     /**
-<<<<<<< HEAD
-     * Given a bar scalebar
-     * When it is displayed
-     * Then it should be visible
-     *
-     * @since 200.7.0
-     */
-    @Test
-    fun testBarScalebarIsDisplayed() {
-        val maxWidth = 300f
-        composeTestRule.setContent {
-            BarScalebar(
-                maxWidth = maxWidth,
-                scaleValue = "1000 km",
-                colorScheme = ScalebarDefaults.colors(),
-                shapes = ScalebarDefaults.shapes(),
-            )
-        }
-        composeTestRule.onNodeWithTag(barScalebarTag).assertIsDisplayed()
-    }
-
-    /**
-=======
->>>>>>> 1d7076e3
      * Given a scalebar with the line color set to red
      * When it is displayed
      * Then it should be visible with the red color
@@ -155,7 +103,29 @@
      * @since 200.7.0
      */
     @Test
-    fun testLineScaleBarColorChange() {
+    fun testScaleBarIsDisplayed() {
+        composeTestRule.setContent {
+            Box(
+                modifier = Modifier.fillMaxSize(),
+                contentAlignment = Alignment.BottomCenter
+            ) {
+                LineScalebar(
+                    scaleValue = "1000 km",
+                    maxWidth = 300f,
+                    colorScheme = ScalebarDefaults.colors(lineColor = Color.Red),
+                    shapes = ScalebarDefaults.shapes()
+                )
+            }
+        }
+    /**
+     * Given a scalebar with the line color set to red
+     * When it is displayed
+     * Then it should be visible with the red color
+     *
+     * @since 200.7.0
+     */
+    @Test
+    fun testScaleBarIsDisplayed() {
         composeTestRule.setContent {
             Box(
                 modifier = Modifier.fillMaxSize(),
