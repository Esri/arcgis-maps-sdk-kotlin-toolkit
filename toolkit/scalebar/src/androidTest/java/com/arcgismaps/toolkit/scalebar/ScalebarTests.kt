/*
 * Copyright 2025 Esri
 *
 * Licensed under the Apache License, Version 2.0 (the "License");
 * you may not use this file except in compliance with the License.
 * You may obtain a copy of the License at
 *
 *    http://www.apache.org/licenses/LICENSE-2.0
 *
 * Unless required by applicable law or agreed to in writing, software
 * distributed under the License is distributed on an "AS IS" BASIS,
 * WITHOUT WARRANTIES OR CONDITIONS OF ANY KIND, either express or implied.
 * See the License for the specific language governing permissions and
 * limitations under the License.
 */

package com.arcgismaps.toolkit.scalebar

import android.graphics.Bitmap
import androidx.compose.foundation.layout.Box
import androidx.compose.foundation.layout.fillMaxSize
import androidx.compose.runtime.mutableStateOf
import androidx.compose.ui.Alignment
import androidx.compose.ui.Modifier
import androidx.compose.ui.graphics.Color
import androidx.compose.ui.graphics.asAndroidBitmap
import androidx.compose.ui.platform.testTag
import androidx.compose.ui.test.assertIsDisplayed
import androidx.compose.ui.test.assertIsNotDisplayed
import androidx.compose.ui.test.captureToImage
import androidx.compose.ui.test.junit4.createComposeRule
import androidx.compose.ui.test.onNodeWithTag
import com.arcgismaps.geometry.Point
import com.arcgismaps.geometry.SpatialReference
import com.arcgismaps.mapping.Viewpoint
import com.arcgismaps.toolkit.scalebar.internal.AlternatingBarScalebar
import com.arcgismaps.toolkit.scalebar.internal.BarScalebar
import com.arcgismaps.toolkit.scalebar.internal.DualUnitLineScalebar
import com.arcgismaps.toolkit.scalebar.internal.GraduatedLineScalebar
import com.arcgismaps.toolkit.scalebar.internal.LineScalebar
import com.arcgismaps.toolkit.scalebar.internal.ScalebarDivision
import com.arcgismaps.toolkit.scalebar.theme.ScalebarDefaults
import org.junit.Rule
import org.junit.Test
import kotlin.time.Duration.Companion.seconds

/**
 * Tests for Scalebar.
 *
 * @since 200.7.0
 */
class ScalebarTests {
    private val lineScalebarTag = "LineScalebar"
    private val graduatedLineScalebarTag = "GraduatedLineScalebar"
    private val barScalebarTag = "BarScalebar"
    private val alternatingBarScalebarTag = "AlternatingBarScalebar"
<<<<<<< HEAD
    private val dualUnitLineScalebarTag = "DualUnitLineScalebar"
=======
    private val scalebarTag = "Scalebar"
    private val esriRedlands = Point(-13046081.04434825, 4036489.208008117, SpatialReference.webMercator())

>>>>>>> 54ddbad2
    @get:Rule
    val composeTestRule = createComposeRule()

    /**
     * Given a scalebar
     * When it is displayed
     * Then it should be visible
     *
     * @since 200.7.0
     */
    @Test
    fun testLineScalebarIsDisplayed() {
        // Test the scalebar
        composeTestRule.setContent {
            LineScalebar(
                maxWidth = 300f,
                displayLength = 290.0,
                label = "1000 km",
                colorScheme = ScalebarDefaults.colors(),
                labelTypography = ScalebarDefaults.typography(),
                shapes = ScalebarDefaults.shapes()
            )
        }
        composeTestRule.onNodeWithTag(lineScalebarTag).assertIsDisplayed()
    }

    /**
     * Given a graduated line scalebar
     * When it is displayed
     * Then it should be visible
     *
     * @since 200.7.0
     */
    @Test
    fun testGraduatedLineScalebarIsDisplayed() {
        val maxWidth = 510f
        val displayLength = 500.0
        val tickMarks = listOf(
<<<<<<< HEAD
            ScalebarDivision(0, 0.0, 0.0, "0"),
            ScalebarDivision(1, (displayLength / 4.0), 0.0, "25"),
            ScalebarDivision(2, displayLength / 2.0, 0.0, "50"),
            ScalebarDivision(3, (displayLength / 4.0)* 3, 0.0, "75"),
            ScalebarDivision(4, displayLength, 0.0, "100")
=======
            ScalebarDivision(0.0, "0"),
            ScalebarDivision((displayLength / 4.0), "25"),
            ScalebarDivision(displayLength / 2.0, "50"),
            ScalebarDivision((displayLength / 4.0) * 3, "75"),
            ScalebarDivision(displayLength.toDouble(), "100")
>>>>>>> 54ddbad2
        )
        // Test the scalebar
        composeTestRule.setContent {
            GraduatedLineScalebar(
                maxWidth = maxWidth,
                displayLength = displayLength,
                colorScheme = ScalebarDefaults.colors(),
                tickMarks = tickMarks,
                labelTypography = ScalebarDefaults.typography(),
                shapes = ScalebarDefaults.shapes()
            )
        }
        composeTestRule.onNodeWithTag(graduatedLineScalebarTag).assertIsDisplayed()
    }

    /**
     * Given a scalebar with a given minScale value
     * When the initial viewpoint is at the same minScale
     * Then the scalebar should not be drawn
     * When the viewpoint is changed to a lower scale
     * Then the scalebar should be shown
     *
     * @since 200.7.0
     */
    @Test
    fun testScalebarMinScale() {
        val minScale = 3125000.0
        val viewPoint = mutableStateOf(Viewpoint(esriRedlands, minScale))
        composeTestRule.setContent {
            Scalebar(
                minScale = minScale,
                modifier = Modifier.testTag(scalebarTag),
                maxWidth = 175.0,
                unitsPerDip = 2645.833333330476,
                viewpoint = viewPoint.value,
                spatialReference = SpatialReference.webMercator(),
                style = ScalebarStyle.Line,
            )
        }
        composeTestRule.onNodeWithTag(scalebarTag).assertIsNotDisplayed()
        composeTestRule.runOnUiThread {
            viewPoint.value = Viewpoint(esriRedlands, minScale - 1000)
        }
        composeTestRule.onNodeWithTag(scalebarTag).assertIsDisplayed()
    }

    /**
     * Given a bar scalebar
     * When it is displayed
     * Then it should be visible
     *
     * @since 200.7.0
     */
    @Test
    fun testBarScaleBarIsDisplayed() {
        // Test the scalebar
        composeTestRule.setContent {
            BarScalebar(
                maxWidth = 300f,
                displayLength = 290.0,
                label = "1000 km",
                colorScheme = ScalebarDefaults.colors(),
                shapes = ScalebarDefaults.shapes(),
                labelTypography = ScalebarDefaults.typography(),
            )
        }
        composeTestRule.onNodeWithTag(barScalebarTag).assertIsDisplayed()
    }

    /**
     * Given a dual unit line scalebar
     * When it is displayed
     * Then it should be visible
     *
     * @since 200.7.0
     */
    @Test
    fun testDualUnitLineScalebarIsDisplayed() {
        val maxWidth = 300f
        val displayLength = 290.0
        val endScalebarDivision = ScalebarDivision(0, displayLength, 0.0, "3000 m")
        val alternateScalebarDivision = ScalebarDivision(1, 0.75 * (displayLength), 0.0, "3500 Km")
        // Test the scalebar
        composeTestRule.setContent {
            DualUnitLineScalebar(
                maxWidth = maxWidth,
                endScalebarDivision = endScalebarDivision,
                alternateScalebarDivision = alternateScalebarDivision,
                colorScheme = ScalebarDefaults.colors(),
                labelTypography = ScalebarDefaults.typography(),
                shapes = ScalebarDefaults.shapes()
            )
        }
        composeTestRule.onNodeWithTag(dualUnitLineScalebarTag).assertIsDisplayed()
    }

    /**
     * Given a AlternatingBar scalebar
     * When it is displayed
     * Then it should be visible
     *
     * @since 200.7.0
     */
    @Test
    fun testAlternatingBarScaleBarIsDisplayed() {
        // Test the scalebar
        val maxWidth = 550f
        val displayLength = 500.0
        val scalebarDivisions = listOf(
            ScalebarDivision(0.0, "0"),
            ScalebarDivision((displayLength / 3.0), "100"),
            ScalebarDivision(2.0 * displayLength / 3.0, "200"),
            ScalebarDivision(displayLength, "300 km")
        )
        // Test the scalebar
        composeTestRule.setContent {
            AlternatingBarScalebar(
                maxWidth = maxWidth,
                displayLength = displayLength,
                scalebarDivisions = scalebarDivisions,
                colorScheme = ScalebarDefaults.colors(),
                shapes = ScalebarDefaults.shapes(),
                labelTypography = ScalebarDefaults.typography(),
            )
        }
        composeTestRule.onNodeWithTag(alternatingBarScalebarTag).assertIsDisplayed()
    }

    /**
     * Given a scalebar with an auto-hide delay of 1 second
     * When it is displayed on the screen
     * And a one second timer is reached
     * Then the scalebar should not be visible
     *
     * @since 200.7.0
     */
    @Test
    fun testScalebarAnimation() {
        // Test the scalebar
        val viewPoint = Viewpoint(
            Point(-13046081.04434825, 4036489.208008117, SpatialReference.webMercator()),
            10000000.0
        )
        composeTestRule.setContent {
            Scalebar(
                modifier = Modifier.testTag(scalebarTag),
                maxWidth = 175.0,
                unitsPerDip = 2645.833333330476,
                viewpoint = viewPoint,
                spatialReference = SpatialReference.webMercator(),
                style = ScalebarStyle.Line,
                autoHideDelay = 1.seconds
            )
        }
        composeTestRule.onNodeWithTag(scalebarTag).assertIsDisplayed()
        composeTestRule.mainClock.advanceTimeBy(1000)
        composeTestRule.onNodeWithTag(scalebarTag).assertDoesNotExist()
    }

    /**
     * Given a scalebar with the line color set to red
     * When it is displayed
     * Then it should be visible with the red color
     *
     * @since 200.7.0
     */
    @Test
    fun testLineScaleBarColorChange() {
        composeTestRule.setContent {
            Box(
                modifier = Modifier.fillMaxSize(),
                contentAlignment = Alignment.BottomCenter
            ) {
                LineScalebar(
                    maxWidth = 300f,
                    displayLength = 290.0,
                    label = "1000 km",
                    colorScheme = ScalebarDefaults.colors(lineColor = Color.Red),
                    labelTypography = ScalebarDefaults.typography(),
                    shapes = ScalebarDefaults.shapes()
                )
            }
        }

        val lineScalebarNodeInteraction = composeTestRule
            .onNodeWithTag(lineScalebarTag).assertIsDisplayed()

        val scalebarBitmap = lineScalebarNodeInteraction.captureToImage().asAndroidBitmap()
        // test if the scalebar contains red color
        assert(scalebarBitmap.containsColor(Color.Red.hashCode()))
    }
}

private fun Bitmap.containsColor(color: Int): Boolean {
    for (x in 0 until width) {
        for (y in 0 until height) {
            if (getPixel(x, y) == color) {
                return true
            }
        }
    }
    return false
}<|MERGE_RESOLUTION|>--- conflicted
+++ resolved
@@ -54,13 +54,10 @@
     private val graduatedLineScalebarTag = "GraduatedLineScalebar"
     private val barScalebarTag = "BarScalebar"
     private val alternatingBarScalebarTag = "AlternatingBarScalebar"
-<<<<<<< HEAD
     private val dualUnitLineScalebarTag = "DualUnitLineScalebar"
-=======
     private val scalebarTag = "Scalebar"
     private val esriRedlands = Point(-13046081.04434825, 4036489.208008117, SpatialReference.webMercator())
 
->>>>>>> 54ddbad2
     @get:Rule
     val composeTestRule = createComposeRule()
 
@@ -99,19 +96,11 @@
         val maxWidth = 510f
         val displayLength = 500.0
         val tickMarks = listOf(
-<<<<<<< HEAD
-            ScalebarDivision(0, 0.0, 0.0, "0"),
-            ScalebarDivision(1, (displayLength / 4.0), 0.0, "25"),
-            ScalebarDivision(2, displayLength / 2.0, 0.0, "50"),
-            ScalebarDivision(3, (displayLength / 4.0)* 3, 0.0, "75"),
-            ScalebarDivision(4, displayLength, 0.0, "100")
-=======
             ScalebarDivision(0.0, "0"),
             ScalebarDivision((displayLength / 4.0), "25"),
             ScalebarDivision(displayLength / 2.0, "50"),
             ScalebarDivision((displayLength / 4.0) * 3, "75"),
             ScalebarDivision(displayLength.toDouble(), "100")
->>>>>>> 54ddbad2
         )
         // Test the scalebar
         composeTestRule.setContent {
@@ -192,8 +181,8 @@
     fun testDualUnitLineScalebarIsDisplayed() {
         val maxWidth = 300f
         val displayLength = 290.0
-        val endScalebarDivision = ScalebarDivision(0, displayLength, 0.0, "3000 m")
-        val alternateScalebarDivision = ScalebarDivision(1, 0.75 * (displayLength), 0.0, "3500 Km")
+        val endScalebarDivision = ScalebarDivision(displayLength, "3000 m")
+        val alternateScalebarDivision = ScalebarDivision(0.75 * (displayLength),"3500 Km")
         // Test the scalebar
         composeTestRule.setContent {
             DualUnitLineScalebar(
