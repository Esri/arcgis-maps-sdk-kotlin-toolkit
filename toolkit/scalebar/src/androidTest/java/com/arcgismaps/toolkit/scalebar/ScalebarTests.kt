--- conflicted
+++ resolved
@@ -54,10 +54,7 @@
     private val barScalebarTag = "BarScalebar"
     private val alternatingBarScalebarTag = "AlternatingBarScalebar"
     private val scalebarTag = "Scalebar"
-<<<<<<< HEAD
     private val esriRedlands = Point(-13046081.04434825, 4036489.208008117, SpatialReference.webMercator())
-=======
->>>>>>> 5562bf3d
 
     @get:Rule
     val composeTestRule = createComposeRule()
