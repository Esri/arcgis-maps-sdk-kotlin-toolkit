/*
 * Copyright 2025 Esri
 *
 * Licensed under the Apache License, Version 2.0 (the "License");
 * you may not use this file except in compliance with the License.
 * You may obtain a copy of the License at
 *
 *    http://www.apache.org/licenses/LICENSE-2.0
 *
 * Unless required by applicable law or agreed to in writing, software
 * distributed under the License is distributed on an "AS IS" BASIS,
 * WITHOUT WARRANTIES OR CONDITIONS OF ANY KIND, either express or implied.
 * See the License for the specific language governing permissions and
 * limitations under the License.
 */

package com.arcgismaps.toolkit.scalebar

import android.graphics.Bitmap
import androidx.compose.foundation.layout.Box
import androidx.compose.foundation.layout.fillMaxSize
import androidx.compose.runtime.mutableStateOf
import androidx.compose.ui.Alignment
import androidx.compose.ui.Modifier
import androidx.compose.ui.graphics.Color
import androidx.compose.ui.graphics.asAndroidBitmap
import androidx.compose.ui.platform.testTag
import androidx.compose.ui.test.assertIsDisplayed
import androidx.compose.ui.test.assertIsNotDisplayed
import androidx.compose.ui.test.captureToImage
import androidx.compose.ui.test.junit4.createComposeRule
import androidx.compose.ui.test.onNodeWithTag
import com.arcgismaps.geometry.Point
import com.arcgismaps.geometry.SpatialReference
import com.arcgismaps.mapping.Viewpoint
import com.arcgismaps.toolkit.scalebar.internal.AlternatingBarScalebar
import com.arcgismaps.toolkit.scalebar.internal.BarScalebar
import com.arcgismaps.toolkit.scalebar.internal.GraduatedLineScalebar
import com.arcgismaps.toolkit.scalebar.internal.LineScalebar
import com.arcgismaps.toolkit.scalebar.internal.ScalebarDivision
import com.arcgismaps.toolkit.scalebar.theme.ScalebarDefaults
import org.junit.Rule
import org.junit.Test
import kotlin.time.Duration.Companion.seconds

/**
 * Tests for Scalebar.
 *
 * @since 200.7.0
 */
class ScalebarTests {
    private val lineScalebarTag = "LineScalebar"
    private val graduatedLineScalebarTag = "GraduatedLineScalebar"
    private val barScalebarTag = "BarScalebar"
    private val alternatingBarScalebarTag = "AlternatingBarScalebar"
    private val scalebarTag = "Scalebar"
    private val esriRedlands = Point(-13046081.04434825, 4036489.208008117, SpatialReference.webMercator())

    @get:Rule
    val composeTestRule = createComposeRule()

    /**
     * Given a scalebar
     * When it is displayed
     * Then it should be visible
     *
     * @since 200.7.0
     */
    @Test
    fun testLineScalebarIsDisplayed() {
        // Test the scalebar
        composeTestRule.setContent {
            LineScalebar(
                maxWidth = 300f,
                displayLength = 290.0,
                label = "1000 km",
                colorScheme = ScalebarDefaults.colors(),
                labelTypography = ScalebarDefaults.typography(),
                shapes = ScalebarDefaults.shapes()
            )
        }
        composeTestRule.onNodeWithTag(lineScalebarTag).assertIsDisplayed()
    }

    /**
     * Given a graduated line scalebar
     * When it is displayed
     * Then it should be visible
     *
     * @since 200.7.0
     */
    @Test
    fun testGraduatedLineScalebarIsDisplayed() {
        val maxWidth = 510f
        val displayLength = 500.0
        val tickMarks = listOf(
<<<<<<< HEAD
            ScalebarDivision(0.0, "0"),
            ScalebarDivision((displayLength / 4.0), "25"),
            ScalebarDivision(displayLength / 2.0, "50"),
            ScalebarDivision((displayLength / 4.0)* 3, "75"),
            ScalebarDivision(displayLength.toDouble(), "100")
=======
            ScalebarDivision(0, 0.0, 0.0, "0"),
            ScalebarDivision(1, (displayLength / 4.0), 0.0, "25"),
            ScalebarDivision(2, displayLength / 2.0, 0.0, "50"),
            ScalebarDivision(3, (displayLength / 4.0) * 3, 0.0, "75"),
            ScalebarDivision(4, displayLength.toDouble(), 0.0, "100")
>>>>>>> 54016869
        )
        // Test the scalebar
        composeTestRule.setContent {
            GraduatedLineScalebar(
                maxWidth = maxWidth,
                displayLength = displayLength,
                colorScheme = ScalebarDefaults.colors(),
                tickMarks = tickMarks,
                labelTypography = ScalebarDefaults.typography(),
                shapes = ScalebarDefaults.shapes()
            )
        }
        composeTestRule.onNodeWithTag(graduatedLineScalebarTag).assertIsDisplayed()
    }

    /**
     * Given a scalebar with a given minScale value
     * When the initial viewpoint is at the same minScale
     * Then the scalebar should not be drawn
     * When the viewpoint is changed to a lower scale
     * Then the scalebar should be shown
     *
     * @since 200.7.0
     */
    @Test
    fun testScalebarMinScale() {
        val minScale = 3125000.0
        val viewPoint = mutableStateOf(Viewpoint(esriRedlands, minScale))
        composeTestRule.setContent {
            Scalebar(
                minScale = minScale,
                modifier = Modifier.testTag(scalebarTag),
                maxWidth = 175.0,
                unitsPerDip = 2645.833333330476,
                viewpoint = viewPoint.value,
                spatialReference = SpatialReference.webMercator(),
                style = ScalebarStyle.Line,
            )
        }
        composeTestRule.onNodeWithTag(scalebarTag).assertIsNotDisplayed()
        composeTestRule.runOnUiThread {
            viewPoint.value = Viewpoint(esriRedlands, minScale - 1000)
        }
        composeTestRule.onNodeWithTag(scalebarTag).assertIsDisplayed()
    }

    /**
     * Given a bar scalebar
     * When it is displayed
     * Then it should be visible
     *
     * @since 200.7.0
     */
    @Test
    fun testBarScaleBarIsDisplayed() {
        // Test the scalebar
        composeTestRule.setContent {
            BarScalebar(
                maxWidth = 300f,
                displayLength = 290.0,
                label = "1000 km",
                colorScheme = ScalebarDefaults.colors(),
                shapes = ScalebarDefaults.shapes(),
                labelTypography = ScalebarDefaults.typography(),
            )
        }
        composeTestRule.onNodeWithTag(barScalebarTag).assertIsDisplayed()
    }

    /**
     * Given a AlternatingBar scalebar
     * When it is displayed
     * Then it should be visible
     *
     * @since 200.7.0
     */
    @Test
    fun testAlternatingBarScaleBarIsDisplayed() {
        // Test the scalebar
        val maxWidth = 550f
        val displayLength = 500.0
        val scalebarDivisions = listOf(
            ScalebarDivision(0.0, "0"),
            ScalebarDivision((displayLength / 3.0), "100"),
            ScalebarDivision(2.0 * displayLength / 3.0, "200"),
            ScalebarDivision(displayLength, "300 km")
        )
        // Test the scalebar
        composeTestRule.setContent {
            AlternatingBarScalebar(
                maxWidth = maxWidth,
                displayLength = displayLength,
                scalebarDivisions = scalebarDivisions,
                colorScheme = ScalebarDefaults.colors(),
                shapes = ScalebarDefaults.shapes(),
                labelTypography = ScalebarDefaults.typography(),
            )
        }
        composeTestRule.onNodeWithTag(alternatingBarScalebarTag).assertIsDisplayed()
    }

    /**
     * Given a scalebar with an auto-hide delay of 1 second
     * When it is displayed on the screen
     * And a one second timer is reached
     * Then the scalebar should not be visible
     *
     * @since 200.7.0
     */
    @Test
    fun testScalebarAnimation() {
        // Test the scalebar
        val viewPoint = Viewpoint(
            Point(-13046081.04434825, 4036489.208008117, SpatialReference.webMercator()),
            10000000.0
        )
        composeTestRule.setContent {
            Scalebar(
                modifier = Modifier.testTag(scalebarTag),
                maxWidth = 175.0,
                unitsPerDip = 2645.833333330476,
                viewpoint = viewPoint,
                spatialReference = SpatialReference.webMercator(),
                style = ScalebarStyle.Line,
                autoHideDelay = 1.seconds
            )
        }
        composeTestRule.onNodeWithTag(scalebarTag).assertIsDisplayed()
        composeTestRule.mainClock.advanceTimeBy(1000)
        composeTestRule.onNodeWithTag(scalebarTag).assertDoesNotExist()
    }

    /**
     * Given a scalebar with the line color set to red
     * When it is displayed
     * Then it should be visible with the red color
     *
     * @since 200.7.0
     */
    @Test
    fun testLineScaleBarColorChange() {
        composeTestRule.setContent {
            Box(
                modifier = Modifier.fillMaxSize(),
                contentAlignment = Alignment.BottomCenter
            ) {
                LineScalebar(
                    maxWidth = 300f,
                    displayLength = 290.0,
                    label = "1000 km",
                    colorScheme = ScalebarDefaults.colors(lineColor = Color.Red),
                    labelTypography = ScalebarDefaults.typography(),
                    shapes = ScalebarDefaults.shapes()
                )
            }
        }

        val lineScalebarNodeInteraction = composeTestRule
            .onNodeWithTag(lineScalebarTag).assertIsDisplayed()

        val scalebarBitmap = lineScalebarNodeInteraction.captureToImage().asAndroidBitmap()
        // test if the scalebar contains red color
        assert(scalebarBitmap.containsColor(Color.Red.hashCode()))
    }
}

private fun Bitmap.containsColor(color: Int): Boolean {
    for (x in 0 until width) {
        for (y in 0 until height) {
            if (getPixel(x, y) == color) {
                return true
            }
        }
    }
    return false
}<|MERGE_RESOLUTION|>--- conflicted
+++ resolved
@@ -94,19 +94,11 @@
         val maxWidth = 510f
         val displayLength = 500.0
         val tickMarks = listOf(
-<<<<<<< HEAD
             ScalebarDivision(0.0, "0"),
             ScalebarDivision((displayLength / 4.0), "25"),
             ScalebarDivision(displayLength / 2.0, "50"),
-            ScalebarDivision((displayLength / 4.0)* 3, "75"),
+            ScalebarDivision((displayLength / 4.0) * 3, "75"),
             ScalebarDivision(displayLength.toDouble(), "100")
-=======
-            ScalebarDivision(0, 0.0, 0.0, "0"),
-            ScalebarDivision(1, (displayLength / 4.0), 0.0, "25"),
-            ScalebarDivision(2, displayLength / 2.0, 0.0, "50"),
-            ScalebarDivision(3, (displayLength / 4.0) * 3, 0.0, "75"),
-            ScalebarDivision(4, displayLength.toDouble(), 0.0, "100")
->>>>>>> 54016869
         )
         // Test the scalebar
         composeTestRule.setContent {
