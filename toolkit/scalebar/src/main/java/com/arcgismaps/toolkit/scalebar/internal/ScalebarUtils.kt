/*
 *
 *  Copyright 2025 Esri
 *
 *  Licensed under the Apache License, Version 2.0 (the "License");
 *  you may not use this file except in compliance with the License.
 *  You may obtain a copy of the License at
 *
 *     http://www.apache.org/licenses/LICENSE-2.0
 *
 *  Unless required by applicable law or agreed to in writing, software
 *  distributed under the License is distributed on an "AS IS" BASIS,
 *  WITHOUT WARRANTIES OR CONDITIONS OF ANY KIND, either express or implied.
 *  See the License for the specific language governing permissions and
 *  limitations under the License.
 *
 */
package com.arcgismaps.toolkit.scalebar.internal

import androidx.compose.ui.unit.Density
import kotlin.math.floor
import kotlin.math.log10
import kotlin.math.pow

/**
 * Utility class for the Scalebar.
 *
 * @since 200.7.0
 */
internal object ScalebarUtils {
    /**
     * Multipliers for rounding numbers
     * This table must begin with 1 and end with 10.
     *
     * @since 200.7.0
     */
    private val roundNumberMultipliers = listOf(
        1.0, 1.2, 1.25, 1.5, 1.75, 2.0, 2.4, 2.5, 3.0, 3.75, 4.0, 5.0, 6.0, 7.5, 8.0, 9.0, 10.0
    )
    /**
     * Calculates the highest power of 10 that fits into the given distance.
     *
     * For example:
     * A distance of 25 will return 10 as 10 is the highest power of 10 that will fit into 25.
     * A distance of 550 will return 100 as 100 is the highest power of 10 that will fit into 550.
     * A distance of 2,222 will return 1000 as 1000 is the highest power of 10 that will fit into 2,222.
     *
     * @param distance The distance to calculate the magnitude for.
     * @return The highest power of 10 that fits into the given distance.
     *
     * @since 200.7.0
     */
    internal fun magnitude(distance: Double): Double {
        return 10.0.pow(floor(log10(distance)))
    }

    /**
     * Returns the multiplier for a given distance.
     *
     *
     * @param distance The distance to calculate the multiplier for.
     * @return The multiplier for a given distance.
     *
     * @since 200.7.0
     */
    internal fun multiplier(distance: Double): Double {
        val residual = distance / magnitude(distance)
        return roundNumberMultipliers.lastOrNull { it <= residual } ?: 0.0
    }

    /**
     * Returns the segment options for a given multiplier.
     *
     * @param multiplier The multiplier to calculate the segment options for.
     * @return The segment options for a given multiplier.
     *
     * @since 200.7.0
     */
    private fun segmentOptions(multiplier: Double): List<Int> {
        return when (multiplier) {
            1.0 -> listOf(1, 2, 4, 5)
            1.2 -> listOf(1, 2, 3, 4)
            1.25 -> listOf(1, 2)
            1.5 -> listOf(1, 2, 3, 5)
            1.75 -> listOf(1, 2)
            2.0 -> listOf(1, 2, 4, 5)
            2.4 -> listOf(1, 2, 3)
            2.5 -> listOf(1, 2, 5)
            3.0 -> listOf(1, 2, 3)
            3.75 -> listOf(1, 3)
            4.0 -> listOf(1, 2, 4)
            5.0 -> listOf(1, 2, 5)
            6.0 -> listOf(1, 2, 3)
            7.5 -> listOf(1, 2)
            8.0 -> listOf(1, 2, 4)
            9.0 -> listOf(1, 2, 3)
            10.0 -> listOf(1, 2, 5)
            else -> listOf(1)
        }
    }

    /**
     * Returns the best number of segments so that we get relatively round numbers when the
     * distance is divided up.
     *
     * @param distance The distance to calculate the number of segments for.
     * @param maxNumSegments The maximum number of segments.
     * @return The number of segments for a given distance and maximum number of segments.
     *
     * @since 200.7.0
     */
    internal fun numSegments(distance: Double, maxNumSegments: Int): Int {
        val multiplier = multiplier(distance)
        val options = segmentOptions(multiplier)
        return options.lastOrNull { it <= maxNumSegments } ?: 1
    }

    /**
     * Formats a double to a string.
     * If the double has no decimal part or the first two decimal places are 0, then it will be displayed as an int.
     * If the second decimal place is zero, it will display the number with one decimal place.
     * Otherwise, it will truncate the number and be displayed with two decimal places.
     *
     * @since 200.7.0
     */
    fun Double.format(): String {
        return when {
<<<<<<< HEAD
            (this - this.toInt()) < 1e-12 -> this.toInt().toString()
=======
            (this - this.toInt()) < 1e-6 -> this.toInt().toString()
>>>>>>> b7bdb0c8
            (this * 10) % 1.0 == 0.0 -> "%.1f".format(this)
            else -> "%.2f".format(this)
        }
    }

    /**
     * Calculates the size in pixels based on the density of the device.
     *
     * @since 200.7.0
     */
    fun Double.toPx(density: Density): Double = this * density.density
}<|MERGE_RESOLUTION|>--- conflicted
+++ resolved
@@ -125,11 +125,7 @@
      */
     fun Double.format(): String {
         return when {
-<<<<<<< HEAD
-            (this - this.toInt()) < 1e-12 -> this.toInt().toString()
-=======
             (this - this.toInt()) < 1e-6 -> this.toInt().toString()
->>>>>>> b7bdb0c8
             (this * 10) % 1.0 == 0.0 -> "%.1f".format(this)
             else -> "%.2f".format(this)
         }
