/*
 *
 *  Copyright 2025 Esri
 *
 *  Licensed under the Apache License, Version 2.0 (the "License");
 *  you may not use this file except in compliance with the License.
 *  You may obtain a copy of the License at
 *
 *     http://www.apache.org/licenses/LICENSE-2.0
 *
 *  Unless required by applicable law or agreed to in writing, software
 *  distributed under the License is distributed on an "AS IS" BASIS,
 *  WITHOUT WARRANTIES OR CONDITIONS OF ANY KIND, either express or implied.
 *  See the License for the specific language governing permissions and
 *  limitations under the License.
 *
 */

package com.arcgismaps.toolkit.scalebar

import android.content.Context
import androidx.compose.runtime.Composable
import androidx.compose.runtime.getValue
import androidx.compose.runtime.key
import androidx.compose.ui.Modifier
import androidx.compose.ui.platform.LocalContext
import androidx.compose.ui.platform.LocalDensity
import androidx.compose.ui.text.rememberTextMeasurer
import androidx.compose.ui.tooling.preview.Preview
import androidx.lifecycle.viewmodel.compose.viewModel
import com.arcgismaps.geometry.SpatialReference
import com.arcgismaps.mapping.Viewpoint
import com.arcgismaps.toolkit.scalebar.internal.DualUnitLineScalebar
import com.arcgismaps.toolkit.scalebar.internal.GraduatedLineScalebar
import com.arcgismaps.toolkit.scalebar.internal.BarScalebar
import com.arcgismaps.toolkit.scalebar.internal.LineScalebar
import com.arcgismaps.toolkit.scalebar.internal.ScalebarDivision
import com.arcgismaps.toolkit.scalebar.internal.ScalebarUtils.toPx
import com.arcgismaps.toolkit.scalebar.internal.ScalebarViewModel
import com.arcgismaps.toolkit.scalebar.internal.ScalebarViewModelFactory
import com.arcgismaps.toolkit.scalebar.internal.labelXPadding
import com.arcgismaps.toolkit.scalebar.internal.lineWidth
import com.arcgismaps.toolkit.scalebar.theme.LabelTypography
import com.arcgismaps.toolkit.scalebar.theme.ScalebarColors
import com.arcgismaps.toolkit.scalebar.theme.ScalebarDefaults
import com.arcgismaps.toolkit.scalebar.theme.ScalebarShapes
import kotlin.time.Duration
import kotlin.time.Duration.Companion.seconds

/**
 * A composable UI component to display a Scalebar.
 * A Scalebar displays the representation of an accurate linear measurement on the map.
 * It provides a visual indication through which users can determine the size of features or
 * the distance between features on a map.
 * // TODO: update documentation
 *
 * @since 200.7.0
 */
@Composable
public fun Scalebar(
    maxWidth: Double, //  maximum screen width allotted to the scalebar
    unitsPerDip: Double,
    viewpoint: Viewpoint?,
    spatialReference: SpatialReference?,
    modifier: Modifier = Modifier,
    autoHideDelay: Duration = 1.75.seconds, // wait time before the scalebar hides itself, -1 means never hide
    minScale: Double = 0.0, // minimum scale to show the scalebar
    useGeodeticCalculations: Boolean = true, // `false` to compute scale without a geodesic curve,
    style: ScalebarStyle = ScalebarStyle.AlternatingBar,
    // TODO: determining the default ScalebarUnit is not tested
    units: ScalebarUnits = if (isMetric()) {
        ScalebarUnits.METRIC
    } else {
        ScalebarUnits.IMPERIAL
    },
    colorScheme: ScalebarColors = ScalebarDefaults.colors(),
    shapes: ScalebarShapes = ScalebarDefaults.shapes(),
    labelTypography: LabelTypography = ScalebarDefaults.typography()
) {
    val scalebarViewModel: ScalebarViewModel = viewModel(
        factory = ScalebarViewModelFactory(
            minScale,
            style,
            units,
            labelTypography,
            useGeodeticCalculations
        )
    )

    key(unitsPerDip, viewpoint, spatialReference) {
        // Measure the available line display length
        val availableLineDisplayLength =
            measureAvailableLineDisplayLength(maxWidth, labelTypography, style)
        // compute the scalebar properties
        scalebarViewModel.computeScalebarProperties(
            spatialReference,
            viewpoint,
            unitsPerDip,
            availableLineDisplayLength
        )
    }

    val isUpdateLabels by scalebarViewModel.isUpdateLabels
    // invoked after the scalebar properties are computed
    if (isUpdateLabels) {
        // Measure the minimum segment width required to display the labels without overlapping
        val minSegmentWidth = measureMinSegmentWidth(scalebarViewModel.lineMapLength, labelTypography)
        // update the label text and offsets
        scalebarViewModel.updateLabels(minSegmentWidth)
    }

    val isScaleBarUpdated by scalebarViewModel.isScaleBarUpdated
    // invoked after the scalebar properties displayLength, displayUnit are computed
    // and the labels are updated
    if (isScaleBarUpdated) {
        val density = LocalDensity.current
        ShowScalebar(
            scalebarViewModel.displayLength.toPx(density),
            scalebarViewModel.labels,
            scalebarViewModel.alternateUnit,
            style,
            colorScheme,
            shapes,
            labelTypography,
            modifier
        )
    }
}

@Composable
private fun ShowScalebar(
    maxWidth: Double,
    labels: List<ScalebarDivision>,
    alternateUnit: ScalebarDivision,
    scalebarStyle: ScalebarStyle,
    colorScheme: ScalebarColors,
    shapes: ScalebarShapes,
    labelTypography: LabelTypography,
    modifier: Modifier = Modifier
) {
    when (scalebarStyle) {
        ScalebarStyle.AlternatingBar -> TODO()
<<<<<<< HEAD
        ScalebarStyle.Bar -> TODO()
        ScalebarStyle.DualUnitLine -> DualUnitLineScalebar(
            modifier = modifier,
            maxWidth = maxWidth.toFloat(),
            endScalebarDivision = labels.last(),
            alternateScalebarDivision = alternateUnit,
            colorScheme = colorScheme,
            labelTypography = labelTypography
        )
=======
        ScalebarStyle.Bar -> BarScalebar(
            modifier = modifier,
            maxWidth = maxWidth.toFloat(),
            label = labels[0].label,
            colorScheme = colorScheme,
            labelTypography = labelTypography,
            shapes = shapes
        )
        ScalebarStyle.DualUnitLine -> TODO()
>>>>>>> b7bdb0c8
        ScalebarStyle.GraduatedLine -> GraduatedLineScalebar(
            modifier = modifier,
            maxWidth = maxWidth.toFloat(),
            tickMarks = labels,
            colorScheme = colorScheme,
            labelTypography = labelTypography,
            shapes = shapes
        )
        ScalebarStyle.Line -> LineScalebar(
            modifier = modifier,
            maxWidth = maxWidth.toFloat(),
            label = labels[0].label,
            colorScheme = colorScheme,
            labelTypography = labelTypography,
            shapes = shapes
        )
    }
}

@Preview
@Composable
internal fun ScalebarPreview() {
    Scalebar(
        maxWidth = 200.0,
        spatialReference = null,
        unitsPerDip = 1.0,
        viewpoint = Viewpoint(0.0, 0.0, 0.0),
    )
}

@Composable
private fun isMetric(): Boolean {
    // TODO implement the actual logic to determine the default ScalebarUnit
    // this is a placeholder implementation
    val context = LocalContext.current
    val sharedPreferences = context.getSharedPreferences("settings", Context.MODE_PRIVATE)
    return sharedPreferences.getBoolean("isMetric", true)
}

/**
 * Returns the display length in pixels of the Scalebar line.
 *
 * @return maxLength to be passed to updateScalebar fun in ScalebarViewModel
 * @since 200.7.0
 */
@Composable
internal fun measureAvailableLineDisplayLength(
    maxWidth: Double,
    labelTypography: LabelTypography,
    style: ScalebarStyle
): Double {
    return when (style) {
        ScalebarStyle.AlternatingBar,
        ScalebarStyle.DualUnitLine,
        ScalebarStyle.GraduatedLine -> {
            // " km" will render wider than " mi"
            val textMeasurer = rememberTextMeasurer()
            val maxUnitDisplayWidth = with(LocalDensity.current) {
                textMeasurer.measure(
                    " km",
                    labelTypography.labelStyle
                ).size.width.toDp().value
            }
            maxWidth - (lineWidth.value / 2.0f) - maxUnitDisplayWidth
        }
        ScalebarStyle.Bar,
        ScalebarStyle.Line -> {
            maxWidth - lineWidth.value
        }
    }
}

/**
 * Returns the minimum segment width in pixels required to display the labels without overlapping.
 *
 * @return minimum segment width
 * @since 200.7.0
 */
@Composable
internal fun measureMinSegmentWidth(
    lineMapLength: Double,
    labelTypography: LabelTypography
): Double {
    // The constraining factor is the space required to draw the labels. Create a testString containing the longest
    // label, which is usually the one for 'distance' because the other labels will be smaller numbers.
    // But if 'distance' is small some of the other labels may use decimals, so allow for each label needing at least
    // 3 characters
    val minSegmentTestString: String = if (lineMapLength >= 100) {
        lineMapLength.toInt().toString()
    } else {
        "9.9"
    }
    // Calculate the bounds of the testString to determine its length
    val textMeasurer = rememberTextMeasurer()
    val maxUnitDisplayWidth = with(LocalDensity.current) {
        textMeasurer.measure(
            minSegmentTestString,
            labelTypography.labelStyle
        ).size.width.toDp().value
    }
    // Calculate the minimum segment length to ensure the labels don't overlap; multiply the testString length by 1.5
    // to allow for the right-most label being right-justified whereas the other labels are center-justified
    return (maxUnitDisplayWidth * 1.5) + (labelXPadding * 2)
}<|MERGE_RESOLUTION|>--- conflicted
+++ resolved
@@ -140,27 +140,23 @@
 ) {
     when (scalebarStyle) {
         ScalebarStyle.AlternatingBar -> TODO()
-<<<<<<< HEAD
-        ScalebarStyle.Bar -> TODO()
+        ScalebarStyle.Bar -> BarScalebar(
+            modifier = modifier,
+            maxWidth = maxWidth.toFloat(),
+            label = labels[0].label,
+            colorScheme = colorScheme,
+            labelTypography = labelTypography,
+            shapes = shapes
+        )
         ScalebarStyle.DualUnitLine -> DualUnitLineScalebar(
             modifier = modifier,
             maxWidth = maxWidth.toFloat(),
             endScalebarDivision = labels.last(),
             alternateScalebarDivision = alternateUnit,
             colorScheme = colorScheme,
-            labelTypography = labelTypography
-        )
-=======
-        ScalebarStyle.Bar -> BarScalebar(
-            modifier = modifier,
-            maxWidth = maxWidth.toFloat(),
-            label = labels[0].label,
-            colorScheme = colorScheme,
-            labelTypography = labelTypography,
-            shapes = shapes
-        )
-        ScalebarStyle.DualUnitLine -> TODO()
->>>>>>> b7bdb0c8
+            labelTypography = labelTypography,
+            shapes = shapes
+        )
         ScalebarStyle.GraduatedLine -> GraduatedLineScalebar(
             modifier = modifier,
             maxWidth = maxWidth.toFloat(),
