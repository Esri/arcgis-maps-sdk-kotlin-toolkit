--- conflicted
+++ resolved
@@ -23,37 +23,13 @@
 import androidx.compose.runtime.getValue
 import androidx.compose.runtime.key
 import androidx.compose.ui.Modifier
-import androidx.compose.ui.geometry.Offset
-import androidx.compose.ui.geometry.Size
-import androidx.compose.ui.graphics.drawscope.Stroke
 import androidx.compose.ui.platform.LocalContext
 import androidx.compose.ui.platform.LocalDensity
-<<<<<<< HEAD
-import androidx.compose.ui.platform.testTag
-import androidx.compose.ui.text.drawText
-=======
->>>>>>> 1d7076e3
 import androidx.compose.ui.text.rememberTextMeasurer
 import androidx.compose.ui.tooling.preview.Preview
 import androidx.lifecycle.viewmodel.compose.viewModel
 import com.arcgismaps.geometry.SpatialReference
 import com.arcgismaps.mapping.Viewpoint
-<<<<<<< HEAD
-import com.arcgismaps.toolkit.scalebar.internal.ScalebarLabel
-import com.arcgismaps.toolkit.scalebar.internal.lineWidth
-import com.arcgismaps.toolkit.scalebar.theme.LabelTypography
-import com.arcgismaps.toolkit.scalebar.internal.TextAlignment
-import com.arcgismaps.toolkit.scalebar.internal.calculateSizeInDp
-import com.arcgismaps.toolkit.scalebar.internal.drawHorizontalLine
-import com.arcgismaps.toolkit.scalebar.internal.drawText
-import com.arcgismaps.toolkit.scalebar.internal.drawTickMarks
-import com.arcgismaps.toolkit.scalebar.internal.drawVerticalLine
-import com.arcgismaps.toolkit.scalebar.internal.pixelAlignment
-import com.arcgismaps.toolkit.scalebar.internal.scalebarHeight
-import com.arcgismaps.toolkit.scalebar.internal.shadowOffset
-import com.arcgismaps.toolkit.scalebar.internal.textOffset
-import com.arcgismaps.toolkit.scalebar.internal.textSize
-=======
 import com.arcgismaps.toolkit.scalebar.internal.LineScalebar
 import com.arcgismaps.toolkit.scalebar.internal.ScalebarDivision
 import com.arcgismaps.toolkit.scalebar.internal.ScalebarUtils.toPx
@@ -62,7 +38,6 @@
 import com.arcgismaps.toolkit.scalebar.internal.labelXPadding
 import com.arcgismaps.toolkit.scalebar.internal.lineWidth
 import com.arcgismaps.toolkit.scalebar.theme.LabelTypography
->>>>>>> 1d7076e3
 import com.arcgismaps.toolkit.scalebar.theme.ScalebarColors
 import com.arcgismaps.toolkit.scalebar.theme.ScalebarDefaults
 import com.arcgismaps.toolkit.scalebar.theme.ScalebarShapes
@@ -109,46 +84,6 @@
         )
     )
 
-<<<<<<< HEAD
-/**
- * Displays a scalebar with single label and endpoint lines.
- *
- * @param modifier The modifier to apply to the layout.
- * @param scaleValue The scale value to display.
- * @param maxWidth The width of the scale bar.
- * @param colorScheme The color scheme to use.
- * @param shapes The shape properties to use.
- *
- * @since 200.7.0
- */
-@Composable
-internal fun LineScalebar(
-    modifier: Modifier = Modifier.testTag("LineScalebar"),
-    scaleValue: String,
-    maxWidth: Float,
-    colorScheme: ScalebarColors,
-    shapes: ScalebarShapes
-) {
-    val textMeasurer = rememberTextMeasurer()
-    val density = LocalDensity.current
-    val textSizeInPx = with(density) { textSize.toPx() }
-
-    val totalHeight = scalebarHeight + shadowOffset + textOffset + textSizeInPx
-    val totalWidth = maxWidth + shadowOffset + pixelAlignment
-
-    Canvas(
-        modifier = modifier
-            .width(calculateSizeInDp(density, totalWidth))
-            .height(calculateSizeInDp(density, totalHeight))
-    ) {
-        // left line
-        drawVerticalLine(
-            xPos = 0f,
-            top = 0f,
-            bottom = scalebarHeight,
-            color = colorScheme.lineColor,
-            shadowColor = colorScheme.shadowColor
-=======
     key(unitsPerDip, viewpoint, spatialReference) {
         // Measure the available line display length
         val availableLineDisplayLength =
@@ -159,219 +94,9 @@
             viewpoint,
             unitsPerDip,
             availableLineDisplayLength
->>>>>>> 1d7076e3
-        )
-    }
-
-<<<<<<< HEAD
-        // bottom line
-        drawHorizontalLine(
-            yPos = scalebarHeight,
-            left = 0f,
-            right = maxWidth,
-            color = colorScheme.lineColor,
-            shadowColor = colorScheme.shadowColor
-        )
-
-        // right line
-        drawVerticalLine(
-            xPos = maxWidth,
-            top = 0f,
-            bottom = scalebarHeight,
-            color = colorScheme.lineColor,
-            shadowColor = colorScheme.shadowColor
-        )
-        // text label
-        drawText(
-            text = scaleValue,
-            textMeasurer = textMeasurer,
-            xPos = maxWidth / 2.0f,
-            color = colorScheme.textColor,
-            shadowColor = colorScheme.textShadowColor,
-            alignment = TextAlignment.CENTER
-        )
-    }
-}
-
-@Composable
-internal fun GraduatedLineScalebar(
-    modifier: Modifier = Modifier.testTag("GraduatedLineScalebar"),
-    maxWidth: Float,
-    colorScheme: ScalebarColors,
-    shapes: ScalebarShapes,
-    tickMarks: List<ScalebarLabel>
-) {
-    val textMeasurer = rememberTextMeasurer()
-    val density = LocalDensity.current
-    val textSizeInPx = with(density) { textSize.toPx() }
-
-    val totalHeight = scalebarHeight + shadowOffset + textOffset + textSizeInPx
-    val totalWidth = maxWidth + shadowOffset + pixelAlignment
-
-    Canvas(
-        modifier = modifier
-            .width(calculateSizeInDp(density, totalWidth))
-            .height(calculateSizeInDp(density, totalHeight))
-    ) {
-        // draw tick marks
-        drawTickMarks(
-            tickMarks = tickMarks,
-            color = colorScheme.lineColor,
-            shadowColor = colorScheme.shadowColor,
-            textMeasurer = textMeasurer,
-            textColor = colorScheme.textColor,
-            textShadowColor = colorScheme.textShadowColor
-        )
-
-        // bottom line
-        drawHorizontalLine(
-            yPos = scalebarHeight,
-            left = 0f,
-            right = maxWidth,
-            color = colorScheme.lineColor,
-            shadowColor = colorScheme.shadowColor
-        )
-
-        // right line
-        drawVerticalLine(
-            xPos = maxWidth,
-            top = 0f,
-            bottom = scalebarHeight,
-            color = colorScheme.lineColor,
-            shadowColor = colorScheme.shadowColor
-        )
-
-        // draw last label
-        drawText(
-            text = tickMarks.last().text,
-            textMeasurer = textMeasurer,
-            xPos = tickMarks.last().xOffset.toFloat(),
-            color = colorScheme.textColor,
-            shadowColor = colorScheme.textShadowColor,
-            alignment = TextAlignment.LEFT
-        )
-        drawText(
-            text = " km",
-            textMeasurer = textMeasurer,
-            xPos = tickMarks.last().xOffset.toFloat(),
-            color = colorScheme.textColor,
-            shadowColor = colorScheme.textShadowColor,
-            alignment = TextAlignment.RIGHT
-        )
-    }
-}
-
-/**
- * Displays bar scalebar with a single label.
- *
- * @param modifier The modifier to apply to the layout.
- * @param maxWidth The width of the scale bar.
- * @param colorScheme The color scheme to use.
- * @param shapes The shape properties to use.
- */
-@Composable
-internal fun BarScalebar(
-    modifier: Modifier = Modifier.testTag("BarScalebar"),
-    scaleValue: String,
-    maxWidth: Float,
-    colorScheme: ScalebarColors,
-    topLeftPoint : Offset = Offset(0f, 0f),
-    shapes: ScalebarShapes
-) {
-    val textMeasurer = rememberTextMeasurer()
-    val density = LocalDensity.current
-    val textSizeInPx = with(density) { textSize.toPx() }
-
-    val totalHeight = scalebarHeight + shadowOffset + textOffset + textSizeInPx
-    val totalWidth = maxWidth + shadowOffset + pixelAlignment
-
-    Canvas(
-        modifier = modifier
-            .width(calculateSizeInDp(density, totalWidth))
-            .height(calculateSizeInDp(density, totalHeight))
-    ) {
-        drawRect(
-            color = colorScheme.fillColor,
-            topLeft = topLeftPoint,
-            size = Size(maxWidth, scalebarHeight)
-        )
-        drawRect(
-            color = colorScheme.lineColor,
-            topLeft = topLeftPoint,
-            size = Size(maxWidth, scalebarHeight),
-            style = Stroke(width = lineWidth)
-        )
-        drawText(
-            text = scaleValue,
-            textMeasurer = textMeasurer,
-            xPos = maxWidth / 2.0f,
-            color = colorScheme.textColor,
-            shadowColor = colorScheme.textShadowColor,
-            alignment = TextAlignment.CENTER
-        )
-    }
-}
-@Preview(showBackground = true, backgroundColor = 0xff91d2ff)
-@Composable
-internal fun LineScaleBarPreview() {
-    Box(
-        modifier = Modifier
-            .fillMaxSize()
-            .padding(4.dp), contentAlignment = Alignment.BottomStart
-    ) {
-        LineScalebar(
-            modifier = Modifier,
-            scaleValue = "1,000 km",
-            maxWidth = 300f,
-            colorScheme = ScalebarDefaults.colors(lineColor = Color.Red),
-            shapes = ScalebarDefaults.shapes()
-        )
-    }
-}
-
-@Preview(showBackground = true, backgroundColor = 0xff91d2ff)
-@Composable
-internal fun GraduatedScaleBarPreview() {
-    val maxWidth = 500f
-    val tickMarks = listOf(
-        ScalebarLabel(0, 0.0, 0.0, "0"),
-        ScalebarLabel(1, (maxWidth / 4.0), 0.0, "25"),
-        ScalebarLabel(2, maxWidth / 2.0, 0.0, "50"),
-        ScalebarLabel(3, (maxWidth / 4.0)* 3, 0.0, "75"),
-        ScalebarLabel(4, maxWidth.toDouble(), 0.0, "100")
-    )
-    Box(
-        modifier = Modifier
-            .fillMaxSize()
-            .padding(4.dp), contentAlignment = Alignment.BottomStart
-    ) {
-        GraduatedLineScalebar(
-            modifier = Modifier,
-            maxWidth = maxWidth,
-            colorScheme = ScalebarDefaults.colors(),
-            shapes = ScalebarDefaults.shapes(),
-            tickMarks = tickMarks
-        )
-    }
-}
-
-@Preview(showBackground = true, backgroundColor = 0xff91d2ff)
-@Composable
-internal fun BarScaleBarPreview() {
-    Box(
-        modifier = Modifier
-            .fillMaxSize()
-            .padding(4.dp), contentAlignment = Alignment.BottomStart
-    ) {
-        BarScalebar(
-            modifier = Modifier,
-            scaleValue = "1000 km",
-            maxWidth = 300f,
-            colorScheme = ScalebarDefaults.colors(),
-            shapes = ScalebarDefaults.shapes()
-        )
-    }
-=======
+        )
+    }
+
     val isUpdateLabels by scalebarViewModel.isUpdateLabels
     // invoked after the scalebar properties are computed
     if (isUpdateLabels) {
@@ -432,7 +157,6 @@
         unitsPerDip = 1.0,
         viewpoint = Viewpoint(0.0, 0.0, 0.0),
     )
->>>>>>> 1d7076e3
 }
 
 @Composable
