--- conflicted
+++ resolved
@@ -35,10 +35,7 @@
 import androidx.lifecycle.viewmodel.compose.viewModel
 import com.arcgismaps.geometry.SpatialReference
 import com.arcgismaps.mapping.Viewpoint
-<<<<<<< HEAD
 import com.arcgismaps.toolkit.scalebar.internal.DualUnitLineScalebar
-=======
->>>>>>> 29add16a
 import com.arcgismaps.toolkit.scalebar.internal.GraduatedLineScalebar
 import com.arcgismaps.toolkit.scalebar.internal.LineScalebar
 import com.arcgismaps.toolkit.scalebar.internal.ScalebarDivision
@@ -148,7 +145,6 @@
     when (scalebarStyle) {
         ScalebarStyle.AlternatingBar -> TODO()
         ScalebarStyle.Bar -> TODO()
-<<<<<<< HEAD
         ScalebarStyle.DualUnitLine -> DualUnitLineScalebar(
             modifier = modifier,
             maxWidth = maxWidth.toFloat(),
@@ -157,9 +153,6 @@
             colorScheme = colorScheme,
             labelTypography = labelTypography
         )
-=======
-        ScalebarStyle.DualUnitLine -> TODO()
->>>>>>> 29add16a
         ScalebarStyle.GraduatedLine -> GraduatedLineScalebar(
             modifier = modifier,
             maxWidth = maxWidth.toFloat(),
@@ -215,16 +208,12 @@
         ScalebarStyle.GraduatedLine -> {
             // " km" will render wider than " mi"
             val textMeasurer = rememberTextMeasurer()
-<<<<<<< HEAD
-            val maxUnitDisplayWidth = textMeasurer.measure(" km", labelTypography.labelStyle).size.width / LocalDensity.current.density
-=======
             val maxUnitDisplayWidth = with(LocalDensity.current) {
                 textMeasurer.measure(
                     " km",
                     labelTypography.labelStyle
                 ).size.width.toDp().value
             }
->>>>>>> 29add16a
             maxWidth - (lineWidth.value / 2.0f) - maxUnitDisplayWidth
         }
         ScalebarStyle.Bar,
@@ -256,16 +245,12 @@
     }
     // Calculate the bounds of the testString to determine its length
     val textMeasurer = rememberTextMeasurer()
-<<<<<<< HEAD
-    val maxUnitDisplayWidth = textMeasurer.measure(minSegmentTestString, labelTypography.labelStyle).size.width / LocalDensity.current.density
-=======
     val maxUnitDisplayWidth = with(LocalDensity.current) {
         textMeasurer.measure(
             minSegmentTestString,
             labelTypography.labelStyle
         ).size.width.toDp().value
     }
->>>>>>> 29add16a
     // Calculate the minimum segment length to ensure the labels don't overlap; multiply the testString length by 1.5
     // to allow for the right-most label being right-justified whereas the other labels are center-justified
     return (maxUnitDisplayWidth * 1.5) + (labelXPadding * 2)
