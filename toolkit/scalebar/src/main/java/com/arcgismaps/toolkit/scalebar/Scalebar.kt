--- conflicted
+++ resolved
@@ -18,28 +18,19 @@
 
 package com.arcgismaps.toolkit.scalebar
 
-<<<<<<< HEAD
 import androidx.compose.foundation.Canvas
 import androidx.compose.foundation.layout.fillMaxWidth
 import androidx.compose.foundation.layout.height
 import androidx.compose.foundation.layout.padding
-import androidx.compose.material3.Text
+import android.content.Context
 import androidx.compose.runtime.Composable
-import androidx.compose.runtime.collectAsState
-import androidx.compose.ui.Modifier
 import androidx.compose.ui.graphics.Color
 import androidx.compose.ui.platform.testTag
 import androidx.compose.ui.text.rememberTextMeasurer
-import androidx.compose.ui.tooling.preview.Preview
-import androidx.compose.ui.unit.dp
-
-private const val scalebarHeight = 20f // Height of the scalebar in pixels
-=======
-import android.content.Context
-import androidx.compose.runtime.Composable
 import androidx.compose.ui.Modifier
 import androidx.compose.ui.platform.LocalContext
 import androidx.compose.ui.tooling.preview.Preview
+import androidx.compose.ui.unit.dp
 import com.arcgismaps.geometry.SpatialReference
 import com.arcgismaps.mapping.Viewpoint
 import com.arcgismaps.toolkit.scalebar.theme.ScalebarColors
@@ -47,8 +38,8 @@
 import com.arcgismaps.toolkit.scalebar.theme.ScalebarShapes
 import kotlin.time.Duration
 import kotlin.time.Duration.Companion.seconds
->>>>>>> c101de28
 
+private const val scalebarHeight = 20f // Height of the scalebar in pixels
 /**
  * A composable UI component to display a Scalebar.
  * A Scalebar displays the representation of an accurate linear measurement on the map.
@@ -80,6 +71,26 @@
 ) {
 }
 
+@Preview
+@Composable
+internal fun ScalebarPreview() {
+    Scalebar(
+        maxWidth = 200.0,
+        spatialReference = null,
+        unitsPerDip = 1.0,
+        viewpoint = Viewpoint(0.0, 0.0, 0.0),
+    )
+}
+
+@Composable
+private fun isMetric(): Boolean {
+    // TODO implement the actual logic to determine the default ScalebarUnit
+    // this is a placeholder implementation
+    val context = LocalContext.current
+    val sharedPreferences = context.getSharedPreferences("settings", Context.MODE_PRIVATE)
+    return sharedPreferences.getBoolean("isMetric", true)
+}
+
 /**
  * Displays a single label with endpoint lines.
  *
@@ -93,7 +104,6 @@
  * @since 200.7.0
  */
 @Composable
-<<<<<<< HEAD
 internal fun LineScalebar(
     modifier: Modifier = Modifier.testTag("LineScalebar"),
     scaleValue: String,
@@ -159,22 +169,4 @@
         textColor = Color.Black,
         textShadowColor = Color.White
     )
-=======
-internal fun ScalebarPreview() {
-    Scalebar(
-        maxWidth = 200.0,
-        spatialReference = null,
-        unitsPerDip = 1.0,
-        viewpoint = Viewpoint(0.0, 0.0, 0.0),
-    )
-}
-
-@Composable
-private fun isMetric(): Boolean {
-    // TODO implement the actual logic to determine the default ScalebarUnit
-    // this is a placeholder implementation
-    val context = LocalContext.current
-    val sharedPreferences = context.getSharedPreferences("settings", Context.MODE_PRIVATE)
-    return sharedPreferences.getBoolean("isMetric", true)
->>>>>>> c101de28
 }