/*
 *
 *  Copyright 2025 Esri
 *
 *  Licensed under the Apache License, Version 2.0 (the "License");
 *  you may not use this file except in compliance with the License.
 *  You may obtain a copy of the License at
 *
 *     http://www.apache.org/licenses/LICENSE-2.0
 *
 *  Unless required by applicable law or agreed to in writing, software
 *  distributed under the License is distributed on an "AS IS" BASIS,
 *  WITHOUT WARRANTIES OR CONDITIONS OF ANY KIND, either express or implied.
 *  See the License for the specific language governing permissions and
 *  limitations under the License.
 *
 */

package com.arcgismaps.toolkit.scalebar

import android.content.Context
import androidx.compose.material3.Typography
import androidx.compose.runtime.Composable
import androidx.compose.runtime.getValue
import androidx.compose.runtime.key
import androidx.compose.ui.Modifier
import androidx.compose.ui.graphics.Color
import androidx.compose.ui.platform.LocalContext
import androidx.compose.ui.platform.LocalDensity
import androidx.compose.ui.text.TextStyle
import androidx.compose.ui.text.font.FontWeight
import androidx.compose.ui.text.rememberTextMeasurer
import androidx.compose.ui.tooling.preview.Preview
import androidx.compose.ui.unit.sp
import androidx.lifecycle.viewmodel.compose.viewModel
import com.arcgismaps.geometry.SpatialReference
import com.arcgismaps.mapping.Viewpoint
<<<<<<< HEAD
import com.arcgismaps.toolkit.scalebar.internal.GraduatedLineScalebar
=======
import com.arcgismaps.toolkit.scalebar.internal.BarScalebar
>>>>>>> d07a5534
import com.arcgismaps.toolkit.scalebar.internal.LineScalebar
import com.arcgismaps.toolkit.scalebar.internal.ScalebarDivision
import com.arcgismaps.toolkit.scalebar.internal.ScalebarUtils.toPx
import com.arcgismaps.toolkit.scalebar.internal.ScalebarViewModel
import com.arcgismaps.toolkit.scalebar.internal.ScalebarViewModelFactory
import com.arcgismaps.toolkit.scalebar.internal.labelXPadding
import com.arcgismaps.toolkit.scalebar.internal.lineWidth
import com.arcgismaps.toolkit.scalebar.theme.LabelTypography
import com.arcgismaps.toolkit.scalebar.theme.ScalebarColors
import com.arcgismaps.toolkit.scalebar.theme.ScalebarDefaults
import com.arcgismaps.toolkit.scalebar.theme.ScalebarShapes
import kotlin.time.Duration
import kotlin.time.Duration.Companion.seconds

/**
 * A composable UI component to display a Scalebar.
 * A Scalebar displays the representation of an accurate linear measurement on the map.
 * It provides a visual indication through which users can determine the size of features or
 * the distance between features on a map.
 * // TODO: update documentation
 *
 * @since 200.7.0
 */
@Composable
public fun Scalebar(
    maxWidth: Double, //  maximum screen width allotted to the scalebar
    unitsPerDip: Double,
    viewpoint: Viewpoint?,
    spatialReference: SpatialReference?,
    modifier: Modifier = Modifier,
    autoHideDelay: Duration = 1.75.seconds, // wait time before the scalebar hides itself, -1 means never hide
    minScale: Double = 0.0, // minimum scale to show the scalebar
    useGeodeticCalculations: Boolean = true, // `false` to compute scale without a geodesic curve,
    style: ScalebarStyle = ScalebarStyle.AlternatingBar,
    // TODO: determining the default ScalebarUnit is not tested
    units: ScalebarUnits = if (isMetric()) {
        ScalebarUnits.METRIC
    } else {
        ScalebarUnits.IMPERIAL
    },
    colorScheme: ScalebarColors = ScalebarDefaults.colors(),
    shapes: ScalebarShapes = ScalebarDefaults.shapes(),
    labelTypography: LabelTypography = ScalebarDefaults.typography()
) {
    val scalebarViewModel: ScalebarViewModel = viewModel(
        factory = ScalebarViewModelFactory(
            minScale,
            style,
            units,
            labelTypography,
            useGeodeticCalculations
        )
    )

    key(unitsPerDip, viewpoint, spatialReference) {
        // Measure the available line display length
        val availableLineDisplayLength =
            measureAvailableLineDisplayLength(maxWidth, labelTypography, style)
        // compute the scalebar properties
        scalebarViewModel.computeScalebarProperties(
            spatialReference,
            viewpoint,
            unitsPerDip,
            availableLineDisplayLength
        )
    }

    val isUpdateLabels by scalebarViewModel.isUpdateLabels
    // invoked after the scalebar properties are computed
    if (isUpdateLabels) {
        // Measure the minimum segment width required to display the labels without overlapping
        val minSegmentWidth = measureMinSegmentWidth(scalebarViewModel.lineMapLength, labelTypography)
        // update the label text and offsets
        scalebarViewModel.updateLabels(minSegmentWidth)
    }

    val isScaleBarUpdated by scalebarViewModel.isScaleBarUpdated
    // invoked after the scalebar properties displayLength, displayUnit are computed
    // and the labels are updated
    if (isScaleBarUpdated) {
        val density = LocalDensity.current
        ShowScalebar(
            scalebarViewModel.displayLength.toPx(density),
            scalebarViewModel.labels,
            style,
            colorScheme,
            shapes,
            labelTypography,
            modifier
        )
    }
}

@Composable
private fun ShowScalebar(
    maxWidth: Double,
    labels: List<ScalebarDivision>,
    scalebarStyle: ScalebarStyle,
    colorScheme: ScalebarColors,
    shapes: ScalebarShapes,
    labelTypography: LabelTypography,
    modifier: Modifier = Modifier
) {
    when (scalebarStyle) {
        ScalebarStyle.AlternatingBar -> TODO()
        ScalebarStyle.Bar -> BarScalebar(
            modifier = modifier,
            maxWidth = maxWidth.toFloat(),
            label = labels[0].label,
            colorScheme = colorScheme,
            labelTypography = labelTypography,
            shapes = shapes
        )
        ScalebarStyle.DualUnitLine -> TODO()
        ScalebarStyle.GraduatedLine -> GraduatedLineScalebar(
            modifier = modifier,
            maxWidth = maxWidth.toFloat(),
            tickMarks = labels,
            colorScheme = colorScheme,
            labelTypography = labelTypography
        )
        ScalebarStyle.Line -> LineScalebar(
            modifier = modifier,
            maxWidth = maxWidth.toFloat(),
            label = labels[0].label,
            colorScheme = colorScheme,
            labelTypography = labelTypography,
            shapes = shapes
        )
    }
}

@Preview
@Composable
internal fun ScalebarPreview() {
    Scalebar(
        maxWidth = 200.0,
        spatialReference = null,
        unitsPerDip = 1.0,
        viewpoint = Viewpoint(0.0, 0.0, 0.0),
    )
}

@Composable
private fun isMetric(): Boolean {
    // TODO implement the actual logic to determine the default ScalebarUnit
    // this is a placeholder implementation
    val context = LocalContext.current
    val sharedPreferences = context.getSharedPreferences("settings", Context.MODE_PRIVATE)
    return sharedPreferences.getBoolean("isMetric", true)
}

/**
 * Returns the display length in pixels of the Scalebar line.
 *
 * @return maxLength to be passed to updateScalebar fun in ScalebarViewModel
 * @since 200.7.0
 */
@Composable
internal fun measureAvailableLineDisplayLength(
    maxWidth: Double,
    labelTypography: LabelTypography,
    style: ScalebarStyle
): Double {
    return when (style) {
        ScalebarStyle.AlternatingBar,
        ScalebarStyle.DualUnitLine,
        ScalebarStyle.GraduatedLine -> {
            // " km" will render wider than " mi"
            val textMeasurer = rememberTextMeasurer()
            val maxUnitDisplayWidth = with(LocalDensity.current) {
                textMeasurer.measure(
                    " km",
                    labelTypography.labelStyle
                ).size.width.toDp().value
            }
            maxWidth - (lineWidth.value / 2.0f) - maxUnitDisplayWidth
        }
        ScalebarStyle.Bar,
        ScalebarStyle.Line -> {
            maxWidth - lineWidth.value
        }
    }
}

/**
 * Returns the minimum segment width in pixels required to display the labels without overlapping.
 *
 * @return minimum segment width
 * @since 200.7.0
 */
@Composable
internal fun measureMinSegmentWidth(
    lineMapLength: Double,
    labelTypography: LabelTypography
): Double {
    // The constraining factor is the space required to draw the labels. Create a testString containing the longest
    // label, which is usually the one for 'distance' because the other labels will be smaller numbers.
    // But if 'distance' is small some of the other labels may use decimals, so allow for each label needing at least
    // 3 characters
    val minSegmentTestString: String = if (lineMapLength >= 100) {
        lineMapLength.toInt().toString()
    } else {
        "9.9"
    }
    // Calculate the bounds of the testString to determine its length
    val textMeasurer = rememberTextMeasurer()
    val maxUnitDisplayWidth = with(LocalDensity.current) {
        textMeasurer.measure(
            minSegmentTestString,
            labelTypography.labelStyle
        ).size.width.toDp().value
    }
    // Calculate the minimum segment length to ensure the labels don't overlap; multiply the testString length by 1.5
    // to allow for the right-most label being right-justified whereas the other labels are center-justified
    return (maxUnitDisplayWidth * 1.5) + (labelXPadding * 2)
}<|MERGE_RESOLUTION|>--- conflicted
+++ resolved
@@ -35,11 +35,9 @@
 import androidx.lifecycle.viewmodel.compose.viewModel
 import com.arcgismaps.geometry.SpatialReference
 import com.arcgismaps.mapping.Viewpoint
-<<<<<<< HEAD
+import com.arcgismaps.toolkit.scalebar.internal.AlternatingBarScalebar
 import com.arcgismaps.toolkit.scalebar.internal.GraduatedLineScalebar
-=======
 import com.arcgismaps.toolkit.scalebar.internal.BarScalebar
->>>>>>> d07a5534
 import com.arcgismaps.toolkit.scalebar.internal.LineScalebar
 import com.arcgismaps.toolkit.scalebar.internal.ScalebarDivision
 import com.arcgismaps.toolkit.scalebar.internal.ScalebarUtils.toPx
@@ -144,7 +142,14 @@
     modifier: Modifier = Modifier
 ) {
     when (scalebarStyle) {
-        ScalebarStyle.AlternatingBar -> TODO()
+        ScalebarStyle.AlternatingBar -> AlternatingBarScalebar(
+            modifier = modifier,
+            maxWidth = maxWidth.toFloat(),
+            scalebarDivisions = labels,
+            colorScheme = colorScheme,
+            labelTypography = labelTypography,
+            shapes = shapes
+        )
         ScalebarStyle.Bar -> BarScalebar(
             modifier = modifier,
             maxWidth = maxWidth.toFloat(),
@@ -159,7 +164,8 @@
             maxWidth = maxWidth.toFloat(),
             tickMarks = labels,
             colorScheme = colorScheme,
-            labelTypography = labelTypography
+            labelTypography = labelTypography,
+            shapes = shapes
         )
         ScalebarStyle.Line -> LineScalebar(
             modifier = modifier,
