/*
 * Copyright 2025 Esri
 *
 * Licensed under the Apache License, Version 2.0 (the "License");
 * you may not use this file except in compliance with the License.
 * You may obtain a copy of the License at
 *
 *    http://www.apache.org/licenses/LICENSE-2.0
 *
 * Unless required by applicable law or agreed to in writing, software
 * distributed under the License is distributed on an "AS IS" BASIS,
 * WITHOUT WARRANTIES OR CONDITIONS OF ANY KIND, either express or implied.
 * See the License for the specific language governing permissions and
 * limitations under the License.
 */

package com.arcgismaps.toolkit.scalebar.internal

import androidx.compose.foundation.Canvas
import androidx.compose.foundation.layout.Box
import androidx.compose.foundation.layout.fillMaxSize
import androidx.compose.foundation.layout.height
import androidx.compose.foundation.layout.padding
import androidx.compose.foundation.layout.width
import androidx.compose.runtime.Composable
import androidx.compose.ui.Alignment
import androidx.compose.ui.Modifier
import androidx.compose.ui.geometry.Offset
import androidx.compose.ui.graphics.Color
import androidx.compose.ui.graphics.Shadow
import androidx.compose.ui.graphics.drawscope.DrawScope
import androidx.compose.ui.platform.LocalDensity
import androidx.compose.ui.platform.testTag
import androidx.compose.ui.text.TextMeasurer
import androidx.compose.ui.text.TextStyle
import androidx.compose.ui.text.drawText
import androidx.compose.ui.text.rememberTextMeasurer
import androidx.compose.ui.tooling.preview.Preview
import androidx.compose.ui.unit.Density
import androidx.compose.ui.unit.dp
import androidx.compose.ui.unit.sp
import com.arcgismaps.toolkit.scalebar.theme.ScalebarColors
import com.arcgismaps.toolkit.scalebar.theme.ScalebarDefaults
import com.arcgismaps.toolkit.scalebar.theme.ScalebarShapes

private const val pixelAlignment = 2.5f // Aligns the horizontal line edges
internal const val lineWidth = 5f
private const val shadowOffset = 3f
private const val scalebarHeight = 20f // Height of the scalebar in pixels
private val textSize = 14.sp
private const val textOffset = 5f
internal const val labelXPadding = 4f // padding between scalebar labels.

/**
 * Displays a scalebar with single label and endpoint lines.
 *
 * @param modifier The modifier to apply to the layout.
 * @param label The scale value to display.
 * @param maxWidth The width of the scalebar in pixels.
 * @param colorScheme The color scheme to use.
 * @param shapes The shape properties to use.
 *
 * @since 200.7.0
 */
@Composable
internal fun LineScalebar(
    modifier: Modifier = Modifier.testTag("LineScalebar"),
    label: String,
    maxWidth: Float,
    colorScheme: ScalebarColors,
    shapes: ScalebarShapes
) {
    val textMeasurer = rememberTextMeasurer()
    val density = LocalDensity.current
    val textSizeInPx = with(density) { textSize.toPx() }

    val totalHeight = scalebarHeight + shadowOffset + textOffset + textSizeInPx
    val totalWidth = maxWidth + shadowOffset + pixelAlignment

    Canvas(
        modifier = modifier
            .width(calculateSizeInDp(density, totalWidth))
            .height(calculateSizeInDp(density, totalHeight))
    ) {
        // left line
        drawVerticalLineAndShadow(
            x = 0f,
            top = 0f,
            bottom = scalebarHeight,
            lineColor = colorScheme.lineColor,
            shadowColor = colorScheme.shadowColor
        )

        // bottom line
        drawHorizontalLineAndShadow(
            y = scalebarHeight,
            left = 0f,
            right = maxWidth,
            lineColor = colorScheme.lineColor,
            shadowColor = colorScheme.shadowColor
        )

        // right line
        drawVerticalLineAndShadow(
            x = maxWidth,
            top = 0f,
            bottom = scalebarHeight,
            lineColor = colorScheme.lineColor,
            shadowColor = colorScheme.shadowColor
        )
        // text label
        drawText(
            text = label,
            textMeasurer = textMeasurer,
            barEnd = maxWidth,
            scalebarHeight = scalebarHeight,
            color = colorScheme.textColor,
            shadowColor = colorScheme.textShadowColor,
            alignment = TextAlignment.CENTER
        )
    }
}

@Preview(showBackground = true, backgroundColor = 0xff91d2ff)
@Composable
internal fun LineScaleBarPreview() {
    Box(modifier = Modifier
        .fillMaxSize()
        .padding(4.dp), contentAlignment = Alignment.BottomStart) {
        LineScalebar(
            modifier = Modifier,
            label = "1,000 km",
            maxWidth = 300f,
            colorScheme = ScalebarDefaults.colors(lineColor = Color.Red),
            shapes = ScalebarDefaults.shapes()
        )
    }
}

/**
 * Calculates the size in dp based on the density of the device.
 *
 * @since 200.7.0
 */
private fun calculateSizeInDp(density: Density, value: Float) = with(density) {
    value.toDp()
}

/**
 * Used to align the text relative to a point in the scalebar.
 *
 * @since 200.7.0
 */
<<<<<<< HEAD
internal enum class TextAlignment {
    /**
     * Left align the text relative to a point.
     * @since 200.7.0
     */
=======
private enum class TextAlignment {
>>>>>>> 4d401bb6
    LEFT,

    /**
     * Center align the text relative to a point.
     * @since 200.7.0
     */
    CENTER,

    /**
     * Right aligns the text relative to a point.
     * @since 200.7.0
     */
    RIGHT,
}

/**
<<<<<<< HEAD
 * Draws a vertical line on the canvas at the [xPos] of color [color] with a shadow of color [shadowColor].
 * The line height will be determined by [top] and [bottom] positions.
 *
 * @since 200.7.0
 */
internal fun DrawScope.drawVerticalLine(
    xPos: Float,
=======
 * Draws a vertical line on the canvas with a shadow.
 * The line will be of color [lineColor] and the shadow will be of color [shadowColor].
 *
 * @since 200.7.0
 */
private fun DrawScope.drawVerticalLineAndShadow(
    x: Float,
>>>>>>> 4d401bb6
    top: Float,
    bottom: Float,
    lineColor: Color,
    shadowColor: Color,
) {
    // draw shadow
    drawLine(
        color = shadowColor,
        start = Offset(xPos + shadowOffset, top),
        end = Offset(xPos + shadowOffset, bottom),
        strokeWidth = lineWidth,
    )
    drawLine(
<<<<<<< HEAD
        color = color,
        start = Offset(xPos, top),
        end = Offset(xPos, bottom),
=======
        color = lineColor,
        start = Offset(x, top),
        end = Offset(x, bottom),
>>>>>>> 4d401bb6
        strokeWidth = lineWidth,
    )
}

/**
<<<<<<< HEAD
 * Draws a horizontal line on the canvas at the [yPos] with a color [color] and a shadow of color [shadowColor].
 * The line width will be determined by [left] and [right] positions.
 *
 * @since 200.7.0
 */
internal fun DrawScope.drawHorizontalLine(
    yPos: Float,
=======
 * Draws a horizontal line on the canvas with a shadow.
 * The line will be of color [lineColor] and the shadow will be of color [shadowColor].
 *
 * @since 200.7.0
 */
private fun DrawScope.drawHorizontalLineAndShadow(
    y: Float,
>>>>>>> 4d401bb6
    left: Float,
    right: Float,
    lineColor: Color,
    shadowColor: Color,
) {
    // draw shadow
    drawLine(
        color = shadowColor,
        start = Offset((left - pixelAlignment) + shadowOffset, yPos + shadowOffset),
        end = Offset((right + pixelAlignment) + shadowOffset, yPos + shadowOffset),
        strokeWidth = lineWidth,
    )
    drawLine(
<<<<<<< HEAD
        color = color,
        start = Offset(left - pixelAlignment, yPos),
        end = Offset(right + pixelAlignment, yPos),
=======
        color = lineColor,
        start = Offset(left - pixelAlignment, y),
        end = Offset(right + pixelAlignment, y),
>>>>>>> 4d401bb6
        strokeWidth = lineWidth,
    )
}

/**
 * Draws the text on the canvas with a shadow.
 * This method adds blank space of size [textOffset] between the scaleBar and the text.
 *
 * @param text The text to be drawn.
 * @param textMeasurer The [TextMeasurer] to measure the text.
 * @param xPos The location where the text should be drawn.
 * @param color The color of the text.
 * @param shadowColor The color of the text shadow.
 * @param alignment The alignment of text relative to [xPos].
 * @since 200.7.0
 */
private fun DrawScope.drawText(
    text: String,
    textMeasurer: TextMeasurer,
    xPos: Float,
    color: Color = Color.Black,
    shadowColor: Color = Color.White,
    alignment: TextAlignment = TextAlignment.CENTER
) {
    val measuredText = textMeasurer.measure(
        text = text,
        style = TextStyle(fontSize = textSize)
    )
    val alignedXPos = when (alignment) {
        TextAlignment.LEFT -> xPos - measuredText.size.width + pixelAlignment
        TextAlignment.CENTER -> xPos - (measuredText.size.width / 2)
        TextAlignment.RIGHT -> xPos - pixelAlignment
    }
    val yPos = scalebarHeight + textOffset
    drawText(
        measuredText,
        color = color,
        topLeft = Offset(alignedXPos, yPos),
        shadow = Shadow(color = shadowColor, offset = Offset(1f, 1f))
    )
}

/**
 * Draws the tick marks on the canvas of height [tickHeight] with a color [color] and shadow of color [shadowColor].
 *
 * The text of the tick marks will be drawn with a color [textColor] and shadow of color [textShadowColor]. The tickmark
 * position will be determined by [ScalebarLabel.xOffset].
 */
internal fun DrawScope.drawTickMarks(
    tickMarks: List<ScalebarLabel>,
    tickHeight: Float = 10f,
    color: Color,
    shadowColor: Color,
    textMeasurer: TextMeasurer,
    textColor: Color,
    textShadowColor: Color
) {

    for (i in 0 until tickMarks.size - 1) {
        drawVerticalLine(
            xPos = tickMarks[i].xOffset.toFloat(),
            top = if (i == 0) 0f else scalebarHeight - tickHeight,
            bottom = scalebarHeight,
            color = color,
            shadowColor = shadowColor
        )
        drawText(
            text = tickMarks[i].text,
            textMeasurer = textMeasurer,
            xPos = tickMarks[i].xOffset.toFloat(),
            color = textColor,
            shadowColor = textShadowColor,
            alignment = if (i == 0) TextAlignment.RIGHT else TextAlignment.CENTER
        )
    }
}

<|MERGE_RESOLUTION|>--- conflicted
+++ resolved
@@ -151,15 +151,11 @@
  *
  * @since 200.7.0
  */
-<<<<<<< HEAD
 internal enum class TextAlignment {
     /**
      * Left align the text relative to a point.
      * @since 200.7.0
      */
-=======
-private enum class TextAlignment {
->>>>>>> 4d401bb6
     LEFT,
 
     /**
@@ -176,67 +172,40 @@
 }
 
 /**
-<<<<<<< HEAD
  * Draws a vertical line on the canvas at the [xPos] of color [color] with a shadow of color [shadowColor].
  * The line height will be determined by [top] and [bottom] positions.
  *
  * @since 200.7.0
  */
-internal fun DrawScope.drawVerticalLine(
+private fun DrawScope.drawVerticalLineAndShadow(
     xPos: Float,
-=======
- * Draws a vertical line on the canvas with a shadow.
- * The line will be of color [lineColor] and the shadow will be of color [shadowColor].
- *
- * @since 200.7.0
- */
-private fun DrawScope.drawVerticalLineAndShadow(
-    x: Float,
->>>>>>> 4d401bb6
     top: Float,
     bottom: Float,
     lineColor: Color,
     shadowColor: Color,
 ) {
-    // draw shadow
-    drawLine(
-        color = shadowColor,
-        start = Offset(xPos + shadowOffset, top),
-        end = Offset(xPos + shadowOffset, bottom),
-        strokeWidth = lineWidth,
-    )
-    drawLine(
-<<<<<<< HEAD
-        color = color,
-        start = Offset(xPos, top),
-        end = Offset(xPos, bottom),
-=======
-        color = lineColor,
-        start = Offset(x, top),
-        end = Offset(x, bottom),
->>>>>>> 4d401bb6
-        strokeWidth = lineWidth,
-    )
-}
-
-/**
-<<<<<<< HEAD
+        // draw shadow
+        drawLine(
+            color = shadowColor,
+            start = Offset(xPos + shadowOffset, top),
+            end = Offset(xPos + shadowOffset, bottom),
+            strokeWidth = lineWidth,
+        )
+        drawLine(
+            color = lineColor,
+            start = Offset(xPos, top),
+            end = Offset(xPos, bottom),
+            strokeWidth = lineWidth,
+        )
+    }
+/**
  * Draws a horizontal line on the canvas at the [yPos] with a color [color] and a shadow of color [shadowColor].
  * The line width will be determined by [left] and [right] positions.
  *
  * @since 200.7.0
  */
-internal fun DrawScope.drawHorizontalLine(
+private fun DrawScope.drawHorizontalLineAndShadow(
     yPos: Float,
-=======
- * Draws a horizontal line on the canvas with a shadow.
- * The line will be of color [lineColor] and the shadow will be of color [shadowColor].
- *
- * @since 200.7.0
- */
-private fun DrawScope.drawHorizontalLineAndShadow(
-    y: Float,
->>>>>>> 4d401bb6
     left: Float,
     right: Float,
     lineColor: Color,
@@ -250,15 +219,9 @@
         strokeWidth = lineWidth,
     )
     drawLine(
-<<<<<<< HEAD
-        color = color,
+        color = lineColor,
         start = Offset(left - pixelAlignment, yPos),
         end = Offset(right + pixelAlignment, yPos),
-=======
-        color = lineColor,
-        start = Offset(left - pixelAlignment, y),
-        end = Offset(right + pixelAlignment, y),
->>>>>>> 4d401bb6
         strokeWidth = lineWidth,
     )
 }
