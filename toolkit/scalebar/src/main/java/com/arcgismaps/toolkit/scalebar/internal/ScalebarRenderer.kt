/*
 * Copyright 2025 Esri
 *
 * Licensed under the Apache License, Version 2.0 (the "License");
 * you may not use this file except in compliance with the License.
 * You may obtain a copy of the License at
 *
 *    http://www.apache.org/licenses/LICENSE-2.0
 *
 * Unless required by applicable law or agreed to in writing, software
 * distributed under the License is distributed on an "AS IS" BASIS,
 * WITHOUT WARRANTIES OR CONDITIONS OF ANY KIND, either express or implied.
 * See the License for the specific language governing permissions and
 * limitations under the License.
 */

package com.arcgismaps.toolkit.scalebar.internal

import androidx.compose.foundation.Canvas
import androidx.compose.foundation.layout.Box
import androidx.compose.foundation.layout.fillMaxSize
import androidx.compose.foundation.layout.height
import androidx.compose.foundation.layout.padding
import androidx.compose.foundation.layout.width
import androidx.compose.runtime.Composable
import androidx.compose.ui.Alignment
import androidx.compose.ui.Modifier
import androidx.compose.ui.geometry.Offset
import androidx.compose.ui.graphics.Color
import androidx.compose.ui.graphics.Shadow
import androidx.compose.ui.graphics.drawscope.DrawScope
import androidx.compose.ui.platform.LocalDensity
import androidx.compose.ui.platform.testTag
import androidx.compose.ui.text.TextMeasurer
import androidx.compose.ui.text.drawText
import androidx.compose.ui.text.rememberTextMeasurer
import androidx.compose.ui.tooling.preview.Preview
import androidx.compose.ui.unit.Density
import androidx.compose.ui.unit.dp
import com.arcgismaps.toolkit.scalebar.theme.LabelTypography
import com.arcgismaps.toolkit.scalebar.theme.ScalebarColors
import com.arcgismaps.toolkit.scalebar.theme.ScalebarDefaults

private const val pixelAlignment = 2.5f // Aligns the horizontal line edges
internal const val lineWidth = 5f
private const val shadowOffset = 3f
private const val scalebarHeight = 20f // Height of the scalebar in pixels
private const val textOffset = 5f
internal const val labelXPadding = 4f // padding between scalebar labels.

/**
 * Displays a scalebar with single label and endpoint lines.
 *
 * @param modifier The modifier to apply to the layout.
 * @param maxWidth The width of the scalebar in pixels.
 * @param label The scale value to display.
 * @param colorScheme The color scheme to use.
 *
 * @since 200.7.0
 */
@Composable
internal fun LineScalebar(
    modifier: Modifier = Modifier.testTag("LineScalebar"),
    maxWidth: Float,
    label: String,
    colorScheme: ScalebarColors,
    labelTypography: LabelTypography
) {
    val textMeasurer = rememberTextMeasurer()
    val density = LocalDensity.current
    val textSizeInPx = with(density) { labelTypography.labelStyle.fontSize.toPx() }

    val totalHeight = scalebarHeight + shadowOffset + textOffset + textSizeInPx
    val totalWidth = maxWidth + shadowOffset + pixelAlignment

    Canvas(
        modifier = modifier
            .width(calculateSizeInDp(density, totalWidth))
            .height(calculateSizeInDp(density, totalHeight))
    ) {
        // left line
        drawVerticalLineAndShadow(
            xPos = 0f,
            top = 0f,
            bottom = scalebarHeight,
            lineColor = colorScheme.lineColor,
            shadowColor = colorScheme.shadowColor
        )

        // bottom line
        drawHorizontalLineAndShadow(
            yPos = scalebarHeight,
            left = 0f,
            right = maxWidth,
            lineColor = colorScheme.lineColor,
            shadowColor = colorScheme.shadowColor
        )

        // right line
        drawVerticalLineAndShadow(
            xPos = maxWidth,
            top = 0f,
            bottom = scalebarHeight,
            lineColor = colorScheme.lineColor,
            shadowColor = colorScheme.shadowColor
        )
        // text label
        drawText(
            text = label,
            textMeasurer = textMeasurer,
            labelTypography = labelTypography,
            xPos = maxWidth / 2,
            color = colorScheme.textColor,
            shadowColor = colorScheme.textShadowColor,
            alignment = TextAlignment.CENTER
        )
    }
}

/**
 * Displays a graduated scalebar with multiple labels and tick marks.
 *
 * @param modifier The modifier to apply to the layout.
 * @param maxWidth The width of the scale bar.
 * @param tickMarks The list of tick marks to display.
 * @param colorScheme The color scheme to use.
 * @since 200.7.0
 */
@Composable
internal fun GraduatedLineScalebar(
    modifier: Modifier = Modifier.testTag("GraduatedLineScalebar"),
    maxWidth: Float,
    tickMarks: List<ScalebarDivision>,
    colorScheme: ScalebarColors,
    labelTypography: LabelTypography
) {
    val textMeasurer = rememberTextMeasurer()
    val density = LocalDensity.current
    val textSizeInPx = with(density) { labelTypography.labelStyle.fontSize.toPx() }

    val totalHeight = scalebarHeight + shadowOffset + textOffset + textSizeInPx
    val totalWidth = maxWidth + shadowOffset + pixelAlignment

    Canvas(
        modifier = modifier
            .width(calculateSizeInDp(density, totalWidth))
            .height(calculateSizeInDp(density, totalHeight))
    ) {
        // draw tick marks
        drawTickMarksWithLabels(
            tickMarks = tickMarks,
            color = colorScheme.lineColor,
            shadowColor = colorScheme.shadowColor,
            textMeasurer = textMeasurer,
            labelTypography = labelTypography,
            textColor = colorScheme.textColor,
            textShadowColor = colorScheme.textShadowColor
        )

        // bottom line
        drawHorizontalLineAndShadow(
            yPos = scalebarHeight,
            left = 0f,
            right = maxWidth,
            lineColor = colorScheme.lineColor,
            shadowColor = colorScheme.shadowColor
        )

        // right line
        drawVerticalLineAndShadow(
            xPos = maxWidth,
            top = 0f,
            bottom = scalebarHeight,
            lineColor = colorScheme.lineColor,
            shadowColor = colorScheme.shadowColor
        )

        // draw last label
        drawText(
            text = tickMarks.last().label,
            textMeasurer = textMeasurer,
            labelTypography = labelTypography,
            xPos = tickMarks.last().xOffset.toFloat(),
            color = colorScheme.textColor,
            shadowColor = colorScheme.textShadowColor,
            alignment = TextAlignment.CENTER
        )
    }
}

@Preview(showBackground = true, backgroundColor = 0xff91d2ff)
@Composable
internal fun LineScaleBarPreview() {
    Box(
        modifier = Modifier
            .fillMaxSize()
            .padding(4.dp), contentAlignment = Alignment.BottomStart
    ) {
        LineScalebar(
            modifier = Modifier,
            maxWidth = 300f,
            label = "1,000 km",
            colorScheme = ScalebarDefaults.colors(lineColor = Color.Red),
            labelTypography = ScalebarDefaults.typography()
        )
    }
}

@Preview(showBackground = true, backgroundColor = 0xff91d2ff)
@Composable
internal fun GraduatedLineScaleBarPreview() {
    val maxWidth = 500f
    val tickMarks = listOf(
        ScalebarDivision(0, 0.0, 0.0, "0"),
        ScalebarDivision(1, (maxWidth / 4.0), 0.0, "25"),
        ScalebarDivision(2, maxWidth / 2.0, 0.0, "50"),
        ScalebarDivision(3, (maxWidth / 4.0)* 3, 0.0, "75"),
        ScalebarDivision(4, maxWidth.toDouble(), 0.0, "100 km")
    )
    Box(
        modifier = Modifier
            .fillMaxSize()
            .padding(4.dp), contentAlignment = Alignment.BottomStart
    ) {
        GraduatedLineScalebar(
            modifier = Modifier,
            maxWidth = maxWidth,
            colorScheme = ScalebarDefaults.colors(),
            tickMarks = tickMarks,
            labelTypography = ScalebarDefaults.typography()
        )
    }
}

/**
 * Calculates the size in dp based on the density of the device.
 *
 * @since 200.7.0
 */
private fun calculateSizeInDp(density: Density, value: Float) = with(density) {
    value.toDp()
}

/**
<<<<<<< HEAD
 * Used to align the text relative to a point in the scalebar.
 *
 * @since 200.7.0
 */
internal enum class TextAlignment {
=======
 * Used to align the text relative to an anchor point in the scalebar.
 *
 * @since 200.7.0
 */
private enum class TextAlignment {
>>>>>>> 1d7076e3
    /**
     * Left align the text relative to a point.
     * @since 200.7.0
     */
    LEFT,

    /**
     * Center align the text relative to a point.
     * @since 200.7.0
     */
    CENTER,

    /**
     * Right aligns the text relative to a point.
     * @since 200.7.0
     */
    RIGHT,
}

/**
<<<<<<< HEAD
 * Draws a vertical line on the canvas at the [xPos] of color [color] with a shadow of color [shadowColor].
=======
 * Draws a vertical line of [color] on the canvas at the [xPos] with a shadow of color [shadowColor].
>>>>>>> 1d7076e3
 * The line height will be determined by [top] and [bottom] positions.
 *
 * @since 200.7.0
 */
<<<<<<< HEAD
internal fun DrawScope.drawVerticalLine(
=======
private fun DrawScope.drawVerticalLineAndShadow(
>>>>>>> 1d7076e3
    xPos: Float,
    top: Float,
    bottom: Float,
    lineColor: Color,
    shadowColor: Color,
) {
<<<<<<< HEAD
    // draw shadow
    drawLine(
        color = shadowColor,
        start = Offset(xPos + shadowOffset, top),
        end = Offset(xPos + shadowOffset, bottom),
        strokeWidth = lineWidth,
    )
    drawLine(
        color = color,
        start = Offset(xPos, top),
        end = Offset(xPos, bottom),
        strokeWidth = lineWidth,
    )
}

/**
 * Draws a horizontal line on the canvas at the [yPos] with a color [color] and a shadow of color [shadowColor].
=======
        // draw shadow
        drawLine(
            color = shadowColor,
            start = Offset(xPos + shadowOffset, top),
            end = Offset(xPos + shadowOffset, bottom),
            strokeWidth = lineWidth,
        )
        drawLine(
            color = lineColor,
            start = Offset(xPos, top),
            end = Offset(xPos, bottom),
            strokeWidth = lineWidth,
        )
    }
/**
 * Draws a horizontal line of [color] on the canvas at the [yPos] with a shadow of [shadowColor].
>>>>>>> 1d7076e3
 * The line width will be determined by [left] and [right] positions.
 *
 * @since 200.7.0
 */
<<<<<<< HEAD
internal fun DrawScope.drawHorizontalLine(
=======
private fun DrawScope.drawHorizontalLineAndShadow(
>>>>>>> 1d7076e3
    yPos: Float,
    left: Float,
    right: Float,
    lineColor: Color,
    shadowColor: Color,
) {
    // draw shadow
    drawLine(
        color = shadowColor,
        start = Offset((left - pixelAlignment) + shadowOffset, yPos + shadowOffset),
        end = Offset((right + pixelAlignment) + shadowOffset, yPos + shadowOffset),
        strokeWidth = lineWidth,
    )
    drawLine(
<<<<<<< HEAD
        color = color,
=======
        color = lineColor,
>>>>>>> 1d7076e3
        start = Offset(left - pixelAlignment, yPos),
        end = Offset(right + pixelAlignment, yPos),
        strokeWidth = lineWidth,
    )
}

/**
 * Draws the text on the canvas with a shadow.
 * This method adds blank space of size [textOffset] between the scaleBar and the text.
 *
 * @param text The text to be drawn.
 * @param textMeasurer The [TextMeasurer] to measure the text.
<<<<<<< HEAD
=======
 * @param labelTypography The typography to use for the text.
>>>>>>> 1d7076e3
 * @param xPos The location where the text should be drawn.
 * @param color The color of the text.
 * @param shadowColor The color of the text shadow.
 * @param alignment The alignment of text relative to [xPos].
 * @since 200.7.0
 */
private fun DrawScope.drawText(
    text: String,
    textMeasurer: TextMeasurer,
<<<<<<< HEAD
=======
    labelTypography: LabelTypography,
>>>>>>> 1d7076e3
    xPos: Float,
    color: Color = Color.Black,
    shadowColor: Color = Color.White,
    alignment: TextAlignment = TextAlignment.CENTER
) {
    val measuredText = textMeasurer.measure(
        text = text,
        style = labelTypography.labelStyle
    )
    val alignedXPos = when (alignment) {
        TextAlignment.LEFT -> xPos - measuredText.size.width + pixelAlignment
        TextAlignment.CENTER -> xPos - (measuredText.size.width / 2)
        TextAlignment.RIGHT -> xPos - pixelAlignment
    }
    val yPos = scalebarHeight + textOffset
    drawText(
        measuredText,
        color = color,
        topLeft = Offset(alignedXPos, yPos),
        shadow = Shadow(color = shadowColor, offset = Offset(1f, 1f))
    )
}

/**
<<<<<<< HEAD
 * Draws the tick marks on the canvas of height [tickHeight] with a color [color] and shadow of color [shadowColor].
 *
 * The text of the tick marks will be drawn with a color [textColor] and shadow of color [textShadowColor]. The tickmark
 * position will be determined by [ScalebarLabel.xOffset].
 */
internal fun DrawScope.drawTickMarks(
    tickMarks: List<ScalebarLabel>,
    tickHeight: Float = 10f,
    color: Color,
    shadowColor: Color,
    textMeasurer: TextMeasurer,
=======
 * Draws the tick marks on the canvas of [tickHeight] with a [color] with a shadow of [shadowColor].
 *
 * The label of the tick marks will be drawn with a [textColor] and shadow of [textShadowColor]. The tickmark
 * position will be determined by [ScalebarDivision.xOffset].
 */
private fun DrawScope.drawTickMarksWithLabels(
    tickMarks: List<ScalebarDivision>,
    color: Color,
    shadowColor: Color,
    textMeasurer: TextMeasurer,
    labelTypography: LabelTypography,
>>>>>>> 1d7076e3
    textColor: Color,
    textShadowColor: Color
) {

    for (i in 0 until tickMarks.size - 1) {
<<<<<<< HEAD
        drawVerticalLine(
            xPos = tickMarks[i].xOffset.toFloat(),
            top = if (i == 0) 0f else scalebarHeight - tickHeight,
            bottom = scalebarHeight,
            color = color,
            shadowColor = shadowColor
        )
        drawText(
            text = tickMarks[i].text,
            textMeasurer = textMeasurer,
=======
        drawVerticalLineAndShadow(
            xPos = tickMarks[i].xOffset.toFloat(),
            top = 0f,
            bottom = scalebarHeight,
            lineColor = color,
            shadowColor = shadowColor
        )
        drawText(
            text = tickMarks[i].label,
            textMeasurer = textMeasurer,
            labelTypography = labelTypography,
>>>>>>> 1d7076e3
            xPos = tickMarks[i].xOffset.toFloat(),
            color = textColor,
            shadowColor = textShadowColor,
            alignment = if (i == 0) TextAlignment.RIGHT else TextAlignment.CENTER
        )
    }
<<<<<<< HEAD
}

=======
}
>>>>>>> 1d7076e3
<|MERGE_RESOLUTION|>--- conflicted
+++ resolved
@@ -242,19 +242,11 @@
 }
 
 /**
-<<<<<<< HEAD
- * Used to align the text relative to a point in the scalebar.
- *
- * @since 200.7.0
- */
-internal enum class TextAlignment {
-=======
  * Used to align the text relative to an anchor point in the scalebar.
  *
  * @since 200.7.0
  */
 private enum class TextAlignment {
->>>>>>> 1d7076e3
     /**
      * Left align the text relative to a point.
      * @since 200.7.0
@@ -275,45 +267,18 @@
 }
 
 /**
-<<<<<<< HEAD
- * Draws a vertical line on the canvas at the [xPos] of color [color] with a shadow of color [shadowColor].
-=======
  * Draws a vertical line of [color] on the canvas at the [xPos] with a shadow of color [shadowColor].
->>>>>>> 1d7076e3
  * The line height will be determined by [top] and [bottom] positions.
  *
  * @since 200.7.0
  */
-<<<<<<< HEAD
-internal fun DrawScope.drawVerticalLine(
-=======
 private fun DrawScope.drawVerticalLineAndShadow(
->>>>>>> 1d7076e3
     xPos: Float,
     top: Float,
     bottom: Float,
     lineColor: Color,
     shadowColor: Color,
 ) {
-<<<<<<< HEAD
-    // draw shadow
-    drawLine(
-        color = shadowColor,
-        start = Offset(xPos + shadowOffset, top),
-        end = Offset(xPos + shadowOffset, bottom),
-        strokeWidth = lineWidth,
-    )
-    drawLine(
-        color = color,
-        start = Offset(xPos, top),
-        end = Offset(xPos, bottom),
-        strokeWidth = lineWidth,
-    )
-}
-
-/**
- * Draws a horizontal line on the canvas at the [yPos] with a color [color] and a shadow of color [shadowColor].
-=======
         // draw shadow
         drawLine(
             color = shadowColor,
@@ -330,16 +295,11 @@
     }
 /**
  * Draws a horizontal line of [color] on the canvas at the [yPos] with a shadow of [shadowColor].
->>>>>>> 1d7076e3
  * The line width will be determined by [left] and [right] positions.
  *
  * @since 200.7.0
  */
-<<<<<<< HEAD
-internal fun DrawScope.drawHorizontalLine(
-=======
 private fun DrawScope.drawHorizontalLineAndShadow(
->>>>>>> 1d7076e3
     yPos: Float,
     left: Float,
     right: Float,
@@ -354,11 +314,7 @@
         strokeWidth = lineWidth,
     )
     drawLine(
-<<<<<<< HEAD
-        color = color,
-=======
         color = lineColor,
->>>>>>> 1d7076e3
         start = Offset(left - pixelAlignment, yPos),
         end = Offset(right + pixelAlignment, yPos),
         strokeWidth = lineWidth,
@@ -371,10 +327,7 @@
  *
  * @param text The text to be drawn.
  * @param textMeasurer The [TextMeasurer] to measure the text.
-<<<<<<< HEAD
-=======
  * @param labelTypography The typography to use for the text.
->>>>>>> 1d7076e3
  * @param xPos The location where the text should be drawn.
  * @param color The color of the text.
  * @param shadowColor The color of the text shadow.
@@ -384,10 +337,7 @@
 private fun DrawScope.drawText(
     text: String,
     textMeasurer: TextMeasurer,
-<<<<<<< HEAD
-=======
     labelTypography: LabelTypography,
->>>>>>> 1d7076e3
     xPos: Float,
     color: Color = Color.Black,
     shadowColor: Color = Color.White,
@@ -412,19 +362,6 @@
 }
 
 /**
-<<<<<<< HEAD
- * Draws the tick marks on the canvas of height [tickHeight] with a color [color] and shadow of color [shadowColor].
- *
- * The text of the tick marks will be drawn with a color [textColor] and shadow of color [textShadowColor]. The tickmark
- * position will be determined by [ScalebarLabel.xOffset].
- */
-internal fun DrawScope.drawTickMarks(
-    tickMarks: List<ScalebarLabel>,
-    tickHeight: Float = 10f,
-    color: Color,
-    shadowColor: Color,
-    textMeasurer: TextMeasurer,
-=======
  * Draws the tick marks on the canvas of [tickHeight] with a [color] with a shadow of [shadowColor].
  *
  * The label of the tick marks will be drawn with a [textColor] and shadow of [textShadowColor]. The tickmark
@@ -436,24 +373,11 @@
     shadowColor: Color,
     textMeasurer: TextMeasurer,
     labelTypography: LabelTypography,
->>>>>>> 1d7076e3
     textColor: Color,
     textShadowColor: Color
 ) {
 
     for (i in 0 until tickMarks.size - 1) {
-<<<<<<< HEAD
-        drawVerticalLine(
-            xPos = tickMarks[i].xOffset.toFloat(),
-            top = if (i == 0) 0f else scalebarHeight - tickHeight,
-            bottom = scalebarHeight,
-            color = color,
-            shadowColor = shadowColor
-        )
-        drawText(
-            text = tickMarks[i].text,
-            textMeasurer = textMeasurer,
-=======
         drawVerticalLineAndShadow(
             xPos = tickMarks[i].xOffset.toFloat(),
             top = 0f,
@@ -465,16 +389,10 @@
             text = tickMarks[i].label,
             textMeasurer = textMeasurer,
             labelTypography = labelTypography,
->>>>>>> 1d7076e3
             xPos = tickMarks[i].xOffset.toFloat(),
             color = textColor,
             shadowColor = textShadowColor,
             alignment = if (i == 0) TextAlignment.RIGHT else TextAlignment.CENTER
         )
     }
-<<<<<<< HEAD
-}
-
-=======
-}
->>>>>>> 1d7076e3
+}