/*
 * Copyright 2025 Esri
 *
 * Licensed under the Apache License, Version 2.0 (the "License");
 * you may not use this file except in compliance with the License.
 * You may obtain a copy of the License at
 *
 *    http://www.apache.org/licenses/LICENSE-2.0
 *
 * Unless required by applicable law or agreed to in writing, software
 * distributed under the License is distributed on an "AS IS" BASIS,
 * WITHOUT WARRANTIES OR CONDITIONS OF ANY KIND, either express or implied.
 * See the License for the specific language governing permissions and
 * limitations under the License.
 */

package com.arcgismaps.toolkit.scalebar.internal

import androidx.compose.foundation.Canvas
import androidx.compose.foundation.layout.Box
import androidx.compose.foundation.layout.fillMaxSize
import androidx.compose.foundation.layout.height
import androidx.compose.foundation.layout.padding
import androidx.compose.foundation.layout.width
import androidx.compose.runtime.Composable
import androidx.compose.ui.Alignment
import androidx.compose.ui.Modifier
import androidx.compose.ui.geometry.CornerRadius
import androidx.compose.ui.geometry.Offset
import androidx.compose.ui.geometry.Size
import androidx.compose.ui.graphics.Color
import androidx.compose.ui.graphics.Shadow
import androidx.compose.ui.graphics.drawscope.DrawScope
import androidx.compose.ui.graphics.drawscope.Stroke
import androidx.compose.ui.platform.LocalDensity
import androidx.compose.ui.platform.testTag
import androidx.compose.ui.text.TextMeasurer
import androidx.compose.ui.text.drawText
import androidx.compose.ui.text.rememberTextMeasurer
import androidx.compose.ui.tooling.preview.Preview
import androidx.compose.ui.unit.Dp
import androidx.compose.ui.unit.dp
import com.arcgismaps.toolkit.scalebar.internal.ScalebarUtils.toPx
import com.arcgismaps.toolkit.scalebar.theme.LabelTypography
import com.arcgismaps.toolkit.scalebar.theme.ScalebarColors
import com.arcgismaps.toolkit.scalebar.theme.ScalebarDefaults
import com.arcgismaps.toolkit.scalebar.theme.ScalebarShapes

private val pixelAlignment = 1.dp // Aligns the horizontal line edges
internal val lineWidth = 2.dp
private val shadowOffset = 1.dp
private val scalebarHeight = 7.dp // Height of the scalebar in pixels
private val textOffset = 7.dp
internal const val labelXPadding = 4f // padding between scalebar labels

/**
 * Displays a scalebar with single label and endpoint lines.
 *
 * @param modifier The modifier to apply to the layout.
 * @param maxWidth The width of the scalebar container displaying line and text in pixels.
 * @param displayLength The width of the scalebar in pixels.
 * @param label The scale value to display.
 * @param colorScheme The color scheme to use.
 * @param labelTypography The typography to use for the label.
 * @param shapes The shape properties to use.
 * @since 200.7.0
 */
@Composable
internal fun LineScalebar(
    modifier: Modifier = Modifier.testTag("LineScalebar"),
    maxWidth: Dp,
    displayLength: Double,
    label: String,
    colorScheme: ScalebarColors,
    labelTypography: LabelTypography,
    shapes: ScalebarShapes
) {
    val textMeasurer = rememberTextMeasurer()
    val density = LocalDensity.current
    val textSizeInDp = with(density) { labelTypography.labelStyle.fontSize.toDp() }

    val totalHeight = scalebarHeight + shadowOffset + textOffset + textSizeInDp
    val totalWidth = maxWidth + shadowOffset + pixelAlignment

    Canvas(
        modifier = modifier
            .width(totalWidth)
            .height(totalHeight)
    ) {
        // left line
        drawVerticalLineAndShadow(
            xPos = 0f,
            top = 0f,
            bottom = scalebarHeight.toPx(),
            lineColor = colorScheme.lineColor,
            shadowColor = colorScheme.shadowColor
        )

        // bottom line
        drawHorizontalLineAndShadow(
            yPos = scalebarHeight.toPx(),
            left = 0f,
            right = displayLength.toPx(density).toFloat(),
            lineColor = colorScheme.lineColor,
            shadowColor = colorScheme.shadowColor
        )

        // right line
        drawVerticalLineAndShadow(
            xPos = displayLength.toPx(density).toFloat(),
            top = 0f,
            bottom = scalebarHeight.toPx(),
            lineColor = colorScheme.lineColor,
            shadowColor = colorScheme.shadowColor
        )
        // text label
        drawText(
            text = label,
            textMeasurer = textMeasurer,
            labelTypography = labelTypography,
            xPos = displayLength.toPx(density).toFloat() / 2,
            color = colorScheme.textColor,
            shadowColor = colorScheme.textShadowColor,
            shadowBlurRadius = shapes.textShadowBlurRadius,
            alignment = TextAlignment.CENTER
        )
    }
}

/**
 * Displays bar scalebar with a single label.
 *
 * @param modifier The modifier to apply to the layout.
 * @param maxWidth The width of the scale bar container displaying line and text in pixels.
 * @param displayLength The width of the scale bar.
 * @param label The scale value to display.
 * @param colorScheme The color scheme to use.
 * @param shapes The shape properties to use.
 * @param labelTypography The typography to use for the label.
 * @since 200.7.0
 */
@Composable
internal fun BarScalebar(
    modifier: Modifier = Modifier.testTag("BarScalebar"),
    maxWidth: Dp,
    displayLength: Double,
    label: String,
    colorScheme: ScalebarColors,
    shapes: ScalebarShapes,
    labelTypography: LabelTypography
) {
    val textMeasurer = rememberTextMeasurer()
    val density = LocalDensity.current
    val textSizeInDp = with(density) { labelTypography.labelStyle.fontSize.toDp() }

    val totalHeight = scalebarHeight + shadowOffset + textOffset + textSizeInDp
    val totalWidth = maxWidth + shadowOffset + pixelAlignment
    val topLeftPoint = Offset(0f, 0f)

    Canvas(
        modifier = modifier
            .width(totalWidth)
            .height(totalHeight)
    ) {
        // draws the rectangle's shadow
        drawRoundRect(
            color = colorScheme.shadowColor,
            topLeft = Offset(topLeftPoint.x + shadowOffset.toPx(), topLeftPoint.y + shadowOffset.toPx()),
            size = Size(displayLength.toPx(density).toFloat(), scalebarHeight.toPx()),
            cornerRadius = CornerRadius(shapes.barCornerRadius),
            style = Stroke(width = lineWidth.toPx())
        )
        
        // Draws the rectangle's fill color
        drawRoundRect(
            color = colorScheme.fillColor,
            topLeft = topLeftPoint,
            cornerRadius = CornerRadius(shapes.barCornerRadius),
            size = Size(displayLength.toPx(density).toFloat(), scalebarHeight.toPx()),

        )
        // draws the rectangle's border
        drawRoundRect(
            color = colorScheme.lineColor,
            topLeft = topLeftPoint,
            size = Size(displayLength.toPx(density).toFloat(), scalebarHeight.toPx()),
            cornerRadius = CornerRadius(shapes.barCornerRadius),
            style = Stroke(width = lineWidth.toPx())
        )

        drawText(
            text = label,
            textMeasurer = textMeasurer,
            labelTypography = labelTypography,
            xPos = displayLength.toPx(density).toFloat() / 2.0f,
            color = colorScheme.textColor,
            shadowColor = colorScheme.textShadowColor,
            shadowBlurRadius = shapes.textShadowBlurRadius,
            alignment = TextAlignment.CENTER
        )
    }
}

/**
 * Displays AlternatingBar scalebar with segmented bars of alternating fill color.
 *
 * @param modifier The modifier to apply to the layout.
 * @param maxWidth The width of the scale bar container displaying line and text in pixels.
 * @param displayLength The width of the scale bar.
 * @param scalebarDivisions The scale value to display.
 * @param colorScheme The color scheme to use.
 * @param shapes The shape properties to use.
 * @param labelTypography The typography to use for the label.
 * @since 200.7.0
 */
@Composable
internal fun AlternatingBarScalebar(
    modifier: Modifier = Modifier.testTag("AlternatingBarScalebar"),
    maxWidth: Dp,
    displayLength: Double,
    scalebarDivisions: List<ScalebarDivision>,
    colorScheme: ScalebarColors,
    shapes: ScalebarShapes,
    labelTypography: LabelTypography
) {
    val textMeasurer = rememberTextMeasurer()
    val density = LocalDensity.current
    val textSizeInDp = with(density) { labelTypography.labelStyle.fontSize.toDp() }

    val totalHeight = scalebarHeight + shadowOffset + textOffset + textSizeInDp
    val totalWidth = maxWidth + shadowOffset + pixelAlignment
    val topLeftPoint = Offset(0f, 0f)

    Canvas(
        modifier = modifier
            .width(totalWidth)
            .height(totalHeight)
    ) {
        // draws the rectangle's shadow
        drawRoundRect(
            color = colorScheme.shadowColor,
            topLeft = Offset(topLeftPoint.x + shadowOffset.toPx(), topLeftPoint.y + shadowOffset.toPx()),
            size = Size(displayLength.toPx(density).toFloat(), scalebarHeight.toPx()),
            cornerRadius = CornerRadius(shapes.barCornerRadius),
            style = Stroke(width = lineWidth.toPx())
        )
        // Draws the alternating fill colors, bars and text labels
        for (index in scalebarDivisions.indices) {
            val startX = if (index == 0) 0f else scalebarDivisions[index - 1].xOffset.toPx(density).toFloat()
            val endX = scalebarDivisions[index].xOffset.toPx(density).toFloat()
            val width = endX - startX

            // Draw the inner fill color
            drawRoundRect(
                color = if (index % 2 == 0) colorScheme.fillColor else colorScheme.alternateFillColor,
                topLeft = Offset(startX + lineWidth.toPx() / 2, 0f),
                cornerRadius = CornerRadius(shapes.barCornerRadius),
                size = Size(width - lineWidth.toPx(), scalebarHeight.toPx())
            )

            // Draw the segment line
            drawLine(
                color = colorScheme.lineColor,
                start = Offset(endX, 0f),
                end = Offset(endX, scalebarHeight.toPx()),
                strokeWidth = lineWidth.toPx(),
            )

            // draw text label
            drawText(
                text = scalebarDivisions[index].label,
                textMeasurer = textMeasurer,
                labelTypography = labelTypography,
                xPos = scalebarDivisions[index].xOffset.toPx(density).toFloat(),
                color = colorScheme.textColor,
                shadowColor = colorScheme.textShadowColor,
                shadowBlurRadius = shapes.textShadowBlurRadius,
                alignment = if (index == 0) TextAlignment.RIGHT else TextAlignment.CENTER
            )
        }

        // draw the rectangle's border
        drawRoundRect(
            color = colorScheme.lineColor,
            topLeft = topLeftPoint,
            size = Size(displayLength.toPx(density).toFloat(), scalebarHeight.toPx()),
            cornerRadius = CornerRadius(shapes.barCornerRadius),
            style = Stroke(width = lineWidth.toPx())
        )
    }
}

/**
 * Displays a graduated line scalebar with multiple labels and tick marks.
 *
 * @param modifier The modifier to apply to the layout.
 * @param maxWidth The width of the scale bar container displaying line and text in pixels.
 * @param displayLength The width of the scale bar.
 * @param tickMarks The list of tick marks to display.
 * @param colorScheme The color scheme to use.
 * @param labelTypography The typography to use for the label.
 * @param shapes The shape properties to use.
 * @since 200.7.0
 */
@Composable
internal fun GraduatedLineScalebar(
    modifier: Modifier = Modifier.testTag("GraduatedLineScalebar"),
    maxWidth: Dp,
    displayLength: Double,
    tickMarks: List<ScalebarDivision>,
    colorScheme: ScalebarColors,
    labelTypography: LabelTypography,
    shapes: ScalebarShapes
) {
    val textMeasurer = rememberTextMeasurer()
    val density = LocalDensity.current
    val textSizeInDp = with(density) { labelTypography.labelStyle.fontSize.toDp() }

    val totalHeight = scalebarHeight + shadowOffset + textOffset + textSizeInDp
    val totalWidth = maxWidth + shadowOffset + pixelAlignment

    Canvas(
        modifier = modifier
            .width(totalWidth)
            .height(totalHeight)
    ) {
        val tickMarksWithPixelOffsets = tickMarks.map { tickMark ->
            tickMark.copy(xOffset = tickMark.xOffset.toPx(density))
        }
        // draw tick marks
        drawTickMarksWithLabels(
            tickMarks = tickMarksWithPixelOffsets,
            color = colorScheme.lineColor,
            shadowColor = colorScheme.shadowColor,
            textMeasurer = textMeasurer,
            labelTypography = labelTypography,
            textColor = colorScheme.textColor,
            textShadowColor = colorScheme.textShadowColor,
            textShadowBlurRadius = shapes.textShadowBlurRadius
        )

        // bottom line
        drawHorizontalLineAndShadow(
            yPos = scalebarHeight.toPx(),
            left = 0f,
            right = displayLength.toPx(density).toFloat(),
            lineColor = colorScheme.lineColor,
            shadowColor = colorScheme.shadowColor
        )

        // right line
        drawVerticalLineAndShadow(
            xPos = displayLength.toPx(density).toFloat(),
            top = 0f,
            bottom = scalebarHeight.toPx(),
            lineColor = colorScheme.lineColor,
            shadowColor = colorScheme.shadowColor
        )

        // draw last label
        drawText(
            text = tickMarks.last().label,
            textMeasurer = textMeasurer,
            labelTypography = labelTypography,
            xPos = tickMarks.last().xOffset.toPx(density).toFloat(),
            color = colorScheme.textColor,
            shadowColor = colorScheme.textShadowColor,
            shadowBlurRadius = shapes.textShadowBlurRadius,
            alignment = TextAlignment.CENTER
        )
    }
}

@Preview(showBackground = true, backgroundColor = 0xff91d2ff)
@Composable
internal fun LineScaleBarPreview() {
    val maxWidth = 175.dp
    val displayLength = 160.0
    Box(
        modifier = Modifier
            .fillMaxSize()
            .padding(4.dp), contentAlignment = Alignment.BottomStart
    ) {
        LineScalebar(
            modifier = Modifier,
            maxWidth = maxWidth,
            displayLength = displayLength,
            label = "1,000 km",
            colorScheme = ScalebarDefaults.colors(),
            labelTypography = ScalebarDefaults.typography(),
            shapes = ScalebarDefaults.shapes()
        )
    }
}

@Preview(showBackground = true, backgroundColor = 0xff91d2ff)
@Composable
internal fun BarScaleBarPreview() {
    val maxWidth = 175.dp
    val displayLength = 160.0
    Box(
        modifier = Modifier
            .fillMaxSize()
            .padding(4.dp), contentAlignment = Alignment.BottomStart
    ) {
        BarScalebar(
            modifier = Modifier,
            maxWidth = maxWidth,
            displayLength = displayLength,
            label = "1000 km",
            colorScheme = ScalebarDefaults.colors(shadowColor = Color.Red, textShadowColor = Color.Red),
            shapes = ScalebarDefaults.shapes(barCornerRadius = 4f, textShadowBlurRadius = 2f),
            labelTypography = ScalebarDefaults.typography()
        )
    }
}

@Preview(showBackground = true, backgroundColor = 0xff91d2ff)
@Composable
internal fun GraduatedLineScaleBarPreview() {
    val maxWidth = 175.dp
    val displayLength = 139.3
    val tickMarks = listOf(
<<<<<<< HEAD
        ScalebarDivision(0, 0.0, 0.0, "0"),
        ScalebarDivision(1, 0.33 * displayLength, 0.0, "100"),
        ScalebarDivision(2, 0.66 * displayLength, 0.0, "200"),
        ScalebarDivision(4, displayLength, 0.0, "300 km")
=======
        ScalebarDivision(0.0,  "0"),
        ScalebarDivision( 0.33 * (displayLength / density), "100"),
        ScalebarDivision(0.66 * (displayLength / density), "200"),
        ScalebarDivision(displayLength / density,  "300 km")
>>>>>>> 54ddbad2
    )
    Box(
        modifier = Modifier
            .fillMaxSize()
            .padding(4.dp), contentAlignment = Alignment.BottomStart
    ) {
        GraduatedLineScalebar(
            modifier = Modifier,
            maxWidth = maxWidth,
            displayLength = displayLength,
            colorScheme = ScalebarDefaults.colors(),
            tickMarks = tickMarks,
            labelTypography = ScalebarDefaults.typography(),
            shapes = ScalebarDefaults.shapes()
        )
    }
}

@Preview(showBackground = true, backgroundColor = 0xff91d2ff)
@Composable
internal fun AlternatingBarScaleBarPreview() {
    val maxWidth = 175.dp
    val displayLength = 139.3
    val scalebarDivisions = listOf(
<<<<<<< HEAD
        ScalebarDivision(0, 0.0, 0.0, "0"),
        ScalebarDivision(1, 0.33 * displayLength, 0.0, "100"),
        ScalebarDivision(2, 0.66 * displayLength, 0.0, "200"),
        ScalebarDivision(4, displayLength, 0.0, "300 km")
=======
        ScalebarDivision(0.0, "0"),
        ScalebarDivision(0.33 * (displayLength / density),"100"),
        ScalebarDivision(0.66 * (displayLength / density), "200"),
        ScalebarDivision(displayLength / density,"300 km")
>>>>>>> 54ddbad2
    )
    Box(
        modifier = Modifier
            .fillMaxSize()
            .padding(4.dp), contentAlignment = Alignment.BottomStart
    ) {
        AlternatingBarScalebar(
            modifier = Modifier,
            maxWidth = maxWidth,
            displayLength = displayLength,
            colorScheme = ScalebarDefaults.colors(),
            scalebarDivisions = scalebarDivisions,
            labelTypography = ScalebarDefaults.typography(),
            shapes = ScalebarDefaults.shapes()
        )
    }
}

/**
 * Used to align the text relative to an anchor point in the scalebar.
 *
 * @since 200.7.0
 */
private enum class TextAlignment {
    /**
     * Left align the text relative to a point.
     * @since 200.7.0
     */
    LEFT,

    /**
     * Center align the text relative to a point.
     * @since 200.7.0
     */
    CENTER,

    /**
     * Right aligns the text relative to a point.
     * @since 200.7.0
     */
    RIGHT,
}

/**
 * Draws a vertical line of [color] on the canvas at the [xPos] with a shadow of color [shadowColor].
 * The line height will be determined by [top] and [bottom] positions.
 *
 * @since 200.7.0
 */
private fun DrawScope.drawVerticalLineAndShadow(
    xPos: Float,
    top: Float,
    bottom: Float,
    lineColor: Color,
    shadowColor: Color,
) {
        // draw shadow
        drawLine(
            color = shadowColor,
            start = Offset(xPos + shadowOffset.toPx(), top),
            end = Offset(xPos + shadowOffset.toPx(), bottom),
            strokeWidth = lineWidth.toPx(),
        )
        drawLine(
            color = lineColor,
            start = Offset(xPos, top),
            end = Offset(xPos, bottom),
            strokeWidth = lineWidth.toPx(),
        )
    }
/**
 * Draws a horizontal line of [color] on the canvas at the [yPos] with a shadow of [shadowColor].
 * The line width will be determined by [left] and [right] positions.
 *
 * @since 200.7.0
 */
private fun DrawScope.drawHorizontalLineAndShadow(
    yPos: Float,
    left: Float,
    right: Float,
    lineColor: Color,
    shadowColor: Color,
) {
    // draw shadow
    drawLine(
        color = shadowColor,
        start = Offset((left - pixelAlignment.toPx()) + shadowOffset.toPx(), yPos + shadowOffset.toPx()),
        end = Offset((right + pixelAlignment.toPx()) + shadowOffset.toPx(), yPos + shadowOffset.toPx()),
        strokeWidth = lineWidth.toPx(),
    )
    drawLine(
        color = lineColor,
        start = Offset(left - pixelAlignment.toPx(), yPos),
        end = Offset(right + pixelAlignment.toPx(), yPos),
        strokeWidth = lineWidth.toPx(),
    )
}

/**
 * Draws the text on the canvas with a shadow.
 * This method adds blank space of size [textOffset] between the scaleBar and the text.
 *
 * @param text The text to be drawn.
 * @param textMeasurer The [TextMeasurer] to measure the text.
 * @param labelTypography The typography to use for the text.
 * @param xPos The location where the text should be drawn.
 * @param color The color of the text.
 * @param shadowColor The color of the text shadow.
 * @param alignment The alignment of text relative to [xPos].
 * @since 200.7.0
 */
private fun DrawScope.drawText(
    text: String,
    textMeasurer: TextMeasurer,
    labelTypography: LabelTypography,
    xPos: Float,
    color: Color = Color.Black,
    shadowColor: Color = Color.White,
    shadowBlurRadius: Float,
    alignment: TextAlignment = TextAlignment.CENTER
) {
    val measuredText = textMeasurer.measure(
        text = text,
        style = labelTypography.labelStyle
    )
    val alignedXPos = when (alignment) {
        TextAlignment.LEFT -> xPos - measuredText.size.width + pixelAlignment.toPx()
        TextAlignment.CENTER -> xPos - (measuredText.size.width / 2)
        TextAlignment.RIGHT -> xPos - pixelAlignment.toPx()
    }
    val yPos = scalebarHeight.toPx() + textOffset.value
    drawText(
        measuredText,
        color = color,
        topLeft = Offset(alignedXPos, yPos),
        shadow = Shadow(
            color = shadowColor,
            offset = Offset(1f, 1f),
            blurRadius = shadowBlurRadius
        )
    )
}

/**
 * Draws the tick marks on the canvas of [tickHeight] with a [color] with a shadow of [shadowColor].
 *
 * The label of the tick marks will be drawn with a [textColor] and shadow of [textShadowColor]. The tickmark
 * position will be determined by [ScalebarDivision.xOffset].
 */
private fun DrawScope.drawTickMarksWithLabels(
    tickMarks: List<ScalebarDivision>,
    color: Color,
    shadowColor: Color,
    textMeasurer: TextMeasurer,
    labelTypography: LabelTypography,
    textColor: Color,
    textShadowColor: Color,
    textShadowBlurRadius: Float
) {

    for (i in 0 until tickMarks.size - 1) {
        drawVerticalLineAndShadow(
            xPos = tickMarks[i].xOffset.toFloat(),
            top = 0f,
            bottom = scalebarHeight.toPx() + shadowOffset.toPx(),
            lineColor = color,
            shadowColor = shadowColor
        )
        drawText(
            text = tickMarks[i].label,
            textMeasurer = textMeasurer,
            labelTypography = labelTypography,
            xPos = tickMarks[i].xOffset.toFloat(),
            color = textColor,
            shadowColor = textShadowColor,
            shadowBlurRadius = textShadowBlurRadius,
            alignment = if (i == 0) TextAlignment.RIGHT else TextAlignment.CENTER
        )
    }
}<|MERGE_RESOLUTION|>--- conflicted
+++ resolved
@@ -421,17 +421,10 @@
     val maxWidth = 175.dp
     val displayLength = 139.3
     val tickMarks = listOf(
-<<<<<<< HEAD
-        ScalebarDivision(0, 0.0, 0.0, "0"),
-        ScalebarDivision(1, 0.33 * displayLength, 0.0, "100"),
-        ScalebarDivision(2, 0.66 * displayLength, 0.0, "200"),
-        ScalebarDivision(4, displayLength, 0.0, "300 km")
-=======
         ScalebarDivision(0.0,  "0"),
-        ScalebarDivision( 0.33 * (displayLength / density), "100"),
-        ScalebarDivision(0.66 * (displayLength / density), "200"),
-        ScalebarDivision(displayLength / density,  "300 km")
->>>>>>> 54ddbad2
+        ScalebarDivision( 0.33 * displayLength, "100"),
+        ScalebarDivision(0.66 * displayLength, "200"),
+        ScalebarDivision(displayLength,  "300 km")
     )
     Box(
         modifier = Modifier
@@ -456,17 +449,10 @@
     val maxWidth = 175.dp
     val displayLength = 139.3
     val scalebarDivisions = listOf(
-<<<<<<< HEAD
-        ScalebarDivision(0, 0.0, 0.0, "0"),
-        ScalebarDivision(1, 0.33 * displayLength, 0.0, "100"),
-        ScalebarDivision(2, 0.66 * displayLength, 0.0, "200"),
-        ScalebarDivision(4, displayLength, 0.0, "300 km")
-=======
         ScalebarDivision(0.0, "0"),
-        ScalebarDivision(0.33 * (displayLength / density),"100"),
-        ScalebarDivision(0.66 * (displayLength / density), "200"),
-        ScalebarDivision(displayLength / density,"300 km")
->>>>>>> 54ddbad2
+        ScalebarDivision(0.33 * displayLength,"100"),
+        ScalebarDivision(0.66 * displayLength, "200"),
+        ScalebarDivision(displayLength,"300 km")
     )
     Box(
         modifier = Modifier
