--- conflicted
+++ resolved
@@ -380,7 +380,7 @@
  * alternate unit.
  *
  * @param modifier The modifier to apply to the layout.
- * @param maxWidth The width of the scale bar container displaying line and text in pixels.
+ * @param maxWidth The width of the scale bar container displaying line and text in dp.
  * @param primaryScalebarDivision The end segment for the primary unit.
  * @param alternateScalebarDivision The end segment for the alternate unit.
  * @param colorScheme The color scheme to use.
@@ -392,7 +392,7 @@
 @Composable
 internal fun DualUnitLineScalebar(
     modifier: Modifier = Modifier.testTag("DualUnitLineScalebar"),
-    maxWidth: Float,
+    maxWidth: Dp,
     primaryScalebarDivision: ScalebarDivision,
     alternateScalebarDivision: ScalebarDivision,
     colorScheme: ScalebarColors,
@@ -401,29 +401,32 @@
 ) {
     val textMeasurer = rememberTextMeasurer()
     val density = LocalDensity.current
-    val textSizeInPx = with(density) { labelTypography.labelStyle.fontSize.toPx() }
-
-    val totalHeight = scalebarHeight + (textSizeInPx * 2) + shadowOffset + (textOffset * 6)
+    val textSizeInPx = with(density) { labelTypography.labelStyle.fontSize.toDp() }
+
+    val totalHeight: Dp = scalebarHeight + (textSizeInPx * 2) + shadowOffset + (textOffset * 2)
     val totalWidth = maxWidth + shadowOffset + pixelAlignment
+
+    val totalHeightInPx = with(density) { totalHeight.toPx() }
+    val scalebarHeightInPx = with(density) { scalebarHeight.toPx() }
 
     Canvas(
         modifier = modifier
-            .width(calculateSizeInDp(density, totalWidth))
-            .height(calculateSizeInDp(density, totalHeight))
+            .width(totalWidth)
+            .height(totalHeight)
     ) {
 
         // left end line
         drawVerticalLineAndShadow(
             xPos = 0f,
-            top = totalHeight / 2 - scalebarHeight,
-            bottom = totalHeight / 2 + scalebarHeight + lineWidth.toPx(),
+            top = totalHeightInPx / 2 - scalebarHeightInPx,
+            bottom = (totalHeightInPx / 2) + scalebarHeightInPx + lineWidth.toPx(),
             lineColor = colorScheme.lineColor,
             shadowColor = colorScheme.shadowColor
         )
 
         // Scalebar line
         drawHorizontalLineAndShadow(
-            yPos = totalHeight / 2,
+            yPos = totalHeightInPx / 2,
             left = lineWidth.toPx(),
             right = primaryScalebarDivision.xOffset.toPx(density).toFloat(),
             lineColor = colorScheme.lineColor,
@@ -433,8 +436,8 @@
         // right end line
         drawVerticalLineAndShadow(
             xPos = primaryScalebarDivision.xOffset.toPx(density).toFloat(),
-            top = totalHeight / 2 - scalebarHeight,
-            bottom = totalHeight / 2,
+            top = totalHeightInPx / 2 - scalebarHeightInPx,
+            bottom = totalHeightInPx / 2,
             lineColor = colorScheme.lineColor,
             shadowColor = colorScheme.shadowColor
         )
@@ -455,8 +458,8 @@
         // draw end line for alternate scalebar
         drawVerticalLineAndShadow(
             xPos = alternateScalebarDivision.xOffset.toPx(density).toFloat(),
-            top = (totalHeight / 2) + (lineWidth.toPx() / 2),
-            bottom = (totalHeight / 2) + scalebarHeight + lineWidth.toPx(),
+            top = (totalHeightInPx / 2) + (lineWidth.toPx() / 2),
+            bottom = (totalHeightInPx / 2) + scalebarHeightInPx + lineWidth.toPx(),
             lineColor = colorScheme.lineColor,
             shadowColor = colorScheme.shadowColor
         )
@@ -466,8 +469,8 @@
             text = alternateScalebarDivision.label,
             textMeasurer = textMeasurer,
             labelTypography = labelTypography,
-            xPos = alternateScalebarDivision.xOffset.toPx(density).toFloat(),
-            yPos = (totalHeight / 2) + scalebarHeight,
+            xPos = alternateScalebarDivision.xOffset.toPx(density),
+            yPos = (totalHeightInPx / 2) + scalebarHeightInPx,
             color = colorScheme.textColor,
             shadowColor = colorScheme.textShadowColor,
             shadowBlurRadius = shapes.textShadowBlurRadius,
@@ -523,11 +526,10 @@
 @Preview(showBackground = true, backgroundColor = 0xff91d2ff)
 @Composable
 internal fun DualUnitLineScalebarPreview() {
-    val maxWidth = 500f
-    val displayLength = 440.0
-    val density = LocalDensity.current.density
-    val endScalebarDivision = ScalebarDivision(displayLength / density,"3000 m")
-    val alternateScalebarDivision = ScalebarDivision(0.75 * (displayLength / density),"3500 Km")
+    val maxWidth = 175.dp
+    val displayLength = 139.3
+    val endScalebarDivision = ScalebarDivision(displayLength,"3000 m")
+    val alternateScalebarDivision = ScalebarDivision(0.75 * displayLength,"3500 Km")
 
     Box(
         modifier = Modifier
@@ -700,7 +702,7 @@
     textMeasurer: TextMeasurer,
     labelTypography: LabelTypography,
     xPos: Float,
-    yPos: Float = scalebarHeight + textOffset,
+    yPos: Float = scalebarHeight.toPx() + textOffset.value,
     color: Color = Color.Black,
     shadowColor: Color = Color.White,
     shadowBlurRadius: Float,
@@ -715,10 +717,6 @@
         TextAlignment.CENTER -> xPos - (measuredText.size.width / 2)
         TextAlignment.RIGHT -> xPos - pixelAlignment.toPx()
     }
-<<<<<<< HEAD
-    val yPos = scalebarHeight.toPx() + textOffset.value
-=======
->>>>>>> c620ab38
     drawText(
         measuredText,
         color = color,
