/*
 * Copyright 2025 Esri
 *
 * Licensed under the Apache License, Version 2.0 (the "License");
 * you may not use this file except in compliance with the License.
 * You may obtain a copy of the License at
 *
 *    http://www.apache.org/licenses/LICENSE-2.0
 *
 * Unless required by applicable law or agreed to in writing, software
 * distributed under the License is distributed on an "AS IS" BASIS,
 * WITHOUT WARRANTIES OR CONDITIONS OF ANY KIND, either express or implied.
 * See the License for the specific language governing permissions and
 * limitations under the License.
 */

package com.arcgismaps.toolkit.scalebar.internal

import androidx.compose.foundation.Canvas
import androidx.compose.foundation.layout.Box
import androidx.compose.foundation.layout.fillMaxSize
import androidx.compose.foundation.layout.height
import androidx.compose.foundation.layout.padding
import androidx.compose.foundation.layout.width
import androidx.compose.runtime.Composable
import androidx.compose.ui.Alignment
import androidx.compose.ui.Modifier
import androidx.compose.ui.geometry.CornerRadius
import androidx.compose.ui.geometry.Offset
import androidx.compose.ui.geometry.Size
import androidx.compose.ui.graphics.Color
import androidx.compose.ui.graphics.Shadow
import androidx.compose.ui.graphics.drawscope.DrawScope
import androidx.compose.ui.graphics.drawscope.Stroke
import androidx.compose.ui.platform.LocalDensity
import androidx.compose.ui.platform.testTag
import androidx.compose.ui.text.TextMeasurer
import androidx.compose.ui.text.drawText
import androidx.compose.ui.text.rememberTextMeasurer
import androidx.compose.ui.tooling.preview.Preview
import androidx.compose.ui.unit.Density
import androidx.compose.ui.unit.dp
import com.arcgismaps.toolkit.scalebar.internal.ScalebarUtils.toPx
import com.arcgismaps.toolkit.scalebar.theme.LabelTypography
import com.arcgismaps.toolkit.scalebar.theme.ScalebarColors
import com.arcgismaps.toolkit.scalebar.theme.ScalebarDefaults
import com.arcgismaps.toolkit.scalebar.theme.ScalebarShapes

private const val pixelAlignment = 2.5f // Aligns the horizontal line edges
internal val lineWidth = 2.dp
private const val shadowOffset = 3f
private const val scalebarHeight = 20f // Height of the scalebar in pixels
private const val textOffset = 5f
internal const val labelXPadding = 4f // padding between scalebar labels.

/**
 * Displays a scalebar with single label and endpoint lines.
 *
 * @param modifier The modifier to apply to the layout.
 * @param maxWidth The width of the scalebar container displaying line and text in pixels.
 * @param displayLength The width of the scalebar in pixels.
 * @param label The scale value to display.
 * @param colorScheme The color scheme to use.
 * @param labelTypography The typography to use for the label.
 * @param shapes The shape properties to use.
 * @since 200.7.0
 */
@Composable
internal fun LineScalebar(
    modifier: Modifier = Modifier.testTag("LineScalebar"),
    maxWidth: Float,
    displayLength: Double,
    label: String,
    colorScheme: ScalebarColors,
    labelTypography: LabelTypography,
    shapes: ScalebarShapes
) {
    val textMeasurer = rememberTextMeasurer()
    val density = LocalDensity.current
    val textSizeInPx = with(density) { labelTypography.labelStyle.fontSize.toPx() }

    val totalHeight = scalebarHeight + shadowOffset + textOffset + textSizeInPx
    val totalWidth = maxWidth + shadowOffset + pixelAlignment

    Canvas(
        modifier = modifier
            .width(calculateSizeInDp(density, totalWidth))
            .height(calculateSizeInDp(density, totalHeight))
    ) {
        // left line
        drawVerticalLineAndShadow(
            xPos = 0f,
            top = 0f,
            bottom = scalebarHeight,
            lineColor = colorScheme.lineColor,
            shadowColor = colorScheme.shadowColor
        )

        // bottom line
        drawHorizontalLineAndShadow(
            yPos = scalebarHeight,
            left = 0f,
            right = displayLength.toPx(density).toFloat(),
            lineColor = colorScheme.lineColor,
            shadowColor = colorScheme.shadowColor
        )

        // right line
        drawVerticalLineAndShadow(
            xPos = displayLength.toPx(density).toFloat(),
            top = 0f,
            bottom = scalebarHeight,
            lineColor = colorScheme.lineColor,
            shadowColor = colorScheme.shadowColor
        )
        // text label
        drawText(
            text = label,
            textMeasurer = textMeasurer,
            labelTypography = labelTypography,
            xPos = displayLength.toPx(density).toFloat() / 2,
            color = colorScheme.textColor,
            shadowColor = colorScheme.textShadowColor,
            shadowBlurRadius = shapes.textShadowBlurRadius,
            alignment = TextAlignment.CENTER
        )
    }
}

/**
 * Displays bar scalebar with a single label.
 *
 * @param modifier The modifier to apply to the layout.
 * @param maxWidth The width of the scale bar container displaying line and text in pixels.
 * @param displayLength The width of the scale bar.
 * @param label The scale value to display.
 * @param colorScheme The color scheme to use.
 * @param shapes The shape properties to use.
 * @param labelTypography The typography to use for the label.
 * @since 200.7.0
 */
@Composable
internal fun BarScalebar(
    modifier: Modifier = Modifier.testTag("BarScalebar"),
    maxWidth: Float,
    displayLength: Double,
    label: String,
    colorScheme: ScalebarColors,
    shapes: ScalebarShapes,
    labelTypography: LabelTypography
) {
    val textMeasurer = rememberTextMeasurer()
    val density = LocalDensity.current
    val textSizeInPx = with(density) { labelTypography.labelStyle.fontSize.toPx() }

    val totalHeight = scalebarHeight + shadowOffset + textOffset + textSizeInPx
    val totalWidth = maxWidth + shadowOffset + pixelAlignment
    val topLeftPoint = Offset(0f, 0f)

    Canvas(
        modifier = modifier
            .width(calculateSizeInDp(density, totalWidth))
            .height(calculateSizeInDp(density, totalHeight))
    ) {
        // draws the rectangle's shadow
        drawRoundRect(
            color = colorScheme.shadowColor,
            topLeft = Offset(topLeftPoint.x + shadowOffset, topLeftPoint.y + shadowOffset),
            size = Size(displayLength.toPx(density).toFloat(), scalebarHeight),
            cornerRadius = CornerRadius(shapes.barCornerRadius),
            style = Stroke(width = lineWidth.toPx())
        )
        
        // Draws the rectangle's fill color
        drawRoundRect(
            color = colorScheme.fillColor,
            topLeft = topLeftPoint,
            cornerRadius = CornerRadius(shapes.barCornerRadius),
            size = Size(displayLength.toPx(density).toFloat(), scalebarHeight),

        )
        // draws the rectangle's border
        drawRoundRect(
            color = colorScheme.lineColor,
            topLeft = topLeftPoint,
            size = Size(displayLength.toPx(density).toFloat(), scalebarHeight),
            cornerRadius = CornerRadius(shapes.barCornerRadius),
            style = Stroke(width = lineWidth.toPx())
        )

        drawText(
            text = label,
            textMeasurer = textMeasurer,
            labelTypography = labelTypography,
            xPos = displayLength.toPx(density).toFloat() / 2.0f,
            color = colorScheme.textColor,
            shadowColor = colorScheme.textShadowColor,
            shadowBlurRadius = shapes.textShadowBlurRadius,
            alignment = TextAlignment.CENTER
        )
    }
}

/**
 * Displays AlternatingBar scalebar with segmented bars of alternating fill color.
 *
 * @param modifier The modifier to apply to the layout.
 * @param maxWidth The width of the scale bar container displaying line and text in pixels.
 * @param displayLength The width of the scale bar.
 * @param scalebarDivisions The scale value to display.
 * @param colorScheme The color scheme to use.
 * @param shapes The shape properties to use.
 * @param labelTypography The typography to use for the label.
 * @since 200.7.0
 */
@Composable
internal fun AlternatingBarScalebar(
    modifier: Modifier = Modifier.testTag("AlternatingBarScalebar"),
    maxWidth: Float,
    displayLength: Double,
    scalebarDivisions: List<ScalebarDivision>,
    colorScheme: ScalebarColors,
    shapes: ScalebarShapes,
    labelTypography: LabelTypography
) {
    val textMeasurer = rememberTextMeasurer()
    val density = LocalDensity.current
    val textSizeInPx = with(density) { labelTypography.labelStyle.fontSize.toPx() }

    val totalHeight = scalebarHeight + shadowOffset + textOffset + textSizeInPx
    val totalWidth = maxWidth + shadowOffset + pixelAlignment
    val topLeftPoint = Offset(0f, 0f)

    Canvas(
        modifier = modifier
            .width(calculateSizeInDp(density, totalWidth))
            .height(calculateSizeInDp(density, totalHeight))
    ) {
        // draws the rectangle's shadow
        drawRoundRect(
            color = colorScheme.shadowColor,
            topLeft = Offset(topLeftPoint.x + shadowOffset, topLeftPoint.y + shadowOffset),
            size = Size(displayLength.toPx(density).toFloat(), scalebarHeight),
            cornerRadius = CornerRadius(shapes.barCornerRadius),
            style = Stroke(width = lineWidth.toPx())
        )
        // Draws the alternating fill colors, bars and text labels
        for (index in scalebarDivisions.indices) {
            val startX = if (index == 0) 0f else scalebarDivisions[index - 1].xOffset.toPx(density).toFloat()
            val endX = scalebarDivisions[index].xOffset.toPx(density).toFloat()
            val width = endX - startX

            // Draw the inner fill color
            drawRoundRect(
                color = if (index % 2 == 0) colorScheme.fillColor else colorScheme.alternateFillColor,
                topLeft = Offset(startX + lineWidth.toPx() / 2, 0f),
                cornerRadius = CornerRadius(shapes.barCornerRadius),
                size = Size(width - lineWidth.toPx(), scalebarHeight)
            )

            // Draw the segment line
            drawLine(
                color = colorScheme.lineColor,
                start = Offset(endX, 0f),
                end = Offset(endX, scalebarHeight),
                strokeWidth = lineWidth.toPx(),
            )

            // draw text label
            drawText(
                text = scalebarDivisions[index].label,
                textMeasurer = textMeasurer,
                labelTypography = labelTypography,
                xPos = scalebarDivisions[index].xOffset.toPx(density).toFloat(),
                color = colorScheme.textColor,
                shadowColor = colorScheme.textShadowColor,
                shadowBlurRadius = shapes.textShadowBlurRadius,
                alignment = TextAlignment.CENTER
            )
        }

        // draw the rectangle's border
        drawRoundRect(
            color = colorScheme.lineColor,
            topLeft = topLeftPoint,
            size = Size(displayLength.toPx(density).toFloat(), scalebarHeight),
            cornerRadius = CornerRadius(shapes.barCornerRadius),
            style = Stroke(width = lineWidth.toPx())
        )
    }
}

/**
 * Displays a graduated line scalebar with multiple labels and tick marks.
 *
 * @param modifier The modifier to apply to the layout.
 * @param maxWidth The width of the scale bar container displaying line and text in pixels.
 * @param displayLength The width of the scale bar.
 * @param tickMarks The list of tick marks to display.
 * @param colorScheme The color scheme to use.
 * @param labelTypography The typography to use for the label.
 * @param shapes The shape properties to use.
 * @since 200.7.0
 */
@Composable
internal fun GraduatedLineScalebar(
    modifier: Modifier = Modifier.testTag("GraduatedLineScalebar"),
    maxWidth: Float,
    displayLength: Double,
    tickMarks: List<ScalebarDivision>,
    colorScheme: ScalebarColors,
    labelTypography: LabelTypography,
    shapes: ScalebarShapes
) {
    val textMeasurer = rememberTextMeasurer()
    val density = LocalDensity.current
    val textSizeInPx = with(density) { labelTypography.labelStyle.fontSize.toPx() }

    val totalHeight = scalebarHeight + shadowOffset + textOffset + textSizeInPx
    val totalWidth = maxWidth + shadowOffset + pixelAlignment

    Canvas(
        modifier = modifier
            .width(calculateSizeInDp(density, totalWidth))
            .height(calculateSizeInDp(density, totalHeight))
    ) {
        val tickMarksWithDensityOffsets = tickMarks.map { tickMark ->
            tickMark.copy(xOffset = tickMark.xOffset.toPx(density))
        }
        // draw tick marks
        drawTickMarksWithLabels(
            tickMarks = tickMarksWithDensityOffsets,
            color = colorScheme.lineColor,
            shadowColor = colorScheme.shadowColor,
            textMeasurer = textMeasurer,
            labelTypography = labelTypography,
            textColor = colorScheme.textColor,
            textShadowColor = colorScheme.textShadowColor,
            textShadowBlurRadius = shapes.textShadowBlurRadius
        )

        // bottom line
        drawHorizontalLineAndShadow(
            yPos = scalebarHeight,
            left = 0f,
            right = displayLength.toPx(density).toFloat(),
            lineColor = colorScheme.lineColor,
            shadowColor = colorScheme.shadowColor
        )

        // right line
        drawVerticalLineAndShadow(
            xPos = displayLength.toPx(density).toFloat(),
            top = 0f,
            bottom = scalebarHeight,
            lineColor = colorScheme.lineColor,
            shadowColor = colorScheme.shadowColor
        )

        // draw last label
        drawText(
            text = tickMarks.last().label,
            textMeasurer = textMeasurer,
            labelTypography = labelTypography,
            xPos = tickMarks.last().xOffset.toPx(density).toFloat(),
            color = colorScheme.textColor,
            shadowColor = colorScheme.textShadowColor,
            shadowBlurRadius = shapes.textShadowBlurRadius,
            alignment = TextAlignment.CENTER
        )
    }
}

@Preview(showBackground = true, backgroundColor = 0xff91d2ff)
@Composable
internal fun LineScaleBarPreview() {
    val maxWidth = 500f
    val displayLength = 490.0
    Box(
        modifier = Modifier
            .fillMaxSize()
            .padding(4.dp), contentAlignment = Alignment.BottomStart
    ) {
        LineScalebar(
            modifier = Modifier,
            maxWidth = maxWidth / LocalDensity.current.density,
            displayLength = displayLength / LocalDensity.current.density,
            label = "1,000 km",
            colorScheme = ScalebarDefaults.colors(),
            labelTypography = ScalebarDefaults.typography(),
            shapes = ScalebarDefaults.shapes()
        )
    }
}

@Preview(showBackground = true, backgroundColor = 0xff91d2ff)
@Composable
internal fun BarScaleBarPreview() {
    val maxWidth = 500f
    val displayLength = 490.0
    Box(
        modifier = Modifier
            .fillMaxSize()
            .padding(4.dp), contentAlignment = Alignment.BottomStart
    ) {
        BarScalebar(
            modifier = Modifier,
            maxWidth = maxWidth / LocalDensity.current.density,
            displayLength = displayLength / LocalDensity.current.density,
            label = "1000 km",
            colorScheme = ScalebarDefaults.colors(shadowColor = Color.Red, textShadowColor = Color.Red),
            shapes = ScalebarDefaults.shapes(barCornerRadius = 4f, textShadowBlurRadius = 2f),
            labelTypography = ScalebarDefaults.typography()
        )
    }
}

@Preview(showBackground = true, backgroundColor = 0xff91d2ff)
@Composable
internal fun GraduatedLineScaleBarPreview() {
    val maxWidth = 550f
    val displayLength = 500.0
    val density = LocalDensity.current.density
    val tickMarks = listOf(
<<<<<<< HEAD
        ScalebarDivision(0.0,  "0"),
        ScalebarDivision((displayLength / (3.0 * density)),  "100"),
        ScalebarDivision(2.0 * displayLength / (3.0 * density), "200"),
        ScalebarDivision(displayLength.toDouble()/ density,  "300 km")
=======
        ScalebarDivision(0, 0.0, 0.0, "0"),
        ScalebarDivision(1, 0.33 * (displayLength / density), 0.0, "100"),
        ScalebarDivision(2, 0.66 * (displayLength / density), 0.0, "200"),
        ScalebarDivision(4, displayLength / density, 0.0, "300 km")
>>>>>>> 8e158a25
    )
    Box(
        modifier = Modifier
            .fillMaxSize()
            .padding(4.dp), contentAlignment = Alignment.BottomStart
    ) {
        GraduatedLineScalebar(
            modifier = Modifier,
            maxWidth = maxWidth,
            displayLength = displayLength / density,
            colorScheme = ScalebarDefaults.colors(),
            tickMarks = tickMarks,
            labelTypography = ScalebarDefaults.typography(),
            shapes = ScalebarDefaults.shapes()
        )
    }
}

@Preview(showBackground = true, backgroundColor = 0xff91d2ff)
@Composable
internal fun AlternatingBarScaleBarPreview() {
    val maxWidth = 550f
    val displayLength = 500.0
    val density = LocalDensity.current.density
    val scalebarDivisions = listOf(
        ScalebarDivision(0, 0.0, 0.0, "0"),
        ScalebarDivision(1, 0.33 * (displayLength / density), 0.0, "100"),
        ScalebarDivision(2, 0.66 * (displayLength / density), 0.0, "200"),
        ScalebarDivision(4, displayLength / density, 0.0, "300 km")
    )
    Box(
        modifier = Modifier
            .fillMaxSize()
            .padding(4.dp), contentAlignment = Alignment.BottomStart
    ) {
        AlternatingBarScalebar(
            modifier = Modifier,
            maxWidth = maxWidth,
            displayLength = displayLength / density,
            colorScheme = ScalebarDefaults.colors(),
            scalebarDivisions = scalebarDivisions,
            labelTypography = ScalebarDefaults.typography(),
            shapes = ScalebarDefaults.shapes()
        )
    }
}

/**
 * Calculates the size in dp based on the density of the device.
 *
 * @since 200.7.0
 */
private fun calculateSizeInDp(density: Density, value: Float) = with(density) {
    value.toDp()
}

/**
 * Used to align the text relative to an anchor point in the scalebar.
 *
 * @since 200.7.0
 */
private enum class TextAlignment {
    /**
     * Left align the text relative to a point.
     * @since 200.7.0
     */
    LEFT,

    /**
     * Center align the text relative to a point.
     * @since 200.7.0
     */
    CENTER,

    /**
     * Right aligns the text relative to a point.
     * @since 200.7.0
     */
    RIGHT,
}

/**
 * Draws a vertical line of [color] on the canvas at the [xPos] with a shadow of color [shadowColor].
 * The line height will be determined by [top] and [bottom] positions.
 *
 * @since 200.7.0
 */
private fun DrawScope.drawVerticalLineAndShadow(
    xPos: Float,
    top: Float,
    bottom: Float,
    lineColor: Color,
    shadowColor: Color,
) {
        // draw shadow
        drawLine(
            color = shadowColor,
            start = Offset(xPos + shadowOffset, top),
            end = Offset(xPos + shadowOffset, bottom),
            strokeWidth = lineWidth.toPx(),
        )
        drawLine(
            color = lineColor,
            start = Offset(xPos, top),
            end = Offset(xPos, bottom),
            strokeWidth = lineWidth.toPx(),
        )
    }
/**
 * Draws a horizontal line of [color] on the canvas at the [yPos] with a shadow of [shadowColor].
 * The line width will be determined by [left] and [right] positions.
 *
 * @since 200.7.0
 */
private fun DrawScope.drawHorizontalLineAndShadow(
    yPos: Float,
    left: Float,
    right: Float,
    lineColor: Color,
    shadowColor: Color,
) {
    // draw shadow
    drawLine(
        color = shadowColor,
        start = Offset((left - pixelAlignment) + shadowOffset, yPos + shadowOffset),
        end = Offset((right + pixelAlignment) + shadowOffset, yPos + shadowOffset),
        strokeWidth = lineWidth.toPx(),
    )
    drawLine(
        color = lineColor,
        start = Offset(left - pixelAlignment, yPos),
        end = Offset(right + pixelAlignment, yPos),
        strokeWidth = lineWidth.toPx(),
    )
}

/**
 * Draws the text on the canvas with a shadow.
 * This method adds blank space of size [textOffset] between the scaleBar and the text.
 *
 * @param text The text to be drawn.
 * @param textMeasurer The [TextMeasurer] to measure the text.
 * @param labelTypography The typography to use for the text.
 * @param xPos The location where the text should be drawn.
 * @param color The color of the text.
 * @param shadowColor The color of the text shadow.
 * @param alignment The alignment of text relative to [xPos].
 * @since 200.7.0
 */
private fun DrawScope.drawText(
    text: String,
    textMeasurer: TextMeasurer,
    labelTypography: LabelTypography,
    xPos: Float,
    color: Color = Color.Black,
    shadowColor: Color = Color.White,
    shadowBlurRadius: Float,
    alignment: TextAlignment = TextAlignment.CENTER
) {
    val measuredText = textMeasurer.measure(
        text = text,
        style = labelTypography.labelStyle
    )
    val alignedXPos = when (alignment) {
        TextAlignment.LEFT -> xPos - measuredText.size.width + pixelAlignment
        TextAlignment.CENTER -> xPos - (measuredText.size.width / 2)
        TextAlignment.RIGHT -> xPos - pixelAlignment
    }
    val yPos = scalebarHeight + textOffset
    drawText(
        measuredText,
        color = color,
        topLeft = Offset(alignedXPos, yPos),
        shadow = Shadow(
            color = shadowColor,
            offset = Offset(1f, 1f),
            blurRadius = shadowBlurRadius
        )
    )
}

/**
 * Draws the tick marks on the canvas of [tickHeight] with a [color] with a shadow of [shadowColor].
 *
 * The label of the tick marks will be drawn with a [textColor] and shadow of [textShadowColor]. The tickmark
 * position will be determined by [ScalebarDivision.xOffset].
 */
private fun DrawScope.drawTickMarksWithLabels(
    tickMarks: List<ScalebarDivision>,
    color: Color,
    shadowColor: Color,
    textMeasurer: TextMeasurer,
    labelTypography: LabelTypography,
    textColor: Color,
    textShadowColor: Color,
    textShadowBlurRadius: Float
) {

    for (i in 0 until tickMarks.size - 1) {
        drawVerticalLineAndShadow(
            xPos = tickMarks[i].xOffset.toFloat(),
            top = 0f,
            bottom = scalebarHeight,
            lineColor = color,
            shadowColor = shadowColor
        )
        drawText(
            text = tickMarks[i].label,
            textMeasurer = textMeasurer,
            labelTypography = labelTypography,
            xPos = tickMarks[i].xOffset.toFloat(),
            color = textColor,
            shadowColor = textShadowColor,
            shadowBlurRadius = textShadowBlurRadius,
            alignment = if (i == 0) TextAlignment.RIGHT else TextAlignment.CENTER
        )
    }
}<|MERGE_RESOLUTION|>--- conflicted
+++ resolved
@@ -422,17 +422,10 @@
     val displayLength = 500.0
     val density = LocalDensity.current.density
     val tickMarks = listOf(
-<<<<<<< HEAD
         ScalebarDivision(0.0,  "0"),
-        ScalebarDivision((displayLength / (3.0 * density)),  "100"),
-        ScalebarDivision(2.0 * displayLength / (3.0 * density), "200"),
-        ScalebarDivision(displayLength.toDouble()/ density,  "300 km")
-=======
-        ScalebarDivision(0, 0.0, 0.0, "0"),
-        ScalebarDivision(1, 0.33 * (displayLength / density), 0.0, "100"),
-        ScalebarDivision(2, 0.66 * (displayLength / density), 0.0, "200"),
-        ScalebarDivision(4, displayLength / density, 0.0, "300 km")
->>>>>>> 8e158a25
+        ScalebarDivision( 0.33 * (displayLength / density), "100"),
+        ScalebarDivision(0.66 * (displayLength / density), "200"),
+        ScalebarDivision(displayLength / density,  "300 km")
     )
     Box(
         modifier = Modifier
