/*
 * Copyright 2025 Esri
 *
 * Licensed under the Apache License, Version 2.0 (the "License");
 * you may not use this file except in compliance with the License.
 * You may obtain a copy of the License at
 *
 *    http://www.apache.org/licenses/LICENSE-2.0
 *
 * Unless required by applicable law or agreed to in writing, software
 * distributed under the License is distributed on an "AS IS" BASIS,
 * WITHOUT WARRANTIES OR CONDITIONS OF ANY KIND, either express or implied.
 * See the License for the specific language governing permissions and
 * limitations under the License.
 */

package com.arcgismaps.toolkit.scalebar.internal

import androidx.compose.foundation.Canvas
import androidx.compose.foundation.layout.Box
import androidx.compose.foundation.layout.fillMaxSize
import androidx.compose.foundation.layout.height
import androidx.compose.foundation.layout.padding
import androidx.compose.foundation.layout.width
import androidx.compose.runtime.Composable
import androidx.compose.ui.Alignment
import androidx.compose.ui.Modifier
import androidx.compose.ui.geometry.Offset
import androidx.compose.ui.graphics.Color
import androidx.compose.ui.graphics.Shadow
import androidx.compose.ui.graphics.drawscope.DrawScope
import androidx.compose.ui.platform.LocalDensity
import androidx.compose.ui.platform.testTag
import androidx.compose.ui.text.TextMeasurer
import androidx.compose.ui.text.TextStyle
import androidx.compose.ui.text.drawText
import androidx.compose.ui.text.rememberTextMeasurer
import androidx.compose.ui.tooling.preview.Preview
import androidx.compose.ui.unit.Density
import androidx.compose.ui.unit.dp
import androidx.compose.ui.unit.sp
import com.arcgismaps.toolkit.scalebar.theme.ScalebarColors
import com.arcgismaps.toolkit.scalebar.theme.ScalebarDefaults
import com.arcgismaps.toolkit.scalebar.theme.ScalebarShapes

private const val pixelAlignment = 2.5f // Aligns the horizontal line edges
internal const val lineWidth = 5f
<<<<<<< HEAD
internal const val shadowOffset = 3f
internal const val scalebarHeight = 20f // Height of the scalebar in pixels
internal val textSize = 14.sp
internal const val textOffset = 5f
internal const val labelXPadding = 4f // padding between scalebar labels.
=======
private const val shadowOffset = 3f
private const val scalebarHeight = 20f // Height of the scalebar in pixels
private val textSize = 14.sp
private const val textOffset = 5f
internal const val labelXPadding = 4f // padding between scalebar labels.

/**
 * Displays a scalebar with single label and endpoint lines.
 *
 * @param modifier The modifier to apply to the layout.
 * @param label The scale value to display.
 * @param maxWidth The width of the scalebar in pixels.
 * @param colorScheme The color scheme to use.
 * @param shapes The shape properties to use.
 *
 * @since 200.7.0
 */
@Composable
internal fun LineScalebar(
    modifier: Modifier = Modifier.testTag("LineScalebar"),
    label: String,
    maxWidth: Float,
    colorScheme: ScalebarColors,
    shapes: ScalebarShapes
) {
    val textMeasurer = rememberTextMeasurer()
    val density = LocalDensity.current
    val textSizeInPx = with(density) { textSize.toPx() }

    val totalHeight = scalebarHeight + shadowOffset + textOffset + textSizeInPx
    val totalWidth = maxWidth + shadowOffset + pixelAlignment

    Canvas(
        modifier = modifier
            .width(calculateSizeInDp(density, totalWidth))
            .height(calculateSizeInDp(density, totalHeight))
    ) {
        // left line
        drawVerticalLineAndShadow(
            x = 0f,
            top = 0f,
            bottom = scalebarHeight,
            lineColor = colorScheme.lineColor,
            shadowColor = colorScheme.shadowColor
        )

        // bottom line
        drawHorizontalLineAndShadow(
            y = scalebarHeight,
            left = 0f,
            right = maxWidth,
            lineColor = colorScheme.lineColor,
            shadowColor = colorScheme.shadowColor
        )

        // right line
        drawVerticalLineAndShadow(
            x = maxWidth,
            top = 0f,
            bottom = scalebarHeight,
            lineColor = colorScheme.lineColor,
            shadowColor = colorScheme.shadowColor
        )
        // text label
        drawText(
            text = label,
            textMeasurer = textMeasurer,
            barEnd = maxWidth,
            scalebarHeight = scalebarHeight,
            color = colorScheme.textColor,
            shadowColor = colorScheme.textShadowColor,
            alignment = TextAlignment.CENTER
        )
    }
}

@Preview(showBackground = true, backgroundColor = 0xff91d2ff)
@Composable
internal fun LineScaleBarPreview() {
    Box(modifier = Modifier
        .fillMaxSize()
        .padding(4.dp), contentAlignment = Alignment.BottomStart) {
        LineScalebar(
            modifier = Modifier,
            label = "1,000 km",
            maxWidth = 300f,
            colorScheme = ScalebarDefaults.colors(lineColor = Color.Red),
            shapes = ScalebarDefaults.shapes()
        )
    }
}
>>>>>>> 4d401bb6

/**
 * Calculates the size in dp based on the density of the device.
 *
 * @since 200.7.0
 */
private fun calculateSizeInDp(density: Density, value: Float) = with(density) {
    value.toDp()
}

/**
 * Used to align the text relative to the scalebar.
 *
 * @since 200.7.0
 */
private enum class TextAlignment {
    LEFT,
    CENTER,
    RIGHT
}

/**
 * Draws a vertical line on the canvas with a shadow.
 * The line will be of color [lineColor] and the shadow will be of color [shadowColor].
 *
 * @since 200.7.0
 */
private fun DrawScope.drawVerticalLineAndShadow(
    x: Float,
    top: Float,
    bottom: Float,
    lineColor: Color,
    shadowColor: Color,
) {
    // draw shadow
    drawLine(
        color = shadowColor,
        start = Offset(x + shadowOffset, top),
        end = Offset(x + shadowOffset, bottom),
        strokeWidth = lineWidth,
    )
    drawLine(
        color = lineColor,
        start = Offset(x, top),
        end = Offset(x, bottom),
        strokeWidth = lineWidth,
    )
}

/**
 * Draws a horizontal line on the canvas with a shadow.
 * The line will be of color [lineColor] and the shadow will be of color [shadowColor].
 *
 * @since 200.7.0
 */
private fun DrawScope.drawHorizontalLineAndShadow(
    y: Float,
    left: Float,
    right: Float,
    lineColor: Color,
    shadowColor: Color,
) {
    // draw shadow
    drawLine(
        color = shadowColor,
        start = Offset((left - pixelAlignment) + shadowOffset, y + shadowOffset),
        end = Offset((right + pixelAlignment) + shadowOffset, y + shadowOffset),
        strokeWidth = lineWidth,
    )
    drawLine(
        color = lineColor,
        start = Offset(left - pixelAlignment, y),
        end = Offset(right + pixelAlignment, y),
        strokeWidth = lineWidth,
    )
}

/**
 * Draws the text on the canvas with a shadow.
 * This method adds blank space of size [textOffset] between the scaleBar and the text.
 *
 * @since 200.7.0
 */
private fun DrawScope.drawText(
    text: String,
    textMeasurer: TextMeasurer,
    barStart: Float = 0f,
    barEnd: Float,
    scalebarHeight: Float,
    color: Color = Color.Black,
    shadowColor: Color = Color.White,
    alignment: TextAlignment = TextAlignment.CENTER
) {
    val measuredText = textMeasurer.measure(
        text = text,
        style = TextStyle(fontSize = textSize)
    )
    val xPos = when (alignment) {
        TextAlignment.LEFT -> barStart - (measuredText.size.width / 2)
        TextAlignment.CENTER -> (barEnd - measuredText.size.width) / 2
        TextAlignment.RIGHT -> barEnd - (measuredText.size.width / 2)
    }
    val yPos = scalebarHeight + textOffset
    drawText(
        measuredText,
        color = color,
        topLeft = Offset(xPos, yPos),
        shadow = Shadow(color = shadowColor, offset = Offset(1f, 1f))
    )
}<|MERGE_RESOLUTION|>--- conflicted
+++ resolved
@@ -45,13 +45,6 @@
 
 private const val pixelAlignment = 2.5f // Aligns the horizontal line edges
 internal const val lineWidth = 5f
-<<<<<<< HEAD
-internal const val shadowOffset = 3f
-internal const val scalebarHeight = 20f // Height of the scalebar in pixels
-internal val textSize = 14.sp
-internal const val textOffset = 5f
-internal const val labelXPadding = 4f // padding between scalebar labels.
-=======
 private const val shadowOffset = 3f
 private const val scalebarHeight = 20f // Height of the scalebar in pixels
 private val textSize = 14.sp
@@ -143,7 +136,6 @@
         )
     }
 }
->>>>>>> 4d401bb6
 
 /**
  * Calculates the size in dp based on the density of the device.
