--- conflicted
+++ resolved
@@ -81,11 +81,7 @@
     // TODO: remove when this is resolved https://github.com/Kotlin/binary-compatibility-validator/issues/74
     // compose compiler generates public singletons for internal compose functions.
     // this may be resolved in the compose compiler.
-<<<<<<< HEAD
-     val composableSingletons = listOf("" +
-=======
      val composableSingletons = listOf(
->>>>>>> 0676f2ac
              "com.arcgismaps.toolkit.offline.preplanned.ComposableSingletons\$PreplannedMapAreasKt"
      )
      ignoredClasses.addAll(composableSingletons)
@@ -98,13 +94,8 @@
     implementation(libs.bundles.core)
     implementation(libs.androidx.lifecycle.runtime.ktx)
     implementation(libs.androidx.activity.compose)
-<<<<<<< HEAD
-    implementation(libs.androidx.material.icons)
-    implementation(libs.androidx.work.runtime.ktx)
-=======
     implementation(libs.androidx.work.runtime.ktx)
     implementation(libs.androidx.material.icons)
->>>>>>> 0676f2ac
     testImplementation(libs.bundles.unitTest)
     androidTestImplementation(libs.bundles.composeTest)
     debugImplementation(libs.bundles.debug)
