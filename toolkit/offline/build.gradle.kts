/*
 *
 *  Copyright 2025 Esri
 *
 *  Licensed under the Apache License, Version 2.0 (the "License");
 *  you may not use this file except in compliance with the License.
 *  You may obtain a copy of the License at
 *
 *     http://www.apache.org/licenses/LICENSE-2.0
 *
 *  Unless required by applicable law or agreed to in writing, software
 *  distributed under the License is distributed on an "AS IS" BASIS,
 *  WITHOUT WARRANTIES OR CONDITIONS OF ANY KIND, either express or implied.
 *  See the License for the specific language governing permissions and
 *  limitations under the License.
 *
 */


plugins {
    id("com.android.library")
    id("org.jetbrains.kotlin.android")
    id("org.jetbrains.kotlin.plugin.compose")
    id("artifact-deploy")
    id("kotlin-parcelize")
    alias(libs.plugins.binary.compatibility.validator) apply true
}
android {
    namespace = "com.arcgismaps.toolkit.offline"
    compileSdk = libs.versions.compileSdk.get().toInt()

    defaultConfig {
        minSdk = libs.versions.minSdk.get().toInt()

        testInstrumentationRunner = "androidx.test.runner.AndroidJUnitRunner"
        consumerProguardFiles("consumer-rules.pro")
    }

    buildTypes {
        release {
            isMinifyEnabled = false
        }
    }
    compileOptions {
        sourceCompatibility = JavaVersion.VERSION_1_8
        targetCompatibility = JavaVersion.VERSION_1_8
    }
    kotlinOptions {
        jvmTarget = "1.8"
    }
    buildFeatures {
        compose = true
    }
    // If this were not an android project, we would just write `explicitApi()` in the Kotlin scope.
    // but as an android project could write `freeCompilerArgs = listOf("-Xexplicit-api=strict")`
    // in the kotlinOptions above, but that would enforce api rules on the test code, which we don't want.
    tasks.withType<org.jetbrains.kotlin.gradle.tasks.KotlinCompile> {
        if ("Test" !in name) {
            compilerOptions {
                freeCompilerArgs.add("-Xexplicit-api=strict")
            }
        }
    }
    lint {
        disable += "MissingTranslation"
    }

    /**
     * Configures the test report for connected (instrumented) tests to be copied to a central
     * folder in the project's root directory.
     */
    @Suppress("UnstableApiUsage")
    testOptions {
        targetSdk = libs.versions.compileSdk.get().toInt()
        val connectedTestReportsPath: String by project
        reportDir = "$connectedTestReportsPath/${project.name}"
    }
}

apiValidation {
    // TODO: remove when this is resolved https://github.com/Kotlin/binary-compatibility-validator/issues/74
    // compose compiler generates public singletons for internal compose functions.
    // this may be resolved in the compose compiler.
     val composableSingletons = listOf(
             "com.arcgismaps.toolkit.offline.preplanned.ComposableSingletons\$PreplannedMapAreasKt"
     )
     ignoredClasses.addAll(composableSingletons)
}

dependencies {
    api(arcgis.mapsSdk)
    implementation(platform(libs.androidx.compose.bom))
    implementation(libs.bundles.composeCore)
    implementation(libs.bundles.core)
    implementation(libs.androidx.lifecycle.runtime.ktx)
    implementation(libs.androidx.activity.compose)
<<<<<<< HEAD
    implementation(libs.androidx.work.runtime.ktx)
=======
    implementation(libs.androidx.material.icons)
>>>>>>> c476ab6c
    testImplementation(libs.bundles.unitTest)
    androidTestImplementation(libs.bundles.composeTest)
    debugImplementation(libs.bundles.debug)
}<|MERGE_RESOLUTION|>--- conflicted
+++ resolved
@@ -94,11 +94,8 @@
     implementation(libs.bundles.core)
     implementation(libs.androidx.lifecycle.runtime.ktx)
     implementation(libs.androidx.activity.compose)
-<<<<<<< HEAD
     implementation(libs.androidx.work.runtime.ktx)
-=======
     implementation(libs.androidx.material.icons)
->>>>>>> c476ab6c
     testImplementation(libs.bundles.unitTest)
     androidTestImplementation(libs.bundles.composeTest)
     debugImplementation(libs.bundles.debug)
