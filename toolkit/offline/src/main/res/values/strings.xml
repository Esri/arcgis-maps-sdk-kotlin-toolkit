--- conflicted
+++ resolved
@@ -45,8 +45,6 @@
     <string name="empty_on_demand_message">There are no map areas for this map. Tap the button below to get started.</string>
     <string name="offline_disabled">Offline Disabled</string>
     <string name="offline_disabled_message">The map is not enabled for offline use.</string>
-<<<<<<< HEAD
-=======
     <string name="level_of_detail">Level of detail</string>
     <string name="room">Room</string>
     <string name="rooms">Rooms</string>
@@ -72,5 +70,4 @@
     <string name="world_small">World (Small)</string>
     <string name="world_big">World (Big)</string>
     <string name="world">World</string>
->>>>>>> 3a3b41b2
 </resources>