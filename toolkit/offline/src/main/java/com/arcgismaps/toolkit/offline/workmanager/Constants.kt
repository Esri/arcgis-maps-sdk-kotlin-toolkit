--- conflicted
+++ resolved
@@ -28,11 +28,7 @@
 internal const val downloadJobJsonFile = "Job.json"
 
 // Offline URLs constants
-<<<<<<< HEAD
-internal const val offlineDir = "com.arcgismaps.toolkit.offline"
-=======
 internal const val offlineRepositoryDir = "com.arcgismaps.toolkit.offline"
->>>>>>> c38e0273
 internal const val pendingMapInfoDir = "PendingMapInfo"
 internal const val pendingJobsDir = "PendingJobs"
 internal const val offlineMapAreasCacheDir = "OfflineMapAreasCache"
