/*
 * Copyright 2025 Esri
 *
 * Licensed under the Apache License, Version 2.0 (the "License");
 * you may not use this file except in compliance with the License.
 * You may obtain a copy of the License at
 *
 *    http://www.apache.org/licenses/LICENSE-2.0
 *
 * Unless required by applicable law or agreed to in writing, software
 * distributed under the License is distributed on an "AS IS" BASIS,
 * WITHOUT WARRANTIES OR CONDITIONS OF ANY KIND, either express or implied.
 * See the License for the specific language governing permissions and
 * limitations under the License.
 *
 */

package com.arcgismaps.toolkit.offline.workmanager

import android.content.Context
import androidx.compose.runtime.mutableStateListOf
import androidx.compose.runtime.snapshots.SnapshotStateList
import androidx.work.ExistingWorkPolicy
import androidx.work.OneTimeWorkRequestBuilder
import androidx.work.OutOfQuotaPolicy
import androidx.work.WorkInfo
import androidx.work.WorkManager
import androidx.work.workDataOf
<<<<<<< HEAD
import com.arcgismaps.toolkit.offline.jobAreaTitleKey
import com.arcgismaps.toolkit.offline.jobWorkerUuidKey
import com.arcgismaps.toolkit.offline.jsonJobPathKey
import com.arcgismaps.toolkit.offline.jsonJobsTempDir
import com.arcgismaps.toolkit.offline.mobileMapPackagePathKey
=======
import com.arcgismaps.mapping.PortalItem
import com.arcgismaps.toolkit.offline.OfflineMapInfo
>>>>>>> 2769618d
import com.arcgismaps.toolkit.offline.preplanned.PreplannedMapAreaState
import com.arcgismaps.toolkit.offline.preplanned.Status
import java.io.File
import java.util.UUID

/**
 * Manages WorkManager operations for offline map tasks, including job creation, queuing,
 * progress tracking, and cleanup. Provides utilities to handle serialization of jobs,
 * manage notifications, and observe job states for preplanned and onDemand map areas.
 *
 * @since 200.8.0
 */
internal class WorkManagerRepository(private val context: Context) {

    private val workManager = WorkManager.getInstance(context)

    private var _offlineMapInfos: SnapshotStateList<OfflineMapInfo> = mutableStateListOf()
    internal val offlineMapInfos = _offlineMapInfos.toMutableList()

    init {
        loadOfflineMapInfos()
    }

    /**
     * Saves the map info to the pending folder for a particular portal item.
     * The info will stay in that folder until the job completes.
     */
    private fun savePendingMapInfo(portalItem: PortalItem) {
        val pendingMapInfoDir = OfflineURLs.pendingMapInfoDirectory(context, portalItem.itemId)
        if (!OfflineMapInfo.doesInfoExist(pendingMapInfoDir)) {
            val info = OfflineMapInfo(portalItem)
            info.saveToDirectory(pendingMapInfoDir)
        }
    }

    /**
     * Creates and returns the directory file for a pending preplanned job.
     *
     * @param portalItemID The ID of the portal item for which to create a pending job folder.
     * @param preplannedMapAreaID The ID of the specific preplanned map area under the portal item.
     * @return A [File] instance pointing to the created `<portalItemID>/<preplannedMapAreaID>` directory.
     * @since 200.8.0
     */
    internal fun createPendingPreplannedJobPath(
        portalItemID: String,
        preplannedMapAreaID: String
    ): File {
        return File(
            OfflineURLs.pendingJobInfoDirectory(context, portalItemID),
            preplannedMapAreaID
        ).also { it.mkdirs() }
    }

    /**
     * Saves a serialized offline map job as a JSON file on disk. Ensures directories are created
     * and writes the provided JSON content to the specified path.
     *
     * @param jobPath The relative path where the JSON file should be saved.
     * @param jobJson The serialized string representation of the offline map job.
     * @return A [File] instance pointing to the saved JSON file.
     *
     * @since 200.8.0
     */
    internal fun saveJobToDisk(jobPath: String, jobJson: String): File {
        // create the job pending dir
        val offlineJobJsonFile = File(jobPath, downloadJobJsonFile)
        offlineJobJsonFile.parentFile?.let { parent ->
            if (!parent.exists()) {
                parent.mkdirs()
            }
        }
        // serialize the offlineMapJob into the file
        offlineJobJsonFile.writeText(jobJson)
        return offlineJobJsonFile
    }

    /**
     * Returns the list of [OfflineMapInfo] available from disk.
     *
     * @since 200.8.0
     */
    private fun loadOfflineMapInfos(): List<OfflineMapInfo> {
        val baseDir = File(OfflineURLs.offlineManagerDirectory(context))
        val offlineMapInfos = mutableListOf<OfflineMapInfo>()
        if (!baseDir.exists() || !baseDir.isDirectory) {
            return offlineMapInfos
        }
        val entries: Array<File> = baseDir.listFiles() ?: return offlineMapInfos
        for (fileEntry in entries) {
            if (!fileEntry.isDirectory || fileEntry.name.equals(offlineMapInfoJsonFile)) {
                continue
            }
            val info = OfflineMapInfo.makeFromDirectory(fileEntry) ?: continue
            offlineMapInfos.add(info)
        }
        return offlineMapInfos
    }

    /**
     * Returns the path to the final “Preplanned/<areaItemID>” folder.
     * Moves all contents from: `<your-app-cache>/PendingJobs/<portalItemID>/<areaItemID>`
     * into: `<your-app-files-dir>/com.esri.ArcGISToolkit.offlineManager/<portalItemID>/Preplanned/<areaItemID>`
     *
     * @since 200.8.0
     */
    private fun movePreplannedJobResultToDestination(offlineMapCacheDownloadPath: String): File {
        val cacheAreaDir = File(offlineMapCacheDownloadPath)
        val areaItemID = cacheAreaDir.name
        val portalDir = cacheAreaDir.parentFile
        val portalItemID = portalDir?.name.toString()
        val destDirPath = OfflineURLs.prePlannedDirectory(
            context = context,
            portalItemID = portalItemID,
            preplannedMapAreaID = areaItemID
        )
        val destDir = File(destDirPath)
        cacheAreaDir.listFiles()?.forEach { child ->
            val target = File(destDir, child.name)
            child.copyRecursively(target, overwrite = true)
        }
        movePreplannedOfflineMapInfoToDestination(portalItemID)
        cacheAreaDir.deleteRecursively()
        return destDir
    }

    private fun movePreplannedOfflineMapInfoToDestination(portalItemID: String) {
        val pendingDir = OfflineURLs.pendingMapInfoDirectory(context, portalItemID)
        val infoFile = File(pendingDir, offlineMapInfoJsonFile)
        val destDirPath = OfflineURLs.portalItemDirectory(
            context = context,
            portalItemID = portalItemID
        )
        infoFile.copyRecursively(File(destDirPath, offlineMapInfoJsonFile), overwrite = true)
        val thumbnailFile = File(pendingDir, offlineMapInfoThumbnailFile)
        if (thumbnailFile.exists()) {
            thumbnailFile.copyRecursively(
                File(destDirPath, offlineMapInfoThumbnailFile),
                overwrite = true
            )
        }
        pendingDir.deleteRecursively()
    }

    /**
     * Checks whether a given preplanned [areaItem] associated with a [portalItem]
     * has already been downloaded locally.
     *
     * @return The path to the preplanned area’s local folder if it exists,
     *         otherwise `null`.
     * @since 200.8.0
     */
    fun isPrePlannedAreaDownloaded(portalItem: PortalItem, areaItem: PortalItem): String? {
        return OfflineURLs.isPrePlannedAreaDownloaded(
            context = context,
            portalItemID = portalItem.itemId,
            preplannedMapAreaID = areaItem.itemId
        )
    }

    /**
     * Creates and enqueues a one-time WorkManager request for downloading an offline map area
     * using [PreplannedMapAreaJobWorker]. Sets up expedited work with input data containing
     * notification and job details. Ensures only one worker instance runs at any time by
     * replacing active workers with the same unique name as per the defined policy.
     *
     * @param jsonJobPath The file path to the serialized JSON representation of the job.
     * @param preplannedMapAreaTitle The title of the preplanned map area being downloaded.
     * @return A [UUID] representing the identifier of the enqueued WorkManager request.
     * @since 200.8.0
     */
<<<<<<< HEAD
    internal fun createPreplannedMapAreaRequestAndQueDownload(
=======
    internal fun createPreplannedMapAreaRequestAndQueueDownload(
>>>>>>> 2769618d
        jsonJobPath: String,
        preplannedMapAreaTitle: String
    ): UUID {
        // create a one-time work request with an instance of OfflineJobWorker
        val workRequest = OneTimeWorkRequestBuilder<PreplannedMapAreaJobWorker>()
            // run it as an expedited work
            .setExpedited(OutOfQuotaPolicy.RUN_AS_NON_EXPEDITED_WORK_REQUEST)
            // add the input data
            .setInputData(
                // add the notificationId and the json file path as a key/value pair
                workDataOf(
                    jsonJobPathKey to jsonJobPath,
                    jobAreaTitleKey to preplannedMapAreaTitle
                )
            ).build()

        // enqueue the work request to run as a unique work with the uniqueWorkName, so that
        // only one instance of OfflineJobWorker is running at any time
        // if any new work request with the uniqueWorkName is enqueued, it replaces any existing
        // ones that are active
        workManager.enqueueUniqueWork(
            uniqueWorkName = jobWorkerUuidKey + workRequest.id,
            existingWorkPolicy = ExistingWorkPolicy.KEEP,
            request = workRequest
        )
        return workRequest.id
    }

    /**
     * Observes updates on a specific WorkManager task identified by its UUID and
     * handles status changes for preplanned map areas. Monitors task states to update
     * corresponding statuses in [PreplannedMapAreaState]. Finally, prunes completed tasks
     * from WorkManager's database when necessary.
     *
     *
     * @param offlineWorkerUUID The unique identifier associated with the specific task being observed in WorkManager.
     * @param preplannedMapAreaState The [PreplannedMapAreaState] instance to update based on task progress or completion.
     * @param onWorkInfoStateChanged A callback function triggered when work state changes occur.
     * @since 200.8.0
     */
    internal suspend fun observeStatusForPreplannedWork(
        offlineWorkerUUID: UUID,
        preplannedMapAreaState: PreplannedMapAreaState,
        portalItem: PortalItem,
        onWorkInfoStateChanged: (WorkInfo) -> Unit,
    ) {
        savePendingMapInfo(portalItem)
        // collect the flow to get the latest work info list
        workManager.getWorkInfoByIdFlow(offlineWorkerUUID)
            .collect { workInfo ->
                if (workInfo != null) {
                    // Report progress
                    val progress = workInfo.progress.getInt("Progress", 0)
                    preplannedMapAreaState.updateDownloadProgress(progress)

                    // emit changes in the work info state
                    onWorkInfoStateChanged(workInfo)
                    // check the current state of the work request
                    when (workInfo.state) {
                        // if work completed successfully
                        WorkInfo.State.SUCCEEDED -> {
                            preplannedMapAreaState.updateStatus(Status.Downloaded)
                            workInfo.outputData.getString(mobileMapPackagePathKey)?.let { path ->
                                val destDir = movePreplannedJobResultToDestination(path)
                                preplannedMapAreaState.createAndLoadMMPKAndOfflineMap(
                                    mobileMapPackagePath = destDir.absolutePath
                                )
                                OfflineMapInfo.makeFromDirectory(
                                    directory = File(
                                        OfflineURLs.portalItemDirectory(
                                            context = context,
                                            portalItemID = portalItem.itemId
                                        )
                                    )
                                )?.let { _offlineMapInfos.add(it) }
                            } ?: run {
                                preplannedMapAreaState.updateStatus(
                                    Status.MmpkLoadFailure(
                                        Exception("Mobile Map Package path is null")
                                    )
                                )
                            }
                            preplannedMapAreaState.disposeScope()
                        }
                        // if the work failed or was cancelled
                        WorkInfo.State.FAILED, WorkInfo.State.CANCELLED -> {
                            // this removes the completed WorkInfo from the WorkManager's database
                            // otherwise, the observer will emit the WorkInfo on every launch
                            // until WorkManager auto-prunes
                            workManager.pruneWork()
                            preplannedMapAreaState.updateStatus(
                                Status.DownloadFailure(
                                    Exception(
                                        "${workInfo.tags}: FAILED. Reason: " +
                                                "${workInfo.outputData.getString("Error")}"
                                    )
                                )
                            )
                            preplannedMapAreaState.disposeScope()
                        }
                        // if the work is currently in progress
                        WorkInfo.State.RUNNING -> {
                            preplannedMapAreaState.updateStatus(Status.Downloading)
                        }
                        // don't have to handle other states
                        else -> {}
                    }
                }
            }
    }

    /**
     * Cancels a WorkManager request by its unique identifier (UUID).
     *
     * @param workerUUID The UUID of the WorkManager request to cancel.
     * @since 200.8.0
     */
    internal fun cancelWorkRequest(workerUUID: UUID) {
        workDataOf("Error" to "WorkRequest Cancelled", "Worker:" to workerUUID.hashCode())
        workManager.cancelWorkById(workerUUID)
    }
}<|MERGE_RESOLUTION|>--- conflicted
+++ resolved
@@ -26,16 +26,8 @@
 import androidx.work.WorkInfo
 import androidx.work.WorkManager
 import androidx.work.workDataOf
-<<<<<<< HEAD
-import com.arcgismaps.toolkit.offline.jobAreaTitleKey
-import com.arcgismaps.toolkit.offline.jobWorkerUuidKey
-import com.arcgismaps.toolkit.offline.jsonJobPathKey
-import com.arcgismaps.toolkit.offline.jsonJobsTempDir
-import com.arcgismaps.toolkit.offline.mobileMapPackagePathKey
-=======
 import com.arcgismaps.mapping.PortalItem
 import com.arcgismaps.toolkit.offline.OfflineMapInfo
->>>>>>> 2769618d
 import com.arcgismaps.toolkit.offline.preplanned.PreplannedMapAreaState
 import com.arcgismaps.toolkit.offline.preplanned.Status
 import java.io.File
@@ -206,11 +198,7 @@
      * @return A [UUID] representing the identifier of the enqueued WorkManager request.
      * @since 200.8.0
      */
-<<<<<<< HEAD
-    internal fun createPreplannedMapAreaRequestAndQueDownload(
-=======
     internal fun createPreplannedMapAreaRequestAndQueueDownload(
->>>>>>> 2769618d
         jsonJobPath: String,
         preplannedMapAreaTitle: String
     ): UUID {
@@ -329,7 +317,6 @@
      * @since 200.8.0
      */
     internal fun cancelWorkRequest(workerUUID: UUID) {
-        workDataOf("Error" to "WorkRequest Cancelled", "Worker:" to workerUUID.hashCode())
         workManager.cancelWorkById(workerUUID)
     }
 }