--- conflicted
+++ resolved
@@ -153,10 +153,6 @@
     }
 
     internal fun getProgressForUUID(workerUUID: UUID) {
-<<<<<<< HEAD
-        // TODO: Provide updates to the UI using job progress from the UUID.
-=======
         // TODO: Implement this method to get the progress of the work request
->>>>>>> ba86872a
     }
 }