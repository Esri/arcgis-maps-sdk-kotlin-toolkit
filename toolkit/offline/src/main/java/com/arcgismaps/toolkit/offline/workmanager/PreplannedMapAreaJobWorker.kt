/*
 * Copyright 2025 Esri
 *
 * Licensed under the Apache License, Version 2.0 (the "License");
 * you may not use this file except in compliance with the License.
 * You may obtain a copy of the License at
 *
 *    http://www.apache.org/licenses/LICENSE-2.0
 *
 * Unless required by applicable law or agreed to in writing, software
 * distributed under the License is distributed on an "AS IS" BASIS,
 * WITHOUT WARRANTIES OR CONDITIONS OF ANY KIND, either express or implied.
 * See the License for the specific language governing permissions and
 * limitations under the License.
 *
 */

package com.arcgismaps.toolkit.offline.workmanager

import android.content.Context
import android.content.pm.ServiceInfo.FOREGROUND_SERVICE_TYPE_DATA_SYNC
import android.os.Build
import android.util.Log
import androidx.work.CoroutineWorker
import androidx.work.ForegroundInfo
import androidx.work.WorkerParameters
import androidx.work.workDataOf
import com.arcgismaps.tasks.JobStatus
import com.arcgismaps.tasks.offlinemaptask.DownloadPreplannedOfflineMapJob
import com.arcgismaps.toolkit.offline.LOG_TAG
import com.arcgismaps.toolkit.offline.jobAreaTitleKey
import com.arcgismaps.toolkit.offline.jobWorkerUuidKey
import com.arcgismaps.toolkit.offline.jsonJobPathKey
<<<<<<< HEAD
=======
import com.arcgismaps.toolkit.offline.mobileMapPackagePathKey
import com.arcgismaps.toolkit.offline.notificationIdKey
>>>>>>> 12467b17
import kotlinx.coroutines.CancellationException
import kotlinx.coroutines.Dispatchers
import kotlinx.coroutines.NonCancellable
import kotlinx.coroutines.cancelAndJoin
import kotlinx.coroutines.coroutineScope
import kotlinx.coroutines.flow.takeWhile
import kotlinx.coroutines.launch
import kotlinx.coroutines.withContext
import java.io.File

/**
 * Executes a [DownloadPreplannedOfflineMapJob] as a CoroutineWorker using WorkManager.
 * Manages job execution, progress tracking, foreground notifications, and cleanup operations
 * for a preplanned map download.
 *
 * @since 200.8.0
 */

internal class PreplannedMapAreaJobWorker(
    private val context: Context,
    params: WorkerParameters
) : CoroutineWorker(context, params) {

    private lateinit var downloadPreplannedOfflineMapJob: DownloadPreplannedOfflineMapJob

    /**
     * Retrieves the unique notification ID passed from input data to identify related notifications.
     */
    private val notificationId by lazy {
        inputData.getInt(key = jobWorkerUuidKey, defaultValue = 1)
    }

    /**
     * Retrieves the title of the map area being processed from input data.
     */
    private val jobAreaTitle by lazy {
        inputData.getString(key = jobAreaTitleKey) ?: "Unknown area title"
    }

    /**
     * Initializes a [WorkerNotification] instance for managing updates during job execution
     * via notifications such as progress and final status messages.
     */
    private val workerNotification by lazy {
        WorkerNotification(
            applicationContext = context,
            notificationId = notificationId,
            jobAreaTitle = jobAreaTitle,
            workerUuid = id
        )
    }

    /**
     * Provides the [ForegroundInfo] required to run this worker as a foreground service. Sets up
     * an override for API levels below 31 to ensure backward compatibility.
     *
     * @return A [ForegroundInfo] instance configured with progress details.
     * @since 200.8.0
     */
    override suspend fun getForegroundInfo(): ForegroundInfo {
        return createForegroundInfo(progress = 0)
    }

    /**
     * Creates a [ForegroundInfo] object with a [progress] notification based on the given value.
     * Ensures proper setup of the notification ID, type, and visibility depending on the API level.
     *
     * @param progress The current download progress percentage (0-100).
     * @return A [ForegroundInfo] instance configured with ongoing progress details.
     * @since 200.8.0
     */
    private fun createForegroundInfo(progress: Int): ForegroundInfo {
        return if (Build.VERSION.SDK_INT >= Build.VERSION_CODES.Q) {
            ForegroundInfo(
                /* notificationId = */ notificationId,
                /* notification = */ workerNotification.createProgressNotification(progress),
                /* foregroundServiceType = */ FOREGROUND_SERVICE_TYPE_DATA_SYNC
            )
        } else {
            ForegroundInfo(
                /* notificationId = */ notificationId,
                /* notification = */ workerNotification.createProgressNotification(progress)
            )
        }
    }

    /**
     * Performs the main work operation to execute the offline map job. Handles preparation,
     * execution, progress tracking, error management, and resource cleanup during job execution.
     * Implements notifications for user updates.
     *
     * @return A [Result] indicating success or failure of the worker's operation.
     * @since 200.8.0
     */
    override suspend fun doWork(): Result {
        // Retrieve the JSON file path from input data
        val offlineJobJsonPath = inputData.getString(jsonJobPathKey) ?: return Result.failure()
        // Load the JSON file, return failure if it doesn't exist.
        val offlineJobJsonFile = File(offlineJobJsonPath)
        if (!offlineJobJsonFile.exists()) {
            return Result.failure()
        }
        // Deserialize the job from the JSON file; return failure if deserialization fails
        downloadPreplannedOfflineMapJob = DownloadPreplannedOfflineMapJob.fromJsonOrNull(
            json = offlineJobJsonFile.readText()
        ) ?: return Result.failure()

        return try {
            // Set up this worker to run as a foreground service with initial progress notification.
            setForeground(createForegroundInfo(0))
            // Delete existing map package directory to ensure clean download process.
            File(downloadPreplannedOfflineMapJob.downloadDirectoryPath).deleteRecursively()
            // Start downloading the preplanned offline map job.
            downloadPreplannedOfflineMapJob.start()
            // Collect and handle job progress until completion or failure and get the result
            val jobResult = withContext(Dispatchers.IO) {
                coroutineScope {
                    val progressCollectorJob = launch {
                        // Collect progress until the job has completed in a success/failure
                        downloadPreplannedOfflineMapJob.progress.takeWhile {
                            downloadPreplannedOfflineMapJob.status.value != JobStatus.Failed
                                    && downloadPreplannedOfflineMapJob.status.value != JobStatus.Succeeded
                        }.collect { progress ->
                            // Update the worker progress & ongoing progress notification
                            setProgress(workDataOf("Progress" to progress))
                            setForeground(createForegroundInfo(progress))
                        }
                    }
                    // Suspends until the job has completed
                    val result = downloadPreplannedOfflineMapJob.result()
                    // Cancel the progress collection coroutine if it is still running
                    progressCollectorJob.cancelAndJoin()
                    // Return the job result
                    result
                }
            }
            // Handle success or failure of the job based on its result status.
            if (jobResult.isSuccess) {
                workerNotification.showStatusNotification("The download for $jobAreaTitle has completed successfully.")
                val downloadPreplannedOfflineMapResult = jobResult.getOrNull()
                val outputData = workDataOf(
<<<<<<< HEAD
                    "mobileMapPackagePath" to (downloadPreplannedOfflineMapResult?.mobileMapPackage?.path ?: ""),
=======
                    mobileMapPackagePathKey to (downloadPreplannedOfflineMapResult?.mobileMapPackage?.path ?: ""),
>>>>>>> 12467b17
                )
                Result.success(outputData)
            } else {
                val errorMessage = jobResult.exceptionOrNull()?.message
                    ?: "Unknown error during job execution"
                Log.e(TAG, "Job failed internally: $errorMessage", jobResult.exceptionOrNull())
                workerNotification.showStatusNotification("The download for $jobAreaTitle failed: $errorMessage")
                Result.failure(workDataOf("Error" to errorMessage))
            }
        } catch (cancellationException: CancellationException) {
            // Handle user/system-triggered cancellation by logging and notifying cancellation status.
            Log.w(TAG, "Job cancelled.", cancellationException)
            workerNotification.showStatusNotification("The download for $jobAreaTitle was cancelled")
            Result.failure(workDataOf("Error" to "Job cancelled by user or system"))
        } catch (exception: Exception) {
            // Log unexpected exceptions and notify failure status with error details.
            Log.e(TAG, "Job failed with exception: ${exception.message}", exception)
            workerNotification.showStatusNotification("The download for $jobAreaTitle failed: ${exception.message}")
            Result.failure(workDataOf("Error" to exception.message))

        } finally {
            withContext(NonCancellable) {
                try {
                    // Cancel ongoing resources and delete temporary files on completion/failure.
                    downloadPreplannedOfflineMapJob.cancel().getOrThrow()
                    offlineJobJsonFile.delete()
                } catch (e: Exception) {
                    Log.e(TAG, "Error during job cleanup: ${e.message}", e)
                }
            }
        }
    }
}

private val TAG = LOG_TAG + File.separator + "PreplannedMapAreaJobWorker"<|MERGE_RESOLUTION|>--- conflicted
+++ resolved
@@ -29,13 +29,9 @@
 import com.arcgismaps.tasks.offlinemaptask.DownloadPreplannedOfflineMapJob
 import com.arcgismaps.toolkit.offline.LOG_TAG
 import com.arcgismaps.toolkit.offline.jobAreaTitleKey
-import com.arcgismaps.toolkit.offline.jobWorkerUuidKey
 import com.arcgismaps.toolkit.offline.jsonJobPathKey
-<<<<<<< HEAD
-=======
 import com.arcgismaps.toolkit.offline.mobileMapPackagePathKey
 import com.arcgismaps.toolkit.offline.notificationIdKey
->>>>>>> 12467b17
 import kotlinx.coroutines.CancellationException
 import kotlinx.coroutines.Dispatchers
 import kotlinx.coroutines.NonCancellable
@@ -65,7 +61,7 @@
      * Retrieves the unique notification ID passed from input data to identify related notifications.
      */
     private val notificationId by lazy {
-        inputData.getInt(key = jobWorkerUuidKey, defaultValue = 1)
+        inputData.getInt(key = notificationIdKey, defaultValue = 1)
     }
 
     /**
@@ -83,8 +79,7 @@
         WorkerNotification(
             applicationContext = context,
             notificationId = notificationId,
-            jobAreaTitle = jobAreaTitle,
-            workerUuid = id
+            jobAreaTitle = jobAreaTitle
         )
     }
 
@@ -177,11 +172,7 @@
                 workerNotification.showStatusNotification("The download for $jobAreaTitle has completed successfully.")
                 val downloadPreplannedOfflineMapResult = jobResult.getOrNull()
                 val outputData = workDataOf(
-<<<<<<< HEAD
-                    "mobileMapPackagePath" to (downloadPreplannedOfflineMapResult?.mobileMapPackage?.path ?: ""),
-=======
                     mobileMapPackagePathKey to (downloadPreplannedOfflineMapResult?.mobileMapPackage?.path ?: ""),
->>>>>>> 12467b17
                 )
                 Result.success(outputData)
             } else {
