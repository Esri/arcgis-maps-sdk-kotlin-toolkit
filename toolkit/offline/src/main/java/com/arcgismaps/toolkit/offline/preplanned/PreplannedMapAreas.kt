--- conflicted
+++ resolved
@@ -86,11 +86,7 @@
 ) {
     var showSheet by rememberSaveable { mutableStateOf(false) }
     var selectedIndex by rememberSaveable { mutableIntStateOf(-1) }
-<<<<<<< HEAD
-    val showDetailsState = selectedIndex.takeIf { it in preplannedMapAreaStates.indices }
-=======
     val selectedPreplannedMapAreaState = selectedIndex.takeIf { it in preplannedMapAreaStates.indices }
->>>>>>> 2eb03d28
         ?.let { preplannedMapAreaStates[it] }
 
     val sheetState = rememberModalBottomSheetState(
@@ -99,34 +95,6 @@
     val scope = rememberCoroutineScope()
 
     // Show the modal bottom sheet if needed
-<<<<<<< HEAD
-    if (showSheet && showDetailsState != null) {
-            MapAreaDetailsBottomSheet(
-                showSheet = true,
-                sheetState = sheetState,
-                scope = scope,
-                onDismiss = { showSheet = false },
-                thumbnail = showDetailsState.preplannedMapArea.portalItem.thumbnail?.image?.bitmap?.asImageBitmap(), /* your default image */
-                title = showDetailsState.preplannedMapArea.portalItem.title,
-                description = showDetailsState.preplannedMapArea.portalItem.description,
-                size = showDetailsState.directorySize,
-                isAvailableToDownload = showDetailsState.status.allowsDownload,
-                onStartDownload = {
-                    showDetailsState.downloadPreplannedMapArea()
-                    scope
-                        .launch { sheetState.hide() }
-                        .invokeOnCompletion {
-                            if (!sheetState.isVisible) {
-                                showSheet = false
-                            }
-                        }
-                },
-                isDeletable = showDetailsState.status.isDownloaded && !showDetailsState.isSelectedToOpen,
-                onDeleteDownload = {
-                    showDetailsState.removeDownloadedMapArea { !preplannedMapAreaStates.any { it.status.isDownloaded } }
-                }
-            )
-=======
     if (showSheet && selectedPreplannedMapAreaState != null) {
         MapAreaDetailsBottomSheet(
             showSheet = true,
@@ -153,7 +121,6 @@
                 selectedPreplannedMapAreaState.removeDownloadedMapArea { !preplannedMapAreaStates.any { it.status.isDownloaded } }
             }
         )
->>>>>>> 2eb03d28
     }
 
     Column(
