--- conflicted
+++ resolved
@@ -204,11 +204,7 @@
                             }
                         }
 
-<<<<<<< HEAD
-                        state.status == Status.Downloading -> {
-=======
                         state.status == PreplannedStatus.Downloading -> {
->>>>>>> 3a3b41b2
                             CancelDownloadButtonWithProgressIndicator(state.downloadProgress.value) {
                                 state.cancelDownload()
                             }
