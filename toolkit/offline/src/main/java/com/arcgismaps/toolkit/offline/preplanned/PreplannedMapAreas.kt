--- conflicted
+++ resolved
@@ -113,10 +113,7 @@
             onDeleteDownload = {
                 selectedPreplannedMapAreaState.removeDownloadedMapArea { !preplannedMapAreaStates.any { it.status.isDownloaded } }
                 onDownloadDeleted(selectedPreplannedMapAreaState)
-<<<<<<< HEAD
-=======
                 onHideSheet = true
->>>>>>> 4d6d42eb
             }
         )
     }
