--- conflicted
+++ resolved
@@ -37,10 +37,7 @@
 import androidx.compose.material.icons.Icons
 import androidx.compose.material.icons.filled.Download
 import androidx.compose.material3.Button
-<<<<<<< HEAD
-=======
 import androidx.compose.material3.ButtonDefaults
->>>>>>> 12467b17
 import androidx.compose.material3.CircularProgressIndicator
 import androidx.compose.material3.HorizontalDivider
 import androidx.compose.material3.Icon
@@ -188,13 +185,7 @@
 @Composable
 private fun DownloadButton(onClick: () -> Unit) {
     IconButton(
-<<<<<<< HEAD
-        modifier = Modifier
-            .padding(top = 24.dp)
-            .size(30.dp),
-=======
         modifier = Modifier.size(30.dp),
->>>>>>> 12467b17
         onClick = onClick
     ) {
         Icon(
@@ -210,48 +201,27 @@
     Box(
         contentAlignment = Alignment.Center,
         modifier = Modifier
-<<<<<<< HEAD
-            .padding(top = 24.dp)
-            .size(30.dp)
-=======
             .size(30.dp)
             .clickable { onClick.invoke() }
->>>>>>> 12467b17
     ) {
         // Circular Progress Indicator
         CircularProgressIndicator(
             progress = { progress / 100f },
         )
         // Square Button to cancel the download
-<<<<<<< HEAD
-        Button(
-            onClick = onClick,
-            modifier = Modifier.size(10.dp),
-            shape = RectangleShape
-        ) {
-            // Empty content for the button
-        }
-=======
         Box(
             modifier = Modifier
                 .size(10.dp)
                 .clip(RectangleShape)
                 .background(ButtonDefaults.buttonColors().containerColor),
         )
->>>>>>> 12467b17
     }
 }
 
 @Composable
 private fun OpenButton(isEnabled: Boolean, onClick: () -> Unit) {
     Button(
-<<<<<<< HEAD
-        modifier = Modifier
-            .padding(top = 16.dp)
-            .widthIn(max = 80.dp), // restricts max width
-=======
         modifier = Modifier.widthIn(max = 80.dp), // restricts max width
->>>>>>> 12467b17
         contentPadding = PaddingValues(horizontal = 10.dp),
         enabled = isEnabled,
         onClick = onClick
