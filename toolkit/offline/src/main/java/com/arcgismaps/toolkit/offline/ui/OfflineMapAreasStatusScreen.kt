--- conflicted
+++ resolved
@@ -68,32 +68,20 @@
             Row(
                 modifier = Modifier
                     .fillMaxWidth(),
-<<<<<<< HEAD
-                horizontalArrangement = Arrangement.spacedBy(4.dp),
-=======
                 horizontalArrangement = Arrangement.SpaceAround,
->>>>>>> 9b6d006e
                 verticalAlignment = Alignment.CenterVertically,
             ) {
                 Icon(icon, contentDescription = null, modifier = Modifier.size(14.dp))
                 Text(
                     modifier = Modifier.wrapContentSize(),
                     text = message,
-<<<<<<< HEAD
-                    style = MaterialTheme.typography.bodySmall,
-=======
                     style = MaterialTheme.typography.labelSmall,
->>>>>>> 9b6d006e
                     textAlign = TextAlign.Center
                 )
             }
             Row(horizontalArrangement = Arrangement.spacedBy(8.dp)) { actions() }
         } else {
-<<<<<<< HEAD
-            Icon(icon, contentDescription = null, modifier = Modifier.size(32.dp))
-=======
             Icon(icon, contentDescription = null, modifier = Modifier.size(28.dp))
->>>>>>> 9b6d006e
             Text(title, style = MaterialTheme.typography.titleMedium, textAlign = TextAlign.Center)
             Text(message, style = MaterialTheme.typography.bodySmall, textAlign = TextAlign.Center)
             Row(horizontalArrangement = Arrangement.spacedBy(8.dp)) { actions() }
@@ -116,11 +104,7 @@
 
 @Composable
 internal fun NoInternetNoAreas(onlyFooterVisible: Boolean = false, onRefresh: () -> Unit) {
-<<<<<<< HEAD
-    ContentUnavailable(
-=======
-    OfflineMapAreasStatusContent(
->>>>>>> 9b6d006e
+    OfflineMapAreasStatusContent(
         title = stringResource(R.string.no_internet_connection_error_message),
         message = stringResource(R.string.no_internet_error_message),
         icon = Icons.Default.WifiOff,
@@ -134,11 +118,7 @@
     onlyFooterVisible: Boolean = false,
     onRefresh: () -> Unit
 ) {
-<<<<<<< HEAD
-    ContentUnavailable(
-=======
-    OfflineMapAreasStatusContent(
->>>>>>> 9b6d006e
+    OfflineMapAreasStatusContent(
         title = stringResource(R.string.no_map_areas),
         message = stringResource(R.string.no_offline_map_areas_error_message),
         icon = Icons.Default.ArrowDownward,
@@ -148,17 +128,12 @@
 }
 
 @Composable
-<<<<<<< HEAD
-internal fun PreplannedError(onlyFooterVisible: Boolean = false, onRefresh: () -> Unit) {
-    ContentUnavailable(
-=======
 internal fun OfflineMapAreasError(
     error: Throwable,
     onlyFooterVisible: Boolean = false,
     onRefresh: () -> Unit
 ) {
     OfflineMapAreasStatusContent(
->>>>>>> 9b6d006e
         title = stringResource(R.string.error_fetching_areas),
         message = stringResource(R.string.error_fetching_areas_message) + "\n\n" + error.message,
         icon = Icons.Default.Error,
@@ -169,11 +144,7 @@
 
 @Composable
 internal fun OfflineDisabled(onlyFooterVisible: Boolean = false, onRefresh: () -> Unit) {
-<<<<<<< HEAD
-    ContentUnavailable(
-=======
-    OfflineMapAreasStatusContent(
->>>>>>> 9b6d006e
+    OfflineMapAreasStatusContent(
         title = stringResource(R.string.offline_disabled),
         message = stringResource(R.string.offline_disabled_message),
         icon = Icons.Default.Block,
@@ -184,11 +155,7 @@
 
 @Composable
 internal fun EmptyOnDemandOfflineAreas(onlyFooterVisible: Boolean = false, onAdd: () -> Unit) {
-<<<<<<< HEAD
-    ContentUnavailable(
-=======
-    OfflineMapAreasStatusContent(
->>>>>>> 9b6d006e
+    OfflineMapAreasStatusContent(
         title = stringResource(R.string.no_map_areas),
         message = stringResource(R.string.empty_on_demand_message),
         icon = Icons.Default.ArrowDownward,
