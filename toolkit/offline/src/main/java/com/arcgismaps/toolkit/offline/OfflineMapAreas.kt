/*
 *
 *  Copyright 2025 Esri
 *
 *  Licensed under the Apache License, Version 2.0 (the "License");
 *  you may not use this file except in compliance with the License.
 *  You may obtain a copy of the License at
 *
 *     http://www.apache.org/licenses/LICENSE-2.0
 *
 *  Unless required by applicable law or agreed to in writing, software
 *  distributed under the License is distributed on an "AS IS" BASIS,
 *  WITHOUT WARRANTIES OR CONDITIONS OF ANY KIND, either express or implied.
 *  See the License for the specific language governing permissions and
 *  limitations under the License.
 *
 */

package com.arcgismaps.toolkit.offline

import android.util.Log
import androidx.compose.foundation.layout.Arrangement
import androidx.compose.foundation.layout.Box
import androidx.compose.foundation.layout.Column
import androidx.compose.foundation.layout.Row
import androidx.compose.foundation.layout.fillMaxWidth
import androidx.compose.material.icons.Icons
import androidx.compose.material.icons.filled.Info
import androidx.compose.material3.CircularProgressIndicator
import androidx.compose.material3.Icon
import androidx.compose.material3.MaterialTheme
import androidx.compose.material3.Surface
import androidx.compose.material3.Text
import androidx.compose.runtime.Composable
import androidx.compose.runtime.LaunchedEffect
import androidx.compose.runtime.getValue
import androidx.compose.runtime.mutableStateOf
import androidx.compose.runtime.saveable.rememberSaveable
import androidx.compose.runtime.setValue
import androidx.compose.ui.Alignment
import androidx.compose.ui.Modifier
import androidx.compose.ui.platform.LocalContext
import androidx.compose.ui.res.stringResource
import androidx.compose.ui.unit.dp
import com.arcgismaps.toolkit.offline.preplanned.PreplannedMapAreas
import com.arcgismaps.toolkit.offline.ui.EmptyOnDemandOfflineAreas
import com.arcgismaps.toolkit.offline.ui.EmptyPreplannedOfflineAreas
import com.arcgismaps.toolkit.offline.ui.NoInternetNoAreas
import com.arcgismaps.toolkit.offline.ui.OfflineDisabled
import com.arcgismaps.toolkit.offline.ui.OfflineMapAreasError

/**
 * Take a web map offline by downloading map areas.
 *
 * @since 200.8.0
 */
@Composable
public fun OfflineMapAreas(
    offlineMapState: OfflineMapState,
    modifier: Modifier = Modifier
) {
    val context = LocalContext.current
    val initializationStatus by offlineMapState.initializationStatus
    var isRefreshEnabled by rememberSaveable { mutableStateOf(false) }

    LaunchedEffect(offlineMapState, isRefreshEnabled) {
        if (isRefreshEnabled) {
            offlineMapState.resetInitialize()
        }
        offlineMapState.initialize(context).onFailure {
            Log.e("TAG", it.stackTraceToString())
        }
        isRefreshEnabled = false
    }

    Surface(modifier = modifier) {
        when (initializationStatus) {
            is InitializationStatus.NotInitialized, InitializationStatus.Initializing -> {
                Box(
                    modifier = Modifier.fillMaxWidth(),
                    contentAlignment = Alignment.Center
                ) {
                    CircularProgressIndicator()
                }
            }

            is InitializationStatus.FailedToInitialize -> {
                OfflineMapAreasError(
                    onRefresh = { isRefreshEnabled = true },
                    error = (initializationStatus as InitializationStatus.FailedToInitialize).error
                )
            }

            is InitializationStatus.Initialized -> {
                if (offlineMapState.mapIsOfflineDisabled) {
                    OfflineDisabled(onRefresh = { isRefreshEnabled = true })
                } else {
                    when (offlineMapState.mode) {
                        OfflineMapMode.Preplanned -> {
                            Column {
                                PreplannedMapAreas(
                                    preplannedMapAreaStates = offlineMapState.preplannedMapAreaStates,
                                    modifier = modifier
                                )
                                if (offlineMapState.isShowingOnlyOfflineModels) {
                                    NoInternetNoAreas(
<<<<<<< HEAD
                                        onlyFooterVisible = true,
                                        onRefresh = { isRefreshEnabled = true })
=======
                                        onlyFooterVisible = offlineMapState.preplannedMapAreaStates.isNotEmpty(),
                                        onRefresh = { isRefreshEnabled = true }
                                    )
                                } else if (offlineMapState.preplannedMapAreaStates.isEmpty()){
                                    EmptyPreplannedOfflineAreas(onRefresh = { isRefreshEnabled = true })
>>>>>>> 9b6d006e
                                }
                            }
                        }

                        OfflineMapMode.OnDemand, OfflineMapMode.Unknown -> {
                            // TODO: Init OnDemand screen...
                            EmptyOnDemandOfflineAreas(onAdd = {
                                // TODO: Add new on demand map area
                            })
                        }
                    }
                }
            }
        }
    }
}<|MERGE_RESOLUTION|>--- conflicted
+++ resolved
@@ -104,16 +104,11 @@
                                 )
                                 if (offlineMapState.isShowingOnlyOfflineModels) {
                                     NoInternetNoAreas(
-<<<<<<< HEAD
-                                        onlyFooterVisible = true,
-                                        onRefresh = { isRefreshEnabled = true })
-=======
                                         onlyFooterVisible = offlineMapState.preplannedMapAreaStates.isNotEmpty(),
                                         onRefresh = { isRefreshEnabled = true }
                                     )
                                 } else if (offlineMapState.preplannedMapAreaStates.isEmpty()){
                                     EmptyPreplannedOfflineAreas(onRefresh = { isRefreshEnabled = true })
->>>>>>> 9b6d006e
                                 }
                             }
                         }
