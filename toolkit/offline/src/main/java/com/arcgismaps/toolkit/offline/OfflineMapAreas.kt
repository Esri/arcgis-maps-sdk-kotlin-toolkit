--- conflicted
+++ resolved
@@ -18,16 +18,8 @@
 
 package com.arcgismaps.toolkit.offline
 
-<<<<<<< HEAD
-import android.util.Log
-import androidx.compose.foundation.layout.Arrangement
 import androidx.compose.foundation.layout.Box
 import androidx.compose.foundation.layout.Column
-import androidx.compose.foundation.layout.Row
-=======
-import androidx.compose.foundation.layout.Box
-import androidx.compose.foundation.layout.Column
->>>>>>> 3a3b41b2
 import androidx.compose.foundation.layout.fillMaxWidth
 import androidx.compose.material3.CircularProgressIndicator
 import androidx.compose.material3.Surface
@@ -35,10 +27,7 @@
 import androidx.compose.runtime.LaunchedEffect
 import androidx.compose.runtime.getValue
 import androidx.compose.runtime.mutableStateOf
-<<<<<<< HEAD
-=======
 import androidx.compose.runtime.rememberCoroutineScope
->>>>>>> 3a3b41b2
 import androidx.compose.runtime.saveable.rememberSaveable
 import androidx.compose.runtime.setValue
 import androidx.compose.ui.Alignment
@@ -52,10 +41,7 @@
 import com.arcgismaps.toolkit.offline.ui.NoInternetNoAreas
 import com.arcgismaps.toolkit.offline.ui.OfflineDisabled
 import com.arcgismaps.toolkit.offline.ui.OfflineMapAreasError
-<<<<<<< HEAD
-=======
 import kotlinx.coroutines.launch
->>>>>>> 3a3b41b2
 
 /**
  * Take a web map offline by downloading map areas.
@@ -71,10 +57,7 @@
     val scope = rememberCoroutineScope()
     val initializationStatus by offlineMapState.initializationStatus
     var isRefreshEnabled by rememberSaveable { mutableStateOf(false) }
-<<<<<<< HEAD
-=======
     var isOnDemandMapAreaSelectorVisible by rememberSaveable { mutableStateOf(false) }
->>>>>>> 3a3b41b2
 
     LaunchedEffect(offlineMapState, isRefreshEnabled) {
         if (isRefreshEnabled) {
@@ -121,26 +104,15 @@
                                         onlyFooterVisible = offlineMapState.preplannedMapAreaStates.isNotEmpty(),
                                         onRefresh = { isRefreshEnabled = true }
                                     )
-<<<<<<< HEAD
-                                } else if (offlineMapState.preplannedMapAreaStates.isEmpty()){
-                                    EmptyPreplannedOfflineAreas(onRefresh = { isRefreshEnabled = true })
-=======
                                 } else if (offlineMapState.preplannedMapAreaStates.isEmpty()) {
                                     EmptyPreplannedOfflineAreas(onRefresh = {
                                         isRefreshEnabled = true
                                     })
->>>>>>> 3a3b41b2
                                 }
                             }
                         }
                         // If not preplanned state & map has offline mode enabled, display the on demand areas
                         OfflineMapMode.OnDemand, OfflineMapMode.Unknown -> {
-<<<<<<< HEAD
-                            // TODO: Init OnDemand screen...
-                            EmptyOnDemandOfflineAreas(onAdd = {
-                                // TODO: Add new on demand map area
-                            })
-=======
                             if (!isOnDemandMapAreaSelectorVisible && offlineMapState.onDemandMapAreaStates.isNotEmpty()) {
                                 OnDemandMapAreas(
                                     onDemandMapAreasStates = offlineMapState.onDemandMapAreaStates,
@@ -179,7 +151,6 @@
                                     }
                                 }
                             )
->>>>>>> 3a3b41b2
                         }
                     }
                 }
