/*
 *
 *  Copyright 2025 Esri
 *
 *  Licensed under the Apache License, Version 2.0 (the "License");
 *  you may not use this file except in compliance with the License.
 *  You may obtain a copy of the License at
 *
 *     http://www.apache.org/licenses/LICENSE-2.0
 *
 *  Unless required by applicable law or agreed to in writing, software
 *  distributed under the License is distributed on an "AS IS" BASIS,
 *  WITHOUT WARRANTIES OR CONDITIONS OF ANY KIND, either express or implied.
 *  See the License for the specific language governing permissions and
 *  limitations under the License.
 *
 */

package com.arcgismaps.toolkit.offline

import android.content.Context
import androidx.compose.runtime.MutableState
import androidx.compose.runtime.Stable
import androidx.compose.runtime.State
import androidx.compose.runtime.getValue
import androidx.compose.runtime.mutableStateListOf
import androidx.compose.runtime.mutableStateOf
import androidx.compose.runtime.setValue
import androidx.compose.runtime.snapshots.SnapshotStateList
import com.arcgismaps.LoadStatus
import com.arcgismaps.mapping.ArcGISMap
import com.arcgismaps.mapping.LocalItem
import com.arcgismaps.mapping.MobileMapPackage
import com.arcgismaps.mapping.PortalItem
import com.arcgismaps.tasks.offlinemaptask.OfflineMapTask
import com.arcgismaps.tasks.offlinemaptask.PreplannedMapArea
import com.arcgismaps.toolkit.offline.ondemand.OnDemandMapAreaConfiguration
import com.arcgismaps.toolkit.offline.ondemand.OnDemandMapAreasState
import com.arcgismaps.toolkit.offline.ondemand.OnDemandStatus
import com.arcgismaps.toolkit.offline.preplanned.PreplannedMapAreaState
import com.arcgismaps.toolkit.offline.preplanned.PreplannedStatus
import com.arcgismaps.toolkit.offline.workmanager.OfflineURLs
import kotlinx.coroutines.CancellationException
import java.io.File
import java.io.IOException

/**
 * Represents the state of the offline map.
 *
 * @since 200.8.0
 */
@Stable
public class OfflineMapState(
    private val arcGISMap: ArcGISMap,
    private val onSelectionChanged: (ArcGISMap?) -> Unit = { }
) {
    /**
     * Represents the state of the offline map with a given [OfflineMapInfo].
     *
     * @since 200.8.0
     */
    public constructor(
        offlineMapInfo: OfflineMapInfo,
        onSelectionChanged: (ArcGISMap?) -> Unit = { }
    ) : this(
        arcGISMap = ArcGISMap(offlineMapInfo.portalItemUrl),
        onSelectionChanged = onSelectionChanged
    )

    private var _mode: OfflineMapMode by mutableStateOf(OfflineMapMode.Unknown)
    internal val mode: OfflineMapMode
        get() = _mode

    internal lateinit var localMap: ArcGISMap

    private lateinit var offlineMapTask: OfflineMapTask

    private lateinit var portalItem: PortalItem

    private var _preplannedMapAreaStates: SnapshotStateList<PreplannedMapAreaState> =
        mutableStateListOf()
    internal val preplannedMapAreaStates: List<PreplannedMapAreaState>
        get() = _preplannedMapAreaStates


    private var _onDemandMapAreaStates: SnapshotStateList<OnDemandMapAreasState> =
        mutableStateListOf()
    internal val onDemandMapAreaStates: List<OnDemandMapAreasState>
        get() = _onDemandMapAreaStates

    private val _initializationStatus: MutableState<InitializationStatus> =
        mutableStateOf(InitializationStatus.NotInitialized)

    /**
     * The status of the initialization of the state object.
     *
     * @since 200.8.0
     */
    public val initializationStatus: State<InitializationStatus> = _initializationStatus

    /**
     * A Boolean value indicating if only offline models are being shown.
     *
     * @since 200.8.0
     */
    internal var isShowingOnlyOfflineModels by mutableStateOf(false)
        private set

    /**
     * A Boolean value indicating whether the web map is offline disabled.
     *
     * @since 200.8.0
     */
    internal var mapIsOfflineDisabled by mutableStateOf(false)
        private set

    /**
     * Initializes the state object by loading the map, creating and loading the offline map task.
     *
     * @return the [Result] indicating if the initialization was successful or not
     * @since 200.8.0
     */
    internal suspend fun initialize(context: Context): Result<Unit> = runCatchingCancellable {
        if (_initializationStatus.value is InitializationStatus.Initialized) {
            return Result.success(Unit)
        }
        _initializationStatus.value = InitializationStatus.Initializing
        // initialize the offline repository
        OfflineRepository.refreshOfflineMapInfos(context)
        // reset to check if map has offline enabled
        isShowingOnlyOfflineModels = false
        // load the map, and ignore network error if device is offline
        arcGISMap.retryLoad().getOrElse { error ->
            // check if the error is due to network connection
            if (error is IOException) {
                // enable offline only mode
                isShowingOnlyOfflineModels = true
            } else {
                // unexpected error, report failed status
                _initializationStatus.value = InitializationStatus.FailedToInitialize(error)
                throw error
            }
        }
        localMap = arcGISMap.clone()
        offlineMapTask = OfflineMapTask(arcGISMap)
        portalItem = (arcGISMap.item as? PortalItem)
            ?: throw IllegalStateException("Item not found")

        // load the task, and ignore network error if device is offline
        offlineMapTask.retryLoad().getOrElse { error ->
            // check if the error is not due to network connection
            if (error !is IOException) {
                // unexpected error, report failed status
                _initializationStatus.value = InitializationStatus.FailedToInitialize(error)
                throw error
            }
        }

        // determine if offline is disabled for the map
        mapIsOfflineDisabled =
            (arcGISMap.loadStatus.value == LoadStatus.Loaded) && (arcGISMap.offlineSettings == null)

        // load the preplanned map area states
        loadPreplannedMapAreas(context)

        // check if preplanned for loaded
        if (_mode != OfflineMapMode.Preplanned || _mode == OfflineMapMode.Unknown) {
            loadOfflineOnDemandMapAreas(context)
            if (_mode == OfflineMapMode.Unknown)
                _mode = OfflineMapMode.OnDemand
        }
        // reset the selected map on initialize
        onSelectionChanged(null)
        _initializationStatus.value = InitializationStatus.Initialized
    }

    /**
     * Loads preplanned map areas from the [portalItem], initializes their [preplannedMapAreaStates],
     * and updates download status. If no online areas are available or “offline-only” mode is enabled,
     * falls back [loadOfflinePreplannedMapAreas].
     *
     * @since 200.8.0
     */
    private suspend fun loadPreplannedMapAreas(context: Context) {
        _preplannedMapAreaStates.clear()
        val preplannedMapAreas = mutableListOf<PreplannedMapArea>()
<<<<<<< HEAD
        try {
            preplannedMapAreas.addAll(
                elements = offlineMapTask.getPreplannedMapAreas().getOrNull() ?: emptyList()
            )
        } catch (_: Exception) {
            // an exception will be thrown in offline mode
            preplannedMapAreas.clear()
        }
        if (isShowingOnlyOfflineModels || preplannedMapAreas.isEmpty()) {
=======
        if (isShowingOnlyOfflineModels) {
>>>>>>> 39310815
            loadOfflinePreplannedMapAreas(context = context)
        } else {
            try {
                preplannedMapAreas.addAll(
                    elements = offlineMapTask.getPreplannedMapAreas().getOrNull() ?: emptyList()
                )
            } catch (e: Exception) {
                preplannedMapAreas.clear()
            }
            preplannedMapAreas.let { preplannedMapArea ->
                preplannedMapArea
                    .sortedBy { it.portalItem.title }
                    .forEach { mapArea ->
                        val preplannedMapAreaState = PreplannedMapAreaState(
                            context = context,
                            preplannedMapArea = mapArea,
                            offlineMapTask = offlineMapTask,
                            item = portalItem,
                            onSelectionChanged = onSelectionChanged
                        )
                        preplannedMapAreaState.initialize()
                        val preplannedPath = OfflineRepository.isPrePlannedAreaDownloaded(
                            context = context,
                            portalItemID = portalItem.itemId,
                            preplannedMapAreaID = mapArea.portalItem.itemId
                        )
                        if (preplannedPath != null) {
                            preplannedMapAreaState.updateStatus(PreplannedStatus.Downloaded)
                            preplannedMapAreaState.createAndLoadMMPKAndOfflineMap(
                                mobileMapPackagePath = preplannedPath
                            )
                        }
                        _mode = OfflineMapMode.Preplanned
                        _preplannedMapAreaStates.add(preplannedMapAreaState)
                    }
                // restore any running download job state
                restoreActiveJobsAndUpdateStates(context)
            }
        }
    }

    /**
     * Scans the local preplanned directory for downloaded maps and creates [PreplannedMapAreaState]s.
     * Sets the [OfflineMapMode.Preplanned] when any local areas are found.
     *
     * @since 200.8.0
     */
    private suspend fun loadOfflinePreplannedMapAreas(context: Context) {
        val preplannedDirectory = File(
            OfflineURLs.prePlannedDirectoryPath(context, portalItem.itemId,null,false)
        )
        val preplannedMapAreaItemIds = preplannedDirectory.listFiles()?.map { it.name.toString() }
            ?: emptyList()

        if (preplannedMapAreaItemIds.isNotEmpty())
            _mode = OfflineMapMode.Preplanned

        preplannedMapAreaItemIds.forEach { itemId ->
            createOfflinePreplannedMapAreaState(context, itemId)
                ?.let { _preplannedMapAreaStates.add(it) }
        }
    }

    /**
     * Scans the local on-demand directory for downloaded maps and creates [OnDemandMapAreasState]s.
     * Sets the [OfflineMapMode.OnDemand] when any local areas are found.
     *
     * @since 200.8.0
     */
    private suspend fun loadOfflineOnDemandMapAreas(context: Context) {
        _onDemandMapAreaStates.clear()
        val onDemandDirectory = File(
            OfflineURLs.onDemandDirectoryPath(context, portalItem.itemId)
        )
        val onDemandMapAreaItemIds = onDemandDirectory.listFiles()?.map { it.name.toString() }
            ?: emptyList()
        if (onDemandMapAreaItemIds.isNotEmpty())
            _mode = OfflineMapMode.OnDemand

        onDemandMapAreaItemIds.forEach { itemId ->
            createOfflineOnDemandMapAreaState(context, itemId)?.let {
                _onDemandMapAreaStates.add(it)
            }
        }
        // restore any running download job state
        restoreActiveJobsAndUpdateStates(context)
    }

    /**
     * Attempts to create a [PreplannedMapAreaState] for a given area ID by loading
     * its [MobileMapPackage] from disk. Returns null if the directory is missing
     * or the package fails to load; otherwise initializes status and map.
     *
     * @since 200.8.0
     */
    private suspend fun createOfflinePreplannedMapAreaState(
        context: Context,
        areaItemId: String
    ): PreplannedMapAreaState? {
        val areaDir = File(
            OfflineURLs.prePlannedDirectoryPath(
                context = context,
                portalItemID = portalItem.itemId,
                preplannedMapAreaID = areaItemId
            )
        )
        if (!areaDir.exists() || !areaDir.isDirectory) return null
        val mmpk = MobileMapPackage(areaDir.absolutePath).apply {
            load().getOrElse { return null }
        }
        val item = (mmpk.item as? LocalItem)?.apply {
            itemId = portalItem.itemId
        } ?: return null

        val preplannedMapAreaState = PreplannedMapAreaState(
            context = context,
            item = item,
            onSelectionChanged = onSelectionChanged
        )
        val preplannedPath = OfflineRepository.isPrePlannedAreaDownloaded(
            context = context,
            portalItemID = portalItem.itemId,
            preplannedMapAreaID = areaItemId
        )
        if (preplannedPath != null) {
            preplannedMapAreaState.updateStatus(PreplannedStatus.Downloaded)
            preplannedMapAreaState.createAndLoadMMPKAndOfflineMap(
                mobileMapPackagePath = preplannedPath
            )
            return preplannedMapAreaState
        } else {
            return null
        }
    }

    /**
     * Attempts to create a [OnDemandMapAreasState] for a given area ID by loading
     * its [MobileMapPackage] from disk. Returns null if the directory is missing
     * or the package fails to load; otherwise initializes status and map.
     *
     * @since 200.8.0
     */
    private suspend fun createOfflineOnDemandMapAreaState(
        context: Context,
        areaItemId: String
    ): OnDemandMapAreasState? {
        val areaDir = File(
            OfflineURLs.onDemandDirectoryPath(
                context = context,
                portalItemID = portalItem.itemId,
                onDemandMapAreaID = areaItemId
            )
        )
        if (!areaDir.exists() || !areaDir.isDirectory) return null
        val mmpk = MobileMapPackage(areaDir.absolutePath).apply {
            load().getOrElse { return null }
        }
        val item = (mmpk.item as? LocalItem)?.apply {
            itemId = portalItem.itemId
        } ?: return null

        val onDemandMapAreasState = OnDemandMapAreasState(
            context = context,
            item = item,
            onSelectionChanged = onSelectionChanged
        )
        val onDemandPath = OfflineRepository.isOnDemandAreaDownloaded(
            context = context,
            portalItemID = portalItem.itemId,
            onDemandMapAreaID = areaItemId
        )
        if (onDemandPath != null) {
            onDemandMapAreasState.updateStatus(OnDemandStatus.Downloaded)
            onDemandMapAreasState.createAndLoadMMPKAndOfflineMap(
                mobileMapPackagePath = onDemandPath
            )
            return onDemandMapAreasState
        } else {
            return null
        }
    }

    /**
     * Creates and adds a new [OnDemandMapAreasState] instance based on the provided [configuration].
     *
     * @since 200.8.0
     */
    internal fun createOnDemandMapAreaState(
        context: Context,
        configuration: OnDemandMapAreaConfiguration
    ): OnDemandMapAreasState {
        val onDemandMapAreasState = OnDemandMapAreasState(
            context = context,
            item = portalItem,
            configuration = configuration,
            offlineMapTask = offlineMapTask,
            onSelectionChanged = onSelectionChanged
        )
        _onDemandMapAreaStates.add(onDemandMapAreasState)
        return onDemandMapAreasState
    }

    /**
     * Resets the current selection of preplanned map areas.
     *
     * @since 200.8.0
     */
    public fun resetSelectedMapArea() {
        _preplannedMapAreaStates.forEach { it.setSelectedToOpen(false) }
        _onDemandMapAreaStates.forEach { it.setSelectedToOpen(false) }
        onSelectionChanged(null)
    }

    /**
     * Support to refresh & re-initialize the offline map area state.
     *
     * @since 200.8.0
     */
    internal fun resetInitialize() {
        _initializationStatus.value = InitializationStatus.NotInitialized
    }

    /**
     * Removes a specific [PreplannedMapAreaState] from the list of preplanned map areas.
     *
     * @since 200.8.0
     */
    internal fun removePreplannedMapArea(state: PreplannedMapAreaState) {
        if (state.isSelectedToOpen) {
            resetSelectedMapArea()
        }
        _preplannedMapAreaStates.remove(state)
    }

    /**
     * Removes a specific [OnDemandMapAreasState] from the list of on-demand map areas.
     *
     * @since 200.8.0
     */
    internal fun removeOnDemandMapArea(state: OnDemandMapAreasState) {
        if (state.isSelectedToOpen) {
            resetSelectedMapArea()
        }
        _onDemandMapAreaStates.remove(state)
    }

    /**
     * Restores the current preplanned & on-demand job state from cached metadata.
     *
     * @since 200.8.0
     */
    private suspend fun restoreActiveJobsAndUpdateStates(context: Context) {
        OfflineRepository.getActiveOfflineJobs(context, portalItem.itemId)
            .forEach { workerUuid ->
                val mapAreaMetadata = OfflineRepository.getMapAreaMetadataForOfflineJob(
                    context = context,
                    uuid = workerUuid,
                    portalItemId = portalItem.itemId
                ) ?: return@forEach
                if (mode == OfflineMapMode.Preplanned) {
                    // update the loaded preplanned area, to restore with the in-progress job state
                    _preplannedMapAreaStates.first {
                        it.preplannedMapArea?.portalItem?.itemId.equals(mapAreaMetadata.itemId)
                    }.apply { restoreOfflineMapJobState(workerUuid, mapAreaMetadata) }
                } else {
                    val restoredState = OnDemandMapAreasState(
                        context = context,
                        item = portalItem,
                        onSelectionChanged = onSelectionChanged
                    ).apply { restoreOfflineMapJobState(workerUuid, mapAreaMetadata) }
                    // add the in-progress job states after loading on-demand map areas
                    _onDemandMapAreaStates.add(restoredState)
                }
            }
    }
}

/**
 * Represents the status of the initialization of the state object.
 *
 * @since 200.8.0
 */
public sealed class InitializationStatus {
    /**
     * The state object is initialized and ready to use.
     *
     * @since 200.8.0
     */
    public data object Initialized : InitializationStatus()

    /**
     * The state object is initializing.
     *
     * @since 200.8.0
     */
    public data object Initializing : InitializationStatus()

    /**
     * The state object is not initialized.
     *
     * @since 200.8.0
     */
    public data object NotInitialized : InitializationStatus()

    /**
     * The state object failed to initialize.
     *
     * @since 200.8.0
     */
    public data class FailedToInitialize(val error: Throwable) : InitializationStatus()
}

/**
 * Represents the mode of the offline map.
 *
 * @since 200.8.0
 */
internal enum class OfflineMapMode {
    Preplanned,
    OnDemand,
    Unknown
}

/**
 * Returns [this] Result, but if it is a failure with the specified exception type, then it throws the exception.
 *
 * @param T a [Throwable] type which should be thrown instead of encapsulated in the [Result].
 */
internal inline fun <reified T : Throwable, R> Result<R>.except(): Result<R> =
    onFailure { if (it is T) throw it }

/**
 * Runs the specified [block] with [this] value as its receiver and catches any exceptions, returning a `Result` with the
 * result of the block or the exception. If the exception is a [CancellationException], the exception will not be encapsulated
 * in the failure but will be rethrown.
 */
internal inline fun <T, R> T.runCatchingCancellable(block: T.() -> R): Result<R> =
    runCatching(block).except<CancellationException, R>()<|MERGE_RESOLUTION|>--- conflicted
+++ resolved
@@ -184,19 +184,7 @@
     private suspend fun loadPreplannedMapAreas(context: Context) {
         _preplannedMapAreaStates.clear()
         val preplannedMapAreas = mutableListOf<PreplannedMapArea>()
-<<<<<<< HEAD
-        try {
-            preplannedMapAreas.addAll(
-                elements = offlineMapTask.getPreplannedMapAreas().getOrNull() ?: emptyList()
-            )
-        } catch (_: Exception) {
-            // an exception will be thrown in offline mode
-            preplannedMapAreas.clear()
-        }
-        if (isShowingOnlyOfflineModels || preplannedMapAreas.isEmpty()) {
-=======
         if (isShowingOnlyOfflineModels) {
->>>>>>> 39310815
             loadOfflinePreplannedMapAreas(context = context)
         } else {
             try {
