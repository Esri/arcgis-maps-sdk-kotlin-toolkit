--- conflicted
+++ resolved
@@ -37,13 +37,10 @@
 import com.arcgismaps.tasks.offlinemaptask.DownloadPreplannedOfflineMapJob
 import com.arcgismaps.tasks.offlinemaptask.OfflineMapTask
 import com.arcgismaps.tasks.offlinemaptask.PreplannedMapArea
-<<<<<<< HEAD
 import com.arcgismaps.tasks.offlinemaptask.PreplannedPackagingStatus
 import com.arcgismaps.toolkit.offline.preplanned.PreplannedMapAreaState
-=======
 import com.arcgismaps.tasks.offlinemaptask.PreplannedUpdateMode
 import com.arcgismaps.toolkit.offline.workmanager.OfflineJobWorker
->>>>>>> da410a3e
 import kotlinx.coroutines.CancellationException
 import kotlinx.coroutines.CoroutineScope
 import kotlinx.coroutines.coroutineScope
@@ -133,7 +130,6 @@
         preplannedMapAreas = offlineMapTask.getPreplannedMapAreas().getOrNull()
         preplannedMapAreas?.let { preplannedMapArea ->
             mode = OfflineMapMode.Preplanned
-<<<<<<< HEAD
             preplannedMapArea
                 .sortedBy { it.portalItem.title }
                 .forEach {
@@ -141,11 +137,9 @@
                 preplannedMapAreaState.initialize()
                 preplannedMapAreaStates.add(preplannedMapAreaState)
             }
-=======
             // TODO: Wire this worker to run on map area selection
             this.scope = scope
             this.context = context
->>>>>>> da410a3e
         }
 
         _initializationStatus.value = InitializationStatus.Initialized
