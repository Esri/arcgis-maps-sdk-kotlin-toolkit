--- conflicted
+++ resolved
@@ -28,22 +28,12 @@
 import androidx.compose.runtime.setValue
 import androidx.compose.runtime.snapshots.SnapshotStateList
 import com.arcgismaps.LoadStatus
-<<<<<<< HEAD
-=======
 import com.arcgismaps.geometry.Envelope
->>>>>>> 3a3b41b2
 import com.arcgismaps.mapping.ArcGISMap
 import com.arcgismaps.mapping.MobileMapPackage
 import com.arcgismaps.mapping.PortalItem
 import com.arcgismaps.tasks.offlinemaptask.OfflineMapTask
 import com.arcgismaps.tasks.offlinemaptask.PreplannedMapArea
-<<<<<<< HEAD
-import com.arcgismaps.toolkit.offline.preplanned.PreplannedMapAreaState
-import com.arcgismaps.toolkit.offline.preplanned.Status
-import com.arcgismaps.toolkit.offline.workmanager.OfflineURLs
-import kotlinx.coroutines.CancellationException
-import java.io.File
-=======
 import com.arcgismaps.toolkit.offline.internal.utils.ZoomLevel
 import com.arcgismaps.toolkit.offline.ondemand.OnDemandMapAreasState
 import com.arcgismaps.toolkit.offline.preplanned.PreplannedMapAreaState
@@ -52,7 +42,6 @@
 import kotlinx.coroutines.CancellationException
 import java.io.File
 import java.util.UUID
->>>>>>> 3a3b41b2
 
 /**
  * Represents the state of the offline map.
@@ -151,10 +140,7 @@
                 throw error
             }
         }
-<<<<<<< HEAD
-=======
         localMap = arcGISMap.clone()
->>>>>>> 3a3b41b2
         offlineMapTask = OfflineMapTask(arcGISMap)
         portalItem = (arcGISMap.item as? PortalItem)
             ?: throw IllegalStateException("Item not found")
@@ -167,7 +153,6 @@
                 _initializationStatus.value = InitializationStatus.FailedToInitialize(error)
                 throw error
             }
-<<<<<<< HEAD
         }
 
         // determine if offline is disabled for the map
@@ -203,43 +188,6 @@
         } catch (e: Exception) {
             preplannedMapAreas.clear()
         }
-=======
-        }
-
-        // determine if offline is disabled for the map
-        mapIsOfflineDisabled =
-            (arcGISMap.loadStatus.value == LoadStatus.Loaded) && (arcGISMap.offlineSettings == null)
-
-        // load the preplanned map area states
-        loadPreplannedMapAreas(context)
-
-        // check if preplanned for loaded
-        if (_mode != OfflineMapMode.Preplanned || _mode == OfflineMapMode.Unknown) {
-            // TODO: Load OnDemandMapAresState
-            if (_mode == OfflineMapMode.Unknown)
-                _mode = OfflineMapMode.OnDemand
-        }
-        _initializationStatus.value = InitializationStatus.Initialized
-    }
-
-    /**
-     * Loads preplanned map areas from the [portalItem], initializes their [preplannedMapAreaStates],
-     * and updates download status. If no online areas are available or “offline-only” mode is enabled,
-     * falls back [loadOfflinePreplannedMapAreas].
-     *
-     * @since 200.8.0
-     */
-    private suspend fun loadPreplannedMapAreas(context: Context) {
-        _preplannedMapAreaStates.clear()
-        val preplannedMapAreas = mutableListOf<PreplannedMapArea>()
-        try {
-            preplannedMapAreas.addAll(
-                elements = offlineMapTask.getPreplannedMapAreas().getOrNull() ?: emptyList()
-            )
-        } catch (e: Exception) {
-            preplannedMapAreas.clear()
-        }
->>>>>>> 3a3b41b2
         if (isShowingOnlyOfflineModels || preplannedMapAreas.isEmpty()) {
             loadOfflinePreplannedMapAreas(context = context)
         } else {
@@ -254,17 +202,6 @@
                             offlineMapTask = offlineMapTask,
                             item = portalItem,
                             onSelectionChanged = onSelectionChanged
-<<<<<<< HEAD
-                        )
-                        preplannedMapAreaState.initialize()
-                        val preplannedPath = OfflineRepository.isPrePlannedAreaDownloaded(
-                            context = context,
-                            portalItemID = portalItem.itemId,
-                            preplannedMapAreaID = mapArea.portalItem.itemId
-                        )
-                        if (preplannedPath != null) {
-                            preplannedMapAreaState.updateStatus(Status.Downloaded)
-=======
                         )
                         preplannedMapAreaState.initialize()
                         val preplannedPath = OfflineRepository.isPrePlannedAreaDownloaded(
@@ -274,7 +211,6 @@
                         )
                         if (preplannedPath != null) {
                             preplannedMapAreaState.updateStatus(PreplannedStatus.Downloaded)
->>>>>>> 3a3b41b2
                             preplannedMapAreaState.createAndLoadMMPKAndOfflineMap(
                                 mobileMapPackagePath = preplannedPath
                             )
@@ -307,8 +243,6 @@
         }
     }
 
-<<<<<<< HEAD
-=======
     // TODO: Should this be wired to call OnDemandMapAreasState.initialize?
     internal fun createOnDemandMapAreasState(
         context: Context,
@@ -330,7 +264,6 @@
         return onDemandMapAreasState
     }
 
->>>>>>> 3a3b41b2
     /**
      * Attempts to create a [PreplannedMapAreaState] for a given area ID by loading
      * its [MobileMapPackage] from disk. Returns null if the directory is missing
@@ -366,14 +299,6 @@
             preplannedMapAreaID = areaItemId
         )
         if (preplannedPath != null) {
-<<<<<<< HEAD
-            preplannedMapAreaState.updateStatus(Status.Downloaded)
-            preplannedMapAreaState.createAndLoadMMPKAndOfflineMap(
-                mobileMapPackagePath = preplannedPath
-            )
-        }
-        return preplannedMapAreaState
-=======
             preplannedMapAreaState.updateStatus(PreplannedStatus.Downloaded)
             preplannedMapAreaState.createAndLoadMMPKAndOfflineMap(
                 mobileMapPackagePath = preplannedPath
@@ -381,7 +306,6 @@
             return preplannedMapAreaState
         } else
             return null
->>>>>>> 3a3b41b2
     }
 
     /**
@@ -392,15 +316,6 @@
     public fun resetSelectedMapArea() {
         _preplannedMapAreaStates.forEach { it.setSelectedToOpen(false) }
         _onDemandMapAreaStates.forEach { it.setSelectedToOpen(false) }
-    }
-
-    /**
-     * Support to refresh & re-initialize the offline map area state.
-     *
-     * @since 200.8.0
-     */
-    internal fun resetInitialize() {
-        _initializationStatus.value = InitializationStatus.NotInitialized
     }
 
     /**
