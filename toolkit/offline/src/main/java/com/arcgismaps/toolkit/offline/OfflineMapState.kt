/*
 *
 *  Copyright 2025 Esri
 *
 *  Licensed under the Apache License, Version 2.0 (the "License");
 *  you may not use this file except in compliance with the License.
 *  You may obtain a copy of the License at
 *
 *     http://www.apache.org/licenses/LICENSE-2.0
 *
 *  Unless required by applicable law or agreed to in writing, software
 *  distributed under the License is distributed on an "AS IS" BASIS,
 *  WITHOUT WARRANTIES OR CONDITIONS OF ANY KIND, either express or implied.
 *  See the License for the specific language governing permissions and
 *  limitations under the License.
 *
 */

package com.arcgismaps.toolkit.offline

import android.content.Context
import androidx.compose.runtime.MutableState
import androidx.compose.runtime.Stable
import androidx.compose.runtime.State
import androidx.compose.runtime.mutableStateListOf
import androidx.compose.runtime.mutableStateOf
import androidx.compose.runtime.snapshots.SnapshotStateList
import com.arcgismaps.mapping.ArcGISMap
import com.arcgismaps.mapping.PortalItem
import com.arcgismaps.tasks.offlinemaptask.OfflineMapTask
import com.arcgismaps.toolkit.offline.preplanned.PreplannedMapAreaState
import com.arcgismaps.toolkit.offline.preplanned.Status
<<<<<<< HEAD
import com.arcgismaps.toolkit.offline.workmanager.OfflineURLs
import com.arcgismaps.toolkit.offline.workmanager.WorkManagerRepository
=======
>>>>>>> 38ae8891
import kotlinx.coroutines.CancellationException

/**
 * Represents the state of the offline map.
 *
 * @since 200.8.0
 */
@Stable
public class OfflineMapState(
    private val arcGISMap: ArcGISMap,
    private val onSelectionChanged: (ArcGISMap) -> Unit = { }
) {
    /**
     * Represents the state of the offline map with a given [OfflineMapInfo].
     *
     * @since 200.8.0
     */
    public constructor(
        offlineMapInfo: OfflineMapInfo,
        onSelectionChanged: (ArcGISMap) -> Unit = { }
    ) : this(
        arcGISMap = ArcGISMap(offlineMapInfo.portalItemUrl),
        onSelectionChanged = onSelectionChanged
    )

<<<<<<< HEAD
    private lateinit var _workManagerRepository: WorkManagerRepository

    /**
     * The portal item information for web maps that have downloaded map areas.
     *
     * @since 200.8.0
     */
    public val offlineMapInfos: List<OfflineMapInfo>
        get() = _workManagerRepository.offlineMapInfos.toList()
=======
    private lateinit var _offlineRepository: OfflineRepository
>>>>>>> 38ae8891

    private var _mode: OfflineMapMode = OfflineMapMode.Unknown
    internal val mode: OfflineMapMode
        get() = _mode

    private lateinit var offlineMapTask: OfflineMapTask

    private lateinit var portalItem: PortalItem

    private var _preplannedMapAreaStates: SnapshotStateList<PreplannedMapAreaState> =
        mutableStateListOf()
    internal val preplannedMapAreaStates: List<PreplannedMapAreaState>
        get() = _preplannedMapAreaStates

    private val _initializationStatus: MutableState<InitializationStatus> =
        mutableStateOf(InitializationStatus.NotInitialized)

    /**
     * The status of the initialization of the state object.
     *
     * @since 200.8.0
     */
    public val initializationStatus: State<InitializationStatus> = _initializationStatus

    /**
     * Initializes the state object by loading the map, creating and loading the offline map task.
     *
     * @return the [Result] indicating if the initialization was successful or not
     * @since 200.8.0
     */
    internal suspend fun initialize(context: Context): Result<Unit> = runCatchingCancellable {
        if (_initializationStatus.value is InitializationStatus.Initialized) {
            return Result.success(Unit)
        }
        _initializationStatus.value = InitializationStatus.Initializing
        arcGISMap.load().getOrElse {
            _initializationStatus.value = InitializationStatus.FailedToInitialize(it)
            throw it
        }

        _offlineRepository = OfflineRepository(context)
        offlineMapTask = OfflineMapTask(arcGISMap)
<<<<<<< HEAD
        portalItem = (arcGISMap.item as? PortalItem) ?: throw IllegalStateException("Item not found")
=======
        portalItem = (arcGISMap.item as? PortalItem)
            ?: throw IllegalStateException("Item not found")
>>>>>>> 38ae8891

        offlineMapTask.load().getOrElse {
            _initializationStatus.value = InitializationStatus.FailedToInitialize(it)
            throw it
        }
        val preplannedMapAreas = offlineMapTask.getPreplannedMapAreas().getOrNull()
        preplannedMapAreas?.let { preplannedMapArea ->
            _mode = OfflineMapMode.Preplanned
            preplannedMapArea
                .sortedBy { it.portalItem.title }
                .forEach { mapArea ->
                    val preplannedMapAreaState = PreplannedMapAreaState(
                        preplannedMapArea = mapArea,
                        offlineMapTask = offlineMapTask,
                        portalItem = portalItem,
<<<<<<< HEAD
                        workManagerRepository = _workManagerRepository,
                        onSelectionChanged = onSelectionChanged
                    )
                    preplannedMapAreaState.initialize()
                    val preplannedPath = _workManagerRepository.isPrePlannedAreaDownloaded(
                        portalItem = portalItem,
                        areaItem = mapArea.portalItem
=======
                        offlineRepository = _offlineRepository,
                        onSelectionChanged = onSelectionChanged
                    )
                    preplannedMapAreaState.initialize()
                    val preplannedPath = _offlineRepository.isPrePlannedAreaDownloaded(
                        portalItemID = portalItem.itemId,
                        preplannedMapAreaID = mapArea.portalItem.itemId
>>>>>>> 38ae8891
                    )
                    if (preplannedPath != null) {
                        preplannedMapAreaState.updateStatus(Status.Downloaded)
                        preplannedMapAreaState.createAndLoadMMPKAndOfflineMap(
                            mobileMapPackagePath = preplannedPath
                        )
                    }
                    _preplannedMapAreaStates.add(preplannedMapAreaState)
                }
        }
        _initializationStatus.value = InitializationStatus.Initialized
    }

    /**
     * Resets the current selection of preplanned map areas.
     *
     * @since 200.8.0
     */
    public fun resetSelectedMapArea() {
        _preplannedMapAreaStates.forEach { it.setSelected(false) }
    }
}

/**
 * Represents the status of the initialization of the state object.
 *
 * @since 200.8.0
 */
public sealed class InitializationStatus {
    /**
     * The state object is initialized and ready to use.
     *
     * @since 200.8.0
     */
    public data object Initialized : InitializationStatus()

    /**
     * The state object is initializing.
     *
     * @since 200.8.0
     */
    public data object Initializing : InitializationStatus()

    /**
     * The state object is not initialized.
     *
     * @since 200.8.0
     */
    public data object NotInitialized : InitializationStatus()

    /**
     * The state object failed to initialize.
     *
     * @since 200.8.0
     */
    public data class FailedToInitialize(val error: Throwable) : InitializationStatus()
}

/**
 * Represents the mode of the offline map.
 *
 * @since 200.8.0
 */
internal enum class OfflineMapMode {
    Preplanned,
    OnDemand,
    Unknown
}

/**
 * Returns [this] Result, but if it is a failure with the specified exception type, then it throws the exception.
 *
 * @param T a [Throwable] type which should be thrown instead of encapsulated in the [Result].
 */
internal inline fun <reified T : Throwable, R> Result<R>.except(): Result<R> =
    onFailure { if (it is T) throw it }

/**
 * Runs the specified [block] with [this] value as its receiver and catches any exceptions, returning a `Result` with the
 * result of the block or the exception. If the exception is a [CancellationException], the exception will not be encapsulated
 * in the failure but will be rethrown.
 */
internal inline fun <T, R> T.runCatchingCancellable(block: T.() -> R): Result<R> =
    runCatching(block).except<CancellationException, R>()<|MERGE_RESOLUTION|>--- conflicted
+++ resolved
@@ -30,11 +30,6 @@
 import com.arcgismaps.tasks.offlinemaptask.OfflineMapTask
 import com.arcgismaps.toolkit.offline.preplanned.PreplannedMapAreaState
 import com.arcgismaps.toolkit.offline.preplanned.Status
-<<<<<<< HEAD
-import com.arcgismaps.toolkit.offline.workmanager.OfflineURLs
-import com.arcgismaps.toolkit.offline.workmanager.WorkManagerRepository
-=======
->>>>>>> 38ae8891
 import kotlinx.coroutines.CancellationException
 
 /**
@@ -60,19 +55,7 @@
         onSelectionChanged = onSelectionChanged
     )
 
-<<<<<<< HEAD
-    private lateinit var _workManagerRepository: WorkManagerRepository
-
-    /**
-     * The portal item information for web maps that have downloaded map areas.
-     *
-     * @since 200.8.0
-     */
-    public val offlineMapInfos: List<OfflineMapInfo>
-        get() = _workManagerRepository.offlineMapInfos.toList()
-=======
     private lateinit var _offlineRepository: OfflineRepository
->>>>>>> 38ae8891
 
     private var _mode: OfflineMapMode = OfflineMapMode.Unknown
     internal val mode: OfflineMapMode
@@ -115,12 +98,8 @@
 
         _offlineRepository = OfflineRepository(context)
         offlineMapTask = OfflineMapTask(arcGISMap)
-<<<<<<< HEAD
-        portalItem = (arcGISMap.item as? PortalItem) ?: throw IllegalStateException("Item not found")
-=======
         portalItem = (arcGISMap.item as? PortalItem)
             ?: throw IllegalStateException("Item not found")
->>>>>>> 38ae8891
 
         offlineMapTask.load().getOrElse {
             _initializationStatus.value = InitializationStatus.FailedToInitialize(it)
@@ -136,15 +115,6 @@
                         preplannedMapArea = mapArea,
                         offlineMapTask = offlineMapTask,
                         portalItem = portalItem,
-<<<<<<< HEAD
-                        workManagerRepository = _workManagerRepository,
-                        onSelectionChanged = onSelectionChanged
-                    )
-                    preplannedMapAreaState.initialize()
-                    val preplannedPath = _workManagerRepository.isPrePlannedAreaDownloaded(
-                        portalItem = portalItem,
-                        areaItem = mapArea.portalItem
-=======
                         offlineRepository = _offlineRepository,
                         onSelectionChanged = onSelectionChanged
                     )
@@ -152,7 +122,6 @@
                     val preplannedPath = _offlineRepository.isPrePlannedAreaDownloaded(
                         portalItemID = portalItem.itemId,
                         preplannedMapAreaID = mapArea.portalItem.itemId
->>>>>>> 38ae8891
                     )
                     if (preplannedPath != null) {
                         preplannedMapAreaState.updateStatus(Status.Downloaded)
