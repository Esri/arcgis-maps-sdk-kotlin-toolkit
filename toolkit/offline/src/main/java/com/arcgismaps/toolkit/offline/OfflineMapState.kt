/*
 *
 *  Copyright 2025 Esri
 *
 *  Licensed under the Apache License, Version 2.0 (the "License");
 *  you may not use this file except in compliance with the License.
 *  You may obtain a copy of the License at
 *
 *     http://www.apache.org/licenses/LICENSE-2.0
 *
 *  Unless required by applicable law or agreed to in writing, software
 *  distributed under the License is distributed on an "AS IS" BASIS,
 *  WITHOUT WARRANTIES OR CONDITIONS OF ANY KIND, either express or implied.
 *  See the License for the specific language governing permissions and
 *  limitations under the License.
 *
 */

package com.arcgismaps.toolkit.offline

import android.content.Context
import android.util.Log
import androidx.compose.runtime.MutableState
import androidx.compose.runtime.Stable
import androidx.compose.runtime.State
import androidx.compose.runtime.mutableStateOf
<<<<<<< HEAD
=======
import androidx.lifecycle.asFlow
>>>>>>> 0676f2ac
import androidx.work.ExistingWorkPolicy
import androidx.work.OneTimeWorkRequestBuilder
import androidx.work.OutOfQuotaPolicy
import androidx.work.WorkInfo
import androidx.work.WorkManager
import androidx.work.workDataOf
import com.arcgismaps.mapping.ArcGISMap
import com.arcgismaps.mapping.PortalItem
import com.arcgismaps.portal.Portal
import com.arcgismaps.tasks.offlinemaptask.DownloadPreplannedOfflineMapJob
import com.arcgismaps.tasks.offlinemaptask.OfflineMapTask
import com.arcgismaps.tasks.offlinemaptask.PreplannedMapArea
<<<<<<< HEAD
import com.arcgismaps.toolkit.offline.preplanned.PreplannedMapAreaState
import com.arcgismaps.tasks.offlinemaptask.PreplannedUpdateMode
import com.arcgismaps.toolkit.offline.preplanned.Status
import com.arcgismaps.toolkit.offline.workmanager.OfflineJobWorker
=======
import com.arcgismaps.tasks.offlinemaptask.PreplannedUpdateMode
import com.arcgismaps.toolkit.offline.workmanager.OfflineJobWorker
import com.arcgismaps.tasks.offlinemaptask.PreplannedPackagingStatus
import com.arcgismaps.toolkit.offline.preplanned.PreplannedMapAreaState
>>>>>>> 0676f2ac
import kotlinx.coroutines.CancellationException
import kotlinx.coroutines.CoroutineScope
import kotlinx.coroutines.coroutineScope
import kotlinx.coroutines.launch
import java.io.File
import kotlin.random.Random

internal val portal = Portal("https://www.arcgis.com")
internal val portalItem = PortalItem(portal, "acc027394bc84c2fb04d1ed317aac674")
internal const val notificationIdParameter = "NotificationId"
internal const val jobParameter = "JsonJobPath"
internal const val uniqueWorkName = "com.arcgismaps.toolkit.offline.Worker"
internal const val offlineMapFile = "offlineMap"
internal const val offlineJobJsonFile = "offlineJob.json"
internal const val notificationChannelName = "Offline Map Job Notifications"
<<<<<<< HEAD
internal const val notificationTitle = "Offline Map Download"
=======
internal const val notificationTitle = "ArcGIS Maps Sample: Offline Map Download"
>>>>>>> 0676f2ac
internal const val notificationAction = "NotificationAction"
internal const val notificationChannelDescription =
    "Shows notifications for offline map job progress"

/**
 * Represents the state of the offline map.
 *
 * @since 200.8.0
 */
@Stable
public class OfflineMapState(
    private val arcGISMap: ArcGISMap
) {
    internal var mode: OfflineMapMode = OfflineMapMode.Unknown

    private lateinit var offlineMapTask: OfflineMapTask

    private lateinit var portalItemId: String

    internal var preplannedMapAreas: List<PreplannedMapArea>? = null

    internal var preplannedMapAreaStates: MutableList<PreplannedMapAreaState> = mutableListOf()

    private val _initializationStatus: MutableState<InitializationStatus> =
        mutableStateOf(InitializationStatus.NotInitialized)

    /**
     * The status of the initialization of the state object.
     *
     * @since 200.8.0
     */
    public val initializationStatus: State<InitializationStatus> = _initializationStatus

    private lateinit var scope: CoroutineScope

    private lateinit var context: Context

    private val workManager by lazy { WorkManager.getInstance(context) }

    // TODO: This path is reset prior to a job, next, define local repository rules for offline map files.
    private val offlineMapPath by lazy {
        context.getExternalFilesDir(null)?.path + File.separator + offlineMapFile
    }

    /**
     * Initializes the state object by loading the map, creating and loading the offline map task.
     *
     * @return the [Result] indicating if the initialization was successful or not
     * @since 200.8.0
     */
    internal suspend fun initialize(
        scope: CoroutineScope,
        context: Context
    ): Result<Unit> = runCatchingCancellable {
        if (_initializationStatus.value is InitializationStatus.Initialized) {
            return Result.success(Unit)
        }
        _initializationStatus.value = InitializationStatus.Initializing
        arcGISMap.load().getOrElse {
            _initializationStatus.value = InitializationStatus.FailedToInitialize(it)
            throw it
        }

        offlineMapTask = OfflineMapTask(arcGISMap)
        portalItemId = arcGISMap.item?.itemId ?: throw IllegalStateException("Item ID not found")

        offlineMapTask.load().getOrElse {
            _initializationStatus.value = InitializationStatus.FailedToInitialize(it)
            throw it
        }
        preplannedMapAreas = offlineMapTask.getPreplannedMapAreas().getOrNull()
        preplannedMapAreas?.let { preplannedMapArea ->
            mode = OfflineMapMode.Preplanned
<<<<<<< HEAD
            preplannedMapArea
                .sortedBy { it.portalItem.title }
                .forEach {
                    val preplannedMapAreaState = PreplannedMapAreaState(it)
                    preplannedMapAreaState.initialize()
                    preplannedMapAreaStates.add(preplannedMapAreaState)
                }
            // TODO: Wire this worker to run on map area selection
            this.scope = scope
            this.context = context
            // Start observing WorkManager status once context and scope are available
            this@OfflineMapState.scope.launch {
                observeWorkStatus(workManager, onWorkInfoStateChanged = ::logWorkInfos)
=======
            // TODO: Wire this worker to run on map area selection
            this.scope = scope
            this.context = context
            preplannedMapArea
                .sortedBy { it.portalItem.title }
                .forEach {
                val preplannedMapAreaState = PreplannedMapAreaState(it)
                preplannedMapAreaState.initialize()
                preplannedMapAreaStates.add(preplannedMapAreaState)
>>>>>>> 0676f2ac
            }
        }

        _initializationStatus.value = InitializationStatus.Initialized
    }

<<<<<<< HEAD
    internal fun takePreplannedMapOffline(selectedPreplannedMapArea: PreplannedMapArea) {
        scope.launch {
            val preplannedMapAreaState = preplannedMapAreaStates.find {
                it.preplannedMapArea == selectedPreplannedMapArea
            } ?: return@launch

            if (!preplannedMapAreaState.status.allowsDownload) { return@launch }
            preplannedMapAreaState.status = Status.Downloading

            try {
                val downloadPreplannedOfflineMapJob = createOfflineMapJob(selectedPreplannedMapArea)
                startOfflineMapJob(downloadPreplannedOfflineMapJob)
            } catch (e: Exception) {
                Log.e("OfflineMapState", "Error taking preplanned map offline", e)
                preplannedMapAreaState.status = Status.DownloadFailure(e)
            }
=======
    internal fun takePreplannedMapOffline() {
        scope.launch {
            // Create an OfflineMapJob
            val downloadPreplannedOfflineMapJob = createOfflineMapJob(portalItem)
            // Start the OfflineMapJob
            startOfflineMapJob(downloadPreplannedOfflineMapJob)
            // Start observing the worker's progress and status
            observeWorkStatus(workManager, onWorkInfoStateChanged = ::logWorkInfos)
>>>>>>> 0676f2ac
        }
    }

    private suspend fun createOfflineMapJob(
<<<<<<< HEAD
        preplannedMapArea: PreplannedMapArea
=======
        portalItem: PortalItem
>>>>>>> 0676f2ac
    ): DownloadPreplannedOfflineMapJob {
        // Check and delete if the offline map package file already exists
        File(offlineMapPath).deleteRecursively()

<<<<<<< HEAD
=======
        // TODO: Provide the map area to create the needed map params
        val preplannedMapArea = preplannedMapAreas?.first()!!

>>>>>>> 0676f2ac
        // Create default download parameters from the offline map task
        val params = offlineMapTask.createDefaultDownloadPreplannedOfflineMapParameters(
            preplannedMapArea = preplannedMapArea
        ).getOrThrow().apply {
            // Set the update mode to receive no updates
            updateMode = PreplannedUpdateMode.NoUpdates
            continueOnErrors = false
        }

        // Define the path where the map will be saved
        val downloadDirectoryPath = offlineMapPath + File.separator + portalItem.itemId
        File(downloadDirectoryPath).mkdirs()
        // Create a job to download the preplanned offline map
        val downloadPreplannedOfflineMapJob = offlineMapTask.createDownloadPreplannedOfflineMapJob(
            parameters = params,
            downloadDirectoryPath = downloadDirectoryPath
        )
        return downloadPreplannedOfflineMapJob
    }

    /**
     * Starts the [downloadPreplannedOfflineMapJob] using OfflineJobWorker with WorkManager.
     * The [downloadPreplannedOfflineMapJob] is serialized into a json file and the uri is passed
     * to the OfflineJobWorker, since WorkManager enforces a MAX_DATA_BYTES for the WorkRequest's data
     */
    private fun startOfflineMapJob(downloadPreplannedOfflineMapJob: DownloadPreplannedOfflineMapJob) {
        // create a temporary file path to save the offlineMapJob json file
        val offlineJobJsonPath = context.getExternalFilesDir(null)?.path +
                File.separator + offlineJobJsonFile

        // create the json file
        val offlineJobJsonFile = File(offlineJobJsonPath)
        // serialize the offlineMapJob into the file
        offlineJobJsonFile.writeText(downloadPreplannedOfflineMapJob.toJson())

        // create a non-zero notification id for the OfflineJobWorker
        // this id will be used to post or update any progress/status notifications
        val notificationId = Random.Default.nextInt(1, 100)

        // create a one-time work request with an instance of OfflineJobWorker
        val workRequest = OneTimeWorkRequestBuilder<OfflineJobWorker>()
            // run it as an expedited work
            .setExpedited(OutOfQuotaPolicy.RUN_AS_NON_EXPEDITED_WORK_REQUEST)
            // add the input data
            .setInputData(
                // add the notificationId and the json file path as a key/value pair
                workDataOf(
                    notificationIdParameter to notificationId,
                    jobParameter to offlineJobJsonFile.absolutePath
                )
            ).build()

        // enqueue the work request to run as a unique work with the uniqueWorkName, so that
        // only one instance of OfflineJobWorker is running at any time
        // if any new work request with the uniqueWorkName is enqueued, it replaces any existing
        // ones that are active
        workManager.enqueueUniqueWork(uniqueWorkName, ExistingWorkPolicy.REPLACE, workRequest)
    }

    /**
     * Starts observing any running or completed OfflineJobWorker work requests by capturing the
     * flow. The flow starts receiving updates when the activity is in started or resumed state.
     * This allows the application to capture immediate progress when in foreground and latest
     * progress when the app resumes or restarts.
     */
    private suspend fun observeWorkStatus(
        workManager: WorkManager,
        onWorkInfoStateChanged: (List<WorkInfo>) -> Unit
    ) {
        coroutineScope {
            launch {
                // collect the flow to get the latest work info list
                workManager.getWorkInfosForUniqueWorkFlow(uniqueWorkName).collect { workInfoList ->
                    if (workInfoList.isNotEmpty()) {
                        // emit changes in the work info state
                        onWorkInfoStateChanged(workInfoList)
                        workInfoList.forEach { workInfo ->
                            // check the current state of the work request
                            when (workInfo.state) {
                                // if work completed successfully
                                WorkInfo.State.SUCCEEDED -> {}
                                // if the work failed or was cancelled
                                WorkInfo.State.FAILED, WorkInfo.State.CANCELLED -> {
                                    // this removes the completed WorkInfo from the WorkManager's database
                                    // otherwise, the observer will emit the WorkInfo on every launch
                                    // until WorkManager auto-prunes
                                    workManager.pruneWork()
                                }
                                // if the work is currently in progress
                                WorkInfo.State.RUNNING -> {}
                                // don't have to handle other states
                                else -> {}
                            }
                        }
                    }
                }
            }
        }
    }


    // Helper function to log the status of all workers
    private fun logWorkInfos(workInfos: List<WorkInfo>) {
        workInfos.forEach { workInfo ->
            when (workInfo.state) {
                WorkInfo.State.ENQUEUED -> {
                    Log.e("WorkInfo", "${workInfo.tags}: ENQUEUED")
                }

                WorkInfo.State.SUCCEEDED -> {
                    Log.e("WorkInfo", "${workInfo.tags}: SUCCEEDED")
                }

                WorkInfo.State.BLOCKED -> {
                    Log.e("WorkInfo", "${workInfo.tags}: BLOCKED")
                }

                WorkInfo.State.RUNNING -> {
                    Log.e(
                        "WorkInfo",
                        "${workInfo.tags}: RUNNING ${workInfo.progress.getInt("Progress", 0)}"
                    )
                }

                WorkInfo.State.FAILED -> {
                    Log.e(
                        "WorkInfo",
                        "${workInfo.tags}: FAILED: ${workInfo.outputData.getString("Error")} - Details: ${workInfo.outputData.keyValueMap}"
                    )
                }

                WorkInfo.State.CANCELLED -> {
                    Log.e(
                        "WorkInfo",
                        "${workInfo.tags}: CANCELLED. Reason: ${workInfo.outputData.getString("Error")} - Details: ${workInfo.outputData.keyValueMap}"
                    )
                }
            }
        }
    }
}

/**
 * Represents the status of the initialization of the state object.
 *
 * @since 200.8.0
 */
public sealed class InitializationStatus {
    /**
     * The state object is initialized and ready to use.
     *
     * @since 200.8.0
     */
    public data object Initialized : InitializationStatus()

    /**
     * The state object is initializing.
     *
     * @since 200.8.0
     */
    public data object Initializing : InitializationStatus()

    /**
     * The state object is not initialized.
     *
     * @since 200.8.0
     */
    public data object NotInitialized : InitializationStatus()

    /**
     * The state object failed to initialize.
     *
     * @since 200.8.0
     */
    public data class FailedToInitialize(val error: Throwable) : InitializationStatus()
}

/**
 * Represents the mode of the offline map.
 *
 * @since 200.8.0
 */
internal enum class OfflineMapMode {
    Preplanned,
    OnDemand,
    Unknown
}

/**
 * Returns [this] Result, but if it is a failure with the specified exception type, then it throws the exception.
 *
 * @param T a [Throwable] type which should be thrown instead of encapsulated in the [Result].
 */
internal inline fun <reified T : Throwable, R> Result<R>.except(): Result<R> = onFailure { if (it is T) throw it }

/**
 * Runs the specified [block] with [this] value as its receiver and catches any exceptions, returning a `Result` with the
 * result of the block or the exception. If the exception is a [CancellationException], the exception will not be encapsulated
 * in the failure but will be rethrown.
 */
internal inline fun <T, R> T.runCatchingCancellable(block: T.() -> R): Result<R> =
    runCatching(block)
        .except<CancellationException, R>()<|MERGE_RESOLUTION|>--- conflicted
+++ resolved
@@ -24,10 +24,7 @@
 import androidx.compose.runtime.Stable
 import androidx.compose.runtime.State
 import androidx.compose.runtime.mutableStateOf
-<<<<<<< HEAD
-=======
 import androidx.lifecycle.asFlow
->>>>>>> 0676f2ac
 import androidx.work.ExistingWorkPolicy
 import androidx.work.OneTimeWorkRequestBuilder
 import androidx.work.OutOfQuotaPolicy
@@ -40,17 +37,10 @@
 import com.arcgismaps.tasks.offlinemaptask.DownloadPreplannedOfflineMapJob
 import com.arcgismaps.tasks.offlinemaptask.OfflineMapTask
 import com.arcgismaps.tasks.offlinemaptask.PreplannedMapArea
-<<<<<<< HEAD
-import com.arcgismaps.toolkit.offline.preplanned.PreplannedMapAreaState
-import com.arcgismaps.tasks.offlinemaptask.PreplannedUpdateMode
-import com.arcgismaps.toolkit.offline.preplanned.Status
-import com.arcgismaps.toolkit.offline.workmanager.OfflineJobWorker
-=======
 import com.arcgismaps.tasks.offlinemaptask.PreplannedUpdateMode
 import com.arcgismaps.toolkit.offline.workmanager.OfflineJobWorker
 import com.arcgismaps.tasks.offlinemaptask.PreplannedPackagingStatus
 import com.arcgismaps.toolkit.offline.preplanned.PreplannedMapAreaState
->>>>>>> 0676f2ac
 import kotlinx.coroutines.CancellationException
 import kotlinx.coroutines.CoroutineScope
 import kotlinx.coroutines.coroutineScope
@@ -66,11 +56,7 @@
 internal const val offlineMapFile = "offlineMap"
 internal const val offlineJobJsonFile = "offlineJob.json"
 internal const val notificationChannelName = "Offline Map Job Notifications"
-<<<<<<< HEAD
-internal const val notificationTitle = "Offline Map Download"
-=======
 internal const val notificationTitle = "ArcGIS Maps Sample: Offline Map Download"
->>>>>>> 0676f2ac
 internal const val notificationAction = "NotificationAction"
 internal const val notificationChannelDescription =
     "Shows notifications for offline map job progress"
@@ -144,21 +130,6 @@
         preplannedMapAreas = offlineMapTask.getPreplannedMapAreas().getOrNull()
         preplannedMapAreas?.let { preplannedMapArea ->
             mode = OfflineMapMode.Preplanned
-<<<<<<< HEAD
-            preplannedMapArea
-                .sortedBy { it.portalItem.title }
-                .forEach {
-                    val preplannedMapAreaState = PreplannedMapAreaState(it)
-                    preplannedMapAreaState.initialize()
-                    preplannedMapAreaStates.add(preplannedMapAreaState)
-                }
-            // TODO: Wire this worker to run on map area selection
-            this.scope = scope
-            this.context = context
-            // Start observing WorkManager status once context and scope are available
-            this@OfflineMapState.scope.launch {
-                observeWorkStatus(workManager, onWorkInfoStateChanged = ::logWorkInfos)
-=======
             // TODO: Wire this worker to run on map area selection
             this.scope = scope
             this.context = context
@@ -168,31 +139,12 @@
                 val preplannedMapAreaState = PreplannedMapAreaState(it)
                 preplannedMapAreaState.initialize()
                 preplannedMapAreaStates.add(preplannedMapAreaState)
->>>>>>> 0676f2ac
             }
         }
 
         _initializationStatus.value = InitializationStatus.Initialized
     }
 
-<<<<<<< HEAD
-    internal fun takePreplannedMapOffline(selectedPreplannedMapArea: PreplannedMapArea) {
-        scope.launch {
-            val preplannedMapAreaState = preplannedMapAreaStates.find {
-                it.preplannedMapArea == selectedPreplannedMapArea
-            } ?: return@launch
-
-            if (!preplannedMapAreaState.status.allowsDownload) { return@launch }
-            preplannedMapAreaState.status = Status.Downloading
-
-            try {
-                val downloadPreplannedOfflineMapJob = createOfflineMapJob(selectedPreplannedMapArea)
-                startOfflineMapJob(downloadPreplannedOfflineMapJob)
-            } catch (e: Exception) {
-                Log.e("OfflineMapState", "Error taking preplanned map offline", e)
-                preplannedMapAreaState.status = Status.DownloadFailure(e)
-            }
-=======
     internal fun takePreplannedMapOffline() {
         scope.launch {
             // Create an OfflineMapJob
@@ -201,26 +153,18 @@
             startOfflineMapJob(downloadPreplannedOfflineMapJob)
             // Start observing the worker's progress and status
             observeWorkStatus(workManager, onWorkInfoStateChanged = ::logWorkInfos)
->>>>>>> 0676f2ac
         }
     }
 
     private suspend fun createOfflineMapJob(
-<<<<<<< HEAD
-        preplannedMapArea: PreplannedMapArea
-=======
         portalItem: PortalItem
->>>>>>> 0676f2ac
     ): DownloadPreplannedOfflineMapJob {
         // Check and delete if the offline map package file already exists
         File(offlineMapPath).deleteRecursively()
 
-<<<<<<< HEAD
-=======
         // TODO: Provide the map area to create the needed map params
         val preplannedMapArea = preplannedMapAreas?.first()!!
 
->>>>>>> 0676f2ac
         // Create default download parameters from the offline map task
         val params = offlineMapTask.createDefaultDownloadPreplannedOfflineMapParameters(
             preplannedMapArea = preplannedMapArea
