--- conflicted
+++ resolved
@@ -216,8 +216,6 @@
                         }
                         _preplannedMapAreaStates.add(preplannedMapAreaState)
                     }
-                // restore any running download job state
-                restoreJobsAndUpdateState(context)
             }
         }
     }
@@ -229,24 +227,18 @@
      * @since 200.8.0
      */
     private suspend fun loadOfflinePreplannedMapAreas(context: Context) {
-        OfflineURLs.prePlannedDirectoryPath(context, portalItem.itemId)?.let { preplannedDirPath ->
-            val preplannedMapAreaItemIds =
-                File(preplannedDirPath).listFiles()?.map { it.name.toString() }
-                    ?: emptyList()
-
-            if (preplannedMapAreaItemIds.isNotEmpty())
-                _mode = OfflineMapMode.Preplanned
-
-<<<<<<< HEAD
-            preplannedMapAreaItemIds.forEach { itemId ->
-                makeOfflinePreplannedMapAreaState(context, itemId)
-                    ?.let { _preplannedMapAreaStates.add(it) }
-            }
-=======
+        val preplannedDirectory = File(
+            OfflineURLs.prePlannedDirectoryPath(context, portalItem.itemId)
+        )
+        val preplannedMapAreaItemIds = preplannedDirectory.listFiles()?.map { it.name.toString() }
+            ?: emptyList()
+
+        if (preplannedMapAreaItemIds.isNotEmpty())
+            _mode = OfflineMapMode.Preplanned
+
         preplannedMapAreaItemIds.forEach { itemId ->
             createOfflinePreplannedMapAreaState(context, itemId)
                 ?.let { _preplannedMapAreaStates.add(it) }
->>>>>>> 9e3123b0
         }
     }
 
@@ -271,8 +263,6 @@
                 _onDemandMapAreaStates.add(it)
             }
         }
-        // restore any running download job state
-        restoreJobsAndUpdateState(context)
     }
 
     /**
@@ -286,12 +276,13 @@
         context: Context,
         areaItemId: String
     ): PreplannedMapAreaState? {
-        val preplannedDirPath = OfflineURLs.prePlannedDirectoryPath(
-            context = context,
-            portalItemID = portalItem.itemId,
-            preplannedMapAreaID = areaItemId
-        ) ?: return null
-        val areaDir = File(preplannedDirPath)
+        val areaDir = File(
+            OfflineURLs.prePlannedDirectoryPath(
+                context = context,
+                portalItemID = portalItem.itemId,
+                preplannedMapAreaID = areaItemId
+            )
+        )
         if (!areaDir.exists() || !areaDir.isDirectory) return null
         val mmpk = MobileMapPackage(areaDir.absolutePath).apply {
             load().getOrElse { return null }
@@ -404,8 +395,6 @@
 
     /**
      * Removes a specific [PreplannedMapAreaState] from the list of preplanned map areas.
-     *
-     * @since 200.8.0
      */
     internal fun removePreplannedMapArea(state: PreplannedMapAreaState) {
         if (state.isSelectedToOpen) {
@@ -416,7 +405,6 @@
 
     /**
      * Removes a specific [OnDemandMapAreasState] from the list of on-demand map areas.
-     *
      * @since 200.8.0
      */
     internal fun removeOnDemandMapArea(state: OnDemandMapAreasState) {
@@ -424,41 +412,6 @@
             resetSelectedMapArea()
         }
         _onDemandMapAreaStates.remove(state)
-    }
-
-    /**
-     * Restores the current preplanned & on-demand job state from preferences.
-     *
-     * @since 200.8.0
-     */
-    private suspend fun restoreJobsAndUpdateState(context: Context) {
-        OfflineRepository.getActiveOfflineJobs(context, portalItem.itemId)
-            .forEach { workerUuid ->
-                val mapAreaId = OfflineRepository.getMapAreaForOfflineJob(
-                    context = context,
-                    uuid = workerUuid,
-                    portalItemId = portalItem.itemId
-                )
-                if (mode == OfflineMapMode.Preplanned) {
-                    val preplannedMapAreaState = PreplannedMapAreaState(
-                        context = context,
-                        item = portalItem,
-                        onSelectionChanged = onSelectionChanged
-                    ).apply { restoreOfflineMapJobState(workerUuid) }
-                    val duplicateMapAreaStates = _preplannedMapAreaStates.filter {
-                        it.preplannedMapArea?.portalItem?.itemId.equals(mapAreaId)
-                    }
-                    _preplannedMapAreaStates.removeAll(duplicateMapAreaStates)
-                    _preplannedMapAreaStates.add(preplannedMapAreaState)
-                } else if (mode == OfflineMapMode.OnDemand) {
-                    val onDemandMapAreasState = OnDemandMapAreasState(
-                        context = context,
-                        item = portalItem,
-                        onSelectionChanged = onSelectionChanged
-                    ).apply { restoreOfflineMapJobState(workerUuid) }
-                    _onDemandMapAreaStates.add(onDemandMapAreasState)
-                }
-            }
     }
 }
 
