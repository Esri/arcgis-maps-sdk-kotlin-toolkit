--- conflicted
+++ resolved
@@ -34,23 +34,6 @@
 import com.arcgismaps.toolkit.offline.workmanager.WorkManagerRepository
 import kotlinx.coroutines.CancellationException
 
-<<<<<<< HEAD
-internal const val LOG_TAG = "Offline"
-internal const val jobAreaTitleKey = "JobAreaTitle"
-internal const val jsonJobPathKey = "JsonJobPath"
-internal const val jobWorkerUuidKey = "WorkerUUID"
-internal const val mobileMapPackagePathKey = "MobileMapPackagePath"
-internal const val preplannedMapAreas = "PreplannedMapAreas"
-internal const val onDemandAreas = "OnDemandAreas"
-internal const val jsonJobsTempDir = "Jobs"
-internal const val notificationChannelName = "Offline Map Job Notifications"
-internal const val notificationTitle = "Offline Map Download"
-internal const val notificationCancelActionKey = "NotificationCancelActionKey"
-internal const val notificationChannelDescription =
-    "Shows notifications for offline map job progress"
-
-=======
->>>>>>> 2769618d
 /**
  * Represents the state of the offline map.
  *
