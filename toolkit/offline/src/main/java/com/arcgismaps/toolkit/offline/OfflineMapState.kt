/*
 *
 *  Copyright 2025 Esri
 *
 *  Licensed under the Apache License, Version 2.0 (the "License");
 *  you may not use this file except in compliance with the License.
 *  You may obtain a copy of the License at
 *
 *     http://www.apache.org/licenses/LICENSE-2.0
 *
 *  Unless required by applicable law or agreed to in writing, software
 *  distributed under the License is distributed on an "AS IS" BASIS,
 *  WITHOUT WARRANTIES OR CONDITIONS OF ANY KIND, either express or implied.
 *  See the License for the specific language governing permissions and
 *  limitations under the License.
 *
 */

package com.arcgismaps.toolkit.offline

import android.content.Context
import android.util.Log
import androidx.compose.runtime.MutableState
import androidx.compose.runtime.Stable
import androidx.compose.runtime.State
import androidx.compose.runtime.mutableStateOf
import androidx.lifecycle.asFlow
import androidx.work.ExistingWorkPolicy
import androidx.work.OneTimeWorkRequestBuilder
import androidx.work.OutOfQuotaPolicy
import androidx.work.WorkInfo
import androidx.work.WorkManager
import androidx.work.workDataOf
import com.arcgismaps.mapping.ArcGISMap
import com.arcgismaps.mapping.PortalItem
import com.arcgismaps.portal.Portal
import com.arcgismaps.tasks.offlinemaptask.DownloadPreplannedOfflineMapJob
import com.arcgismaps.tasks.offlinemaptask.OfflineMapTask
import com.arcgismaps.tasks.offlinemaptask.PreplannedMapArea
<<<<<<< HEAD
import com.arcgismaps.tasks.offlinemaptask.PreplannedUpdateMode
import com.arcgismaps.toolkit.offline.workmanager.OfflineJobWorker
=======
import com.arcgismaps.tasks.offlinemaptask.PreplannedPackagingStatus
import com.arcgismaps.toolkit.offline.preplanned.PreplannedMapAreaState
>>>>>>> c476ab6c
import kotlinx.coroutines.CancellationException
import kotlinx.coroutines.CoroutineScope
import kotlinx.coroutines.coroutineScope
import kotlinx.coroutines.launch
import java.io.File
import kotlin.random.Random

internal val portal = Portal("https://www.arcgis.com")
internal val portalItem = PortalItem(portal, "acc027394bc84c2fb04d1ed317aac674")
internal const val notificationIdParameter = "NotificationId"
internal const val jobParameter = "JsonJobPath"
internal const val uniqueWorkName = "com.arcgismaps.toolkit.offline.Worker"
internal const val offlineMapFile = "offlineMap"
internal const val offlineJobJsonFile = "offlineJob.json"
internal const val notificationChannelName = "Offline Map Job Notifications"
internal const val notificationTitle = "ArcGIS Maps Sample: Offline Map Download"
internal const val notificationAction = "NotificationAction"
internal const val notificationChannelDescription =
    "Shows notifications for offline map job progress"

/**
 * Represents the state of the offline map.
 *
 * @since 200.8.0
 */
@Stable
public class OfflineMapState(
    private val arcGISMap: ArcGISMap
) {
    internal var mode: OfflineMapMode = OfflineMapMode.Unknown

    private lateinit var offlineMapTask: OfflineMapTask

    private lateinit var portalItemId: String

    internal var preplannedMapAreas: List<PreplannedMapArea>? = null

    internal var preplannedMapAreaStates: MutableList<PreplannedMapAreaState> = mutableListOf()

    private val _initializationStatus: MutableState<InitializationStatus> =
        mutableStateOf(InitializationStatus.NotInitialized)

    /**
     * The status of the initialization of the state object.
     *
     * @since 200.8.0
     */
    public val initializationStatus: State<InitializationStatus> = _initializationStatus

    private lateinit var scope: CoroutineScope

    private lateinit var context: Context

    private val workManager by lazy { WorkManager.getInstance(context) }

    // TODO: This path is reset prior to a job, next, define local repository rules for offline map files.
    private val offlineMapPath by lazy {
        context.getExternalFilesDir(null)?.path + File.separator + offlineMapFile
    }

    /**
     * Initializes the state object by loading the map, creating and loading the offline map task.
     *
     * @return the [Result] indicating if the initialization was successful or not
     * @since 200.8.0
     */
    internal suspend fun initialize(
        scope: CoroutineScope,
        context: Context
    ): Result<Unit> = runCatchingCancellable {
        if (_initializationStatus.value is InitializationStatus.Initialized) {
            return Result.success(Unit)
        }
        _initializationStatus.value = InitializationStatus.Initializing
        arcGISMap.load().getOrElse {
            _initializationStatus.value = InitializationStatus.FailedToInitialize(it)
            throw it
        }

        offlineMapTask = OfflineMapTask(arcGISMap)
        portalItemId = arcGISMap.item?.itemId ?: throw IllegalStateException("Item ID not found")

        offlineMapTask.load().getOrElse {
            _initializationStatus.value = InitializationStatus.FailedToInitialize(it)
            throw it
        }
        preplannedMapAreas = offlineMapTask.getPreplannedMapAreas().getOrNull()
        preplannedMapAreas?.let { preplannedMapArea ->
            mode = OfflineMapMode.Preplanned
<<<<<<< HEAD
            // TODO: Wire this worker to run on map area selection
            this.scope = scope
            this.context = context
=======
            preplannedMapArea
                .sortedBy { it.portalItem.title }
                .forEach {
                val preplannedMapAreaState = PreplannedMapAreaState(it)
                preplannedMapAreaState.initialize()
                preplannedMapAreaStates.add(preplannedMapAreaState)
            }
>>>>>>> c476ab6c
        }

        _initializationStatus.value = InitializationStatus.Initialized
    }

    internal fun takePreplannedMapOffline() {
        scope.launch {
            // Create an OfflineMapJob
            val downloadPreplannedOfflineMapJob = createOfflineMapJob(portalItem)
            // Start the OfflineMapJob
            startOfflineMapJob(downloadPreplannedOfflineMapJob)
            // Start observing the worker's progress and status
            observeWorkStatus(workManager, onWorkInfoStateChanged = ::logWorkInfos)
        }
    }

    private suspend fun createOfflineMapJob(
        portalItem: PortalItem
    ): DownloadPreplannedOfflineMapJob {
        // Check and delete if the offline map package file already exists
        File(offlineMapPath).deleteRecursively()

        // TODO: Provide the map area to create the needed map params
        val preplannedMapArea = preplannedMapAreas?.first()!!

        // Create default download parameters from the offline map task
        val params = offlineMapTask.createDefaultDownloadPreplannedOfflineMapParameters(
            preplannedMapArea = preplannedMapArea
        ).getOrThrow().apply {
            // Set the update mode to receive no updates
            updateMode = PreplannedUpdateMode.NoUpdates
            continueOnErrors = false
        }

        // Define the path where the map will be saved
        val downloadDirectoryPath = offlineMapPath + File.separator + portalItem.itemId
        File(downloadDirectoryPath).mkdirs()
        // Create a job to download the preplanned offline map
        val downloadPreplannedOfflineMapJob = offlineMapTask.createDownloadPreplannedOfflineMapJob(
            parameters = params,
            downloadDirectoryPath = downloadDirectoryPath
        )
        return downloadPreplannedOfflineMapJob
    }

    /**
     * Starts the [downloadPreplannedOfflineMapJob] using OfflineJobWorker with WorkManager.
     * The [downloadPreplannedOfflineMapJob] is serialized into a json file and the uri is passed
     * to the OfflineJobWorker, since WorkManager enforces a MAX_DATA_BYTES for the WorkRequest's data
     */
    private fun startOfflineMapJob(downloadPreplannedOfflineMapJob: DownloadPreplannedOfflineMapJob) {
        // create a temporary file path to save the offlineMapJob json file
        val offlineJobJsonPath = context.getExternalFilesDir(null)?.path +
                File.separator + offlineJobJsonFile

        // create the json file
        val offlineJobJsonFile = File(offlineJobJsonPath)
        // serialize the offlineMapJob into the file
        offlineJobJsonFile.writeText(downloadPreplannedOfflineMapJob.toJson())

        // create a non-zero notification id for the OfflineJobWorker
        // this id will be used to post or update any progress/status notifications
        val notificationId = Random.Default.nextInt(1, 100)

        // create a one-time work request with an instance of OfflineJobWorker
        val workRequest = OneTimeWorkRequestBuilder<OfflineJobWorker>()
            // run it as an expedited work
            .setExpedited(OutOfQuotaPolicy.RUN_AS_NON_EXPEDITED_WORK_REQUEST)
            // add the input data
            .setInputData(
                // add the notificationId and the json file path as a key/value pair
                workDataOf(
                    notificationIdParameter to notificationId,
                    jobParameter to offlineJobJsonFile.absolutePath
                )
            ).build()

        // enqueue the work request to run as a unique work with the uniqueWorkName, so that
        // only one instance of OfflineJobWorker is running at any time
        // if any new work request with the uniqueWorkName is enqueued, it replaces any existing
        // ones that are active
        workManager.enqueueUniqueWork(uniqueWorkName, ExistingWorkPolicy.REPLACE, workRequest)
    }

    /**
     * Starts observing any running or completed OfflineJobWorker work requests by capturing the
     * flow. The flow starts receiving updates when the activity is in started or resumed state.
     * This allows the application to capture immediate progress when in foreground and latest
     * progress when the app resumes or restarts.
     */
    private suspend fun observeWorkStatus(
        workManager: WorkManager,
        onWorkInfoStateChanged: (List<WorkInfo>) -> Unit
    ) {
        coroutineScope {
            launch {
                // collect the flow to get the latest work info list
                workManager.getWorkInfosForUniqueWorkFlow(uniqueWorkName).collect { workInfoList ->
                    if (workInfoList.isNotEmpty()) {
                        // emit changes in the work info state
                        onWorkInfoStateChanged(workInfoList)
                        workInfoList.forEach { workInfo ->
                            // check the current state of the work request
                            when (workInfo.state) {
                                // if work completed successfully
                                WorkInfo.State.SUCCEEDED -> {}
                                // if the work failed or was cancelled
                                WorkInfo.State.FAILED, WorkInfo.State.CANCELLED -> {
                                    // this removes the completed WorkInfo from the WorkManager's database
                                    // otherwise, the observer will emit the WorkInfo on every launch
                                    // until WorkManager auto-prunes
                                    workManager.pruneWork()
                                }
                                // if the work is currently in progress
                                WorkInfo.State.RUNNING -> {}
                                // don't have to handle other states
                                else -> {}
                            }
                        }
                    }
                }
            }
        }
    }


    // Helper function to log the status of all workers
    private fun logWorkInfos(workInfos: List<WorkInfo>) {
        workInfos.forEach { workInfo ->
            when (workInfo.state) {
                WorkInfo.State.ENQUEUED -> {
                    Log.e("WorkInfo", "${workInfo.tags}: ENQUEUED")
                }

                WorkInfo.State.SUCCEEDED -> {
                    Log.e("WorkInfo", "${workInfo.tags}: SUCCEEDED")
                }

                WorkInfo.State.BLOCKED -> {
                    Log.e("WorkInfo", "${workInfo.tags}: BLOCKED")
                }

                WorkInfo.State.RUNNING -> {
                    Log.e(
                        "WorkInfo",
                        "${workInfo.tags}: RUNNING ${workInfo.progress.getInt("Progress", 0)}"
                    )
                }

                WorkInfo.State.FAILED -> {
                    Log.e(
                        "WorkInfo",
                        "${workInfo.tags}: FAILED: ${workInfo.outputData.getString("Error")} - Details: ${workInfo.outputData.keyValueMap}"
                    )
                }

                WorkInfo.State.CANCELLED -> {
                    Log.e(
                        "WorkInfo",
                        "${workInfo.tags}: CANCELLED. Reason: ${workInfo.outputData.getString("Error")} - Details: ${workInfo.outputData.keyValueMap}"
                    )
                }
            }
        }
    }
}

/**
 * Represents the status of the initialization of the state object.
 *
 * @since 200.8.0
 */
public sealed class InitializationStatus {
    /**
     * The state object is initialized and ready to use.
     *
     * @since 200.8.0
     */
    public data object Initialized : InitializationStatus()

    /**
     * The state object is initializing.
     *
     * @since 200.8.0
     */
    public data object Initializing : InitializationStatus()

    /**
     * The state object is not initialized.
     *
     * @since 200.8.0
     */
    public data object NotInitialized : InitializationStatus()

    /**
     * The state object failed to initialize.
     *
     * @since 200.8.0
     */
    public data class FailedToInitialize(val error: Throwable) : InitializationStatus()
}

/**
 * Represents the mode of the offline map.
 *
 * @since 200.8.0
 */
internal enum class OfflineMapMode {
    Preplanned,
    OnDemand,
    Unknown
}

/**
 * Returns [this] Result, but if it is a failure with the specified exception type, then it throws the exception.
 *
 * @param T a [Throwable] type which should be thrown instead of encapsulated in the [Result].
 */
internal inline fun <reified T : Throwable, R> Result<R>.except(): Result<R> = onFailure { if (it is T) throw it }

/**
 * Runs the specified [block] with [this] value as its receiver and catches any exceptions, returning a `Result` with the
 * result of the block or the exception. If the exception is a [CancellationException], the exception will not be encapsulated
 * in the failure but will be rethrown.
 */
internal inline fun <T, R> T.runCatchingCancellable(block: T.() -> R): Result<R> =
    runCatching(block)
        .except<CancellationException, R>()<|MERGE_RESOLUTION|>--- conflicted
+++ resolved
@@ -37,13 +37,10 @@
 import com.arcgismaps.tasks.offlinemaptask.DownloadPreplannedOfflineMapJob
 import com.arcgismaps.tasks.offlinemaptask.OfflineMapTask
 import com.arcgismaps.tasks.offlinemaptask.PreplannedMapArea
-<<<<<<< HEAD
 import com.arcgismaps.tasks.offlinemaptask.PreplannedUpdateMode
 import com.arcgismaps.toolkit.offline.workmanager.OfflineJobWorker
-=======
 import com.arcgismaps.tasks.offlinemaptask.PreplannedPackagingStatus
 import com.arcgismaps.toolkit.offline.preplanned.PreplannedMapAreaState
->>>>>>> c476ab6c
 import kotlinx.coroutines.CancellationException
 import kotlinx.coroutines.CoroutineScope
 import kotlinx.coroutines.coroutineScope
@@ -133,11 +130,9 @@
         preplannedMapAreas = offlineMapTask.getPreplannedMapAreas().getOrNull()
         preplannedMapAreas?.let { preplannedMapArea ->
             mode = OfflineMapMode.Preplanned
-<<<<<<< HEAD
             // TODO: Wire this worker to run on map area selection
             this.scope = scope
             this.context = context
-=======
             preplannedMapArea
                 .sortedBy { it.portalItem.title }
                 .forEach {
@@ -145,7 +140,6 @@
                 preplannedMapAreaState.initialize()
                 preplannedMapAreaStates.add(preplannedMapAreaState)
             }
->>>>>>> c476ab6c
         }
 
         _initializationStatus.value = InitializationStatus.Initialized
