--- conflicted
+++ resolved
@@ -61,10 +61,7 @@
     private lateinit var mobileMapPackage: MobileMapPackage
     private lateinit var map: ArcGISMap
 
-<<<<<<< HEAD
-=======
     // Enabled when a downloaded map is chosen to be displayed by pressing the "Open" button.
->>>>>>> 12467b17
     private var _isSelected by mutableStateOf(false)
     internal val isSelected: Boolean
         get() = _isSelected
@@ -74,16 +71,8 @@
     internal val status: Status
         get() = _status
 
-<<<<<<< HEAD
-    private var _downloadProgress: MutableState<Int> = mutableIntStateOf(0)
-    /**
-     *
-     * @since 200.8.0
-     */
-=======
     // The download progress of the preplanned map area.
     private var _downloadProgress: MutableState<Int> = mutableIntStateOf(0)
->>>>>>> 12467b17
     internal val downloadProgress: State<Int> = _downloadProgress
 
     private lateinit var scope: CoroutineScope
