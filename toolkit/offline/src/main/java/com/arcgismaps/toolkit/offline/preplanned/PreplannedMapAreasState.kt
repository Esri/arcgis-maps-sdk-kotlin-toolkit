--- conflicted
+++ resolved
@@ -158,11 +158,7 @@
      */
     private fun startOfflineMapJob(downloadPreplannedOfflineMapJob: DownloadPreplannedOfflineMapJob): UUID {
         val jsonJobFile = workManagerRepository.saveJobToDisk(
-<<<<<<< HEAD
-            jobPath = preplannedMapAreas + File.separator + "${preplannedMapArea.portalItem.title}.json",
-=======
             jobPath = portalItemId + File.separator + preplannedMapAreas + File.separator + "${preplannedMapArea.portalItem.title}.json",
->>>>>>> 4cb85a14
             jobJson = downloadPreplannedOfflineMapJob.toJson()
         )
 
