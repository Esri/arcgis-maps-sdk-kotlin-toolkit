/*
 *
 *  Copyright 2025 Esri
 *
 *  Licensed under the Apache License, Version 2.0 (the "License");
 *  you may not use this file except in compliance with the License.
 *  You may obtain a copy of the License at
 *
 *     http://www.apache.org/licenses/LICENSE-2.0
 *
 *  Unless required by applicable law or agreed to in writing, software
 *  distributed under the License is distributed on an "AS IS" BASIS,
 *  WITHOUT WARRANTIES OR CONDITIONS OF ANY KIND, either express or implied.
 *  See the License for the specific language governing permissions and
 *  limitations under the License.
 *
 */

package com.arcgismaps.toolkit.offline.preplanned

<<<<<<< HEAD
import android.util.Log
import androidx.compose.runtime.MutableState
import androidx.compose.runtime.State
=======
>>>>>>> 484a530a
import androidx.compose.runtime.getValue
import androidx.compose.runtime.mutableIntStateOf
import androidx.compose.runtime.mutableStateOf
import androidx.compose.runtime.setValue
import com.arcgismaps.mapping.ArcGISMap
import com.arcgismaps.mapping.MobileMapPackage
import com.arcgismaps.tasks.offlinemaptask.DownloadPreplannedOfflineMapJob
import com.arcgismaps.tasks.offlinemaptask.OfflineMapTask
import com.arcgismaps.tasks.offlinemaptask.PreplannedMapArea
import com.arcgismaps.tasks.offlinemaptask.PreplannedPackagingStatus
import com.arcgismaps.tasks.offlinemaptask.PreplannedUpdateMode
import com.arcgismaps.toolkit.offline.LOG_TAG
import com.arcgismaps.toolkit.offline.WorkManagerRepository
import com.arcgismaps.toolkit.offline.preplannedMapAreas
import com.arcgismaps.toolkit.offline.runCatchingCancellable
import com.arcgismaps.toolkit.offline.workmanager.logWorkInfo
import kotlinx.coroutines.CoroutineScope
<<<<<<< HEAD
=======
import kotlinx.coroutines.Dispatchers
>>>>>>> 484a530a
import kotlinx.coroutines.launch
import java.io.File
import java.util.UUID
import kotlinx.coroutines.cancel

/**
 * Represents the state of a [PreplannedMapArea].
 *
 * @since 200.8.0
 */
internal class PreplannedMapAreaState(
    internal val preplannedMapArea: PreplannedMapArea,
    private val offlineMapTask: OfflineMapTask,
    private val portalItemId: String,
    private val workManagerRepository: WorkManagerRepository,
    private val scope: CoroutineScope,
    private val onSelectionChangedListener: (ArcGISMap) -> Unit
) {
    private lateinit var workerUUID: UUID

    private lateinit var mobileMapPackage: MobileMapPackage
    private lateinit var map: ArcGISMap

    private var _isSelected by mutableStateOf(false)
    internal val isSelected: Boolean
        get() = _isSelected

    // The status of the preplanned map area.
    private var _status by mutableStateOf<Status>(Status.NotLoaded)
    internal val status: Status
        get() = _status

    private var _downloadProgress: MutableState<Int> = mutableIntStateOf(0)
    /**
     *
     * @since 200.8.0
     */
    internal val downloadProgress: State<Int> = _downloadProgress

    private lateinit var scope: CoroutineScope

    /**
     * Loads and initializes the associated preplanned map area.
     *
     * This function attempts to load the metadata, packaging status, and thumbnail of the
     * `PreplannedMapArea`. If successful, it updates the current status of the map area.
     * For legacy web maps with incomplete metadata (`Unknown` packaging status), it assumes
     * that a successfully loaded map area is packaged.
     *
     * @return A [Result] indicating success or failure of initialization.
     *
     * @since 200.8.0
     */
    internal suspend fun initialize() = runCatchingCancellable {
        preplannedMapArea.load()
            .onSuccess {
                _status = try {
                    Status.fromPackagingStatus(preplannedMapArea.packagingStatus)
                } catch (illegalStateException: IllegalStateException) {
                    // Note: Packaging status is `Unknown` for compatibility with legacy webmaps
                    // that have incomplete metadata. We throw an illegalStateException when Package
                    // Status is unknown. We can safely assume that the preplanned map area is packaged.
                    // If the area loads, then we know for certain the status is complete.
                    Status.Packaged
                }
                // Load the thumbnail
                preplannedMapArea.portalItem.thumbnail?.load()
            }
    }

    /**
     * Initiates downloading of the associated preplanned map area for offline use.
     *
     * @since 200.8.0
     */
<<<<<<< HEAD
    internal fun downloadPreplannedMapArea() {
        scope.launch {
            try {
                _status = Status.Downloading
                val offlineWorkerUUID = startOfflineMapJob(
                    downloadPreplannedOfflineMapJob = createOfflineMapJob(
                        preplannedMapArea = preplannedMapArea
                    )
                )
                workManagerRepository.observeStatusForPreplannedWork(
                    onWorkInfoStateChanged = ::logWorkInfo,
                    preplannedMapAreaState = this@PreplannedMapAreaState,
                    offlineWorkerUUID = offlineWorkerUUID
                )
            } catch (e: Exception) {
                Log.e(TAG, "Error taking preplanned map offline", e)
                _status = Status.DownloadFailure(e)
            }
=======
    internal fun downloadPreplannedMapArea() = runCatchingCancellable {
        scope = CoroutineScope(Dispatchers.IO)
        scope.launch {
            _status = Status.Downloading
            val offlineWorkerUUID = startOfflineMapJob(
                downloadPreplannedOfflineMapJob = createOfflineMapJob(
                    preplannedMapArea = preplannedMapArea
                )
            )
            workManagerRepository.observeStatusForPreplannedWork(
                onWorkInfoStateChanged = ::logWorkInfo,
                preplannedMapAreaState = this@PreplannedMapAreaState,
                offlineWorkerUUID = offlineWorkerUUID
            )
>>>>>>> 484a530a
        }
    }

    /**
     * Cancels the current coroutine scope.
     *
     * This function is used to clean up resources and stop any ongoing operations
     * associated with this instance of [PreplannedMapAreaState].
     *
     * @since 200.8.0
     */
    internal fun disposeScope() {
        scope.cancel()
    }

    /**
     * Creates a download job for fetching the preplanned map area offline.
     *
     * Generates default parameters for downloading, including no updates mode and error handling settings.
     * Defines a directory path where map data will be stored and creates a download job using these configurations.
     *
     * @param preplannedMapArea The target [PreplannedMapArea] to be downloaded offline.
     *
     * @return An instance of [DownloadPreplannedOfflineMapJob] configured with download parameters.
     *
     * @since 200.8.0
     */
    private suspend fun createOfflineMapJob(
        preplannedMapArea: PreplannedMapArea
    ): DownloadPreplannedOfflineMapJob {

        // Create default download parameters from the offline map task
        val params = offlineMapTask.createDefaultDownloadPreplannedOfflineMapParameters(
            preplannedMapArea = preplannedMapArea
        ).getOrThrow().apply {
            // Set the update mode to receive no updates
            updateMode = PreplannedUpdateMode.NoUpdates
            continueOnErrors = false
        }

        // Define the path where the map will be saved
        val preplannedMapAreaDownloadDirectory = workManagerRepository.createContentsForPath(
            offlineMapDirectoryName = portalItemId + File.separator + preplannedMapAreas + File.separator + preplannedMapArea.portalItem.itemId
        )

        // Create a job to download the preplanned offline map
        val downloadPreplannedOfflineMapJob = offlineMapTask.createDownloadPreplannedOfflineMapJob(
            parameters = params,
            downloadDirectoryPath = preplannedMapAreaDownloadDirectory.path
        )

        return downloadPreplannedOfflineMapJob
    }

    /**
     * Starts an offline map job using WorkManager for managing background tasks.
     *
     * Serializes the download job into JSON format, saves it to disk, and queues it as a WorkRequest
     * in WorkManager.
     *
     * @param downloadPreplannedOfflineMapJob The prepared offline map job to execute using WorkManager.
     *
     * @return A unique identifier ([UUID]) associated with this task within WorkManager's queue system.
     *
     * @since 200.8.0
     */
    private fun startOfflineMapJob(downloadPreplannedOfflineMapJob: DownloadPreplannedOfflineMapJob): UUID {
        val jsonJobFile = workManagerRepository.saveJobToDisk(
            jobPath = portalItemId + File.separator + preplannedMapAreas + File.separator + "${preplannedMapArea.portalItem.title}.json",
            jobJson = downloadPreplannedOfflineMapJob.toJson()
        )

        workerUUID = workManagerRepository.createPreplannedMapAreaRequestAndQueDownload(
            notificationId = workManagerRepository.createNotificationIdForJob(),
            jsonJobPath = jsonJobFile.path,
            preplannedMapAreaTitle = preplannedMapArea.portalItem.title
        )

        return workerUUID
    }

    /**
     * Updates the current state of this preplanned map area instance.
     *
     * @param newStatus The updated [Status] value representing this area's current state.
     *
     * @since 200.8.0
     */
    internal fun updateStatus(newStatus: Status) {
        _status = newStatus
    }

    internal fun updateDownloadProgress(progress: Int) {
        _downloadProgress.value = progress
    }

    internal fun cancelDownload() {
        workManagerRepository.cancelWorkRequest(workerUUID)
    }

    internal fun createAndLoadMMPKAndOfflineMap(
        mobileMapPackagePath: String
    ) {
        scope.launch {
            runCatchingCancellable {
                mobileMapPackage = MobileMapPackage(mobileMapPackagePath)
                mobileMapPackage.load()
                    .onSuccess {
                        Log.d(TAG, "Mobile map package loaded successfully")
                    }.onFailure { exception ->
                        Log.e(TAG, "Error loading mobile map package", exception)
                        _status = Status.MmpkLoadFailure(exception)
                    }
                map = mobileMapPackage.maps.firstOrNull()
                    ?: throw IllegalStateException("No maps found in the mobile map package")
            }.onFailure { exception ->
                Log.e(TAG, "Error loading mobile map package", exception)
                _status = Status.MmpkLoadFailure(exception)
            }
        }
    }

    internal fun setSelected(selected: Boolean) {
        _isSelected = selected
        if (selected) {
            onSelectionChangedListener(map)
        }
    }
}

/**
 * Represents various states of a preplanned map area during its lifecycle.
 *
 * @since 200.8.0
 */
internal sealed class Status {

    /**
     * Preplanned map area not loaded.
     */
    data object NotLoaded : Status()

    /**
     * Preplanned map area is loading.
     */
    data object Loading : Status()

    /**
     * Preplanned map area failed to load.
     */
    data class LoadFailure(val error: Throwable) : Status()

    /**
     * Preplanned map area is packaging.
     */
    data object Packaging : Status()

    /**
     * Preplanned map area is packaged and ready for download.
     */
    data object Packaged : Status()

    /**
     * Preplanned map area packaging failed.
     */
    data object PackageFailure : Status()

    /**
     * Preplanned map area is being downloaded.
     */
    data object Downloading : Status()

    /**
     * Preplanned map area is downloaded.
     */
    data object Downloaded : Status()

    /**
     * Preplanned map area failed to download.
     */
    data class DownloadFailure(val error: Throwable) : Status()

    /**
     * Downloaded mobile map package failed to load.
     */
    data class MmpkLoadFailure(val error: Throwable) : Status()

    companion object {
        /**
         * Maps a given packaging status to the corresponding [Status] type.
         *
         * @param packagingStatus The packaging status to translate into a [Status].
         * @return A [Status] object representing the translated state of the preplanned map area.
         * @throws IllegalStateException if the status is unknown or unrecognized.
         *
         * @since 200.8.0
         */
        fun fromPackagingStatus(packagingStatus: PreplannedPackagingStatus): Status {
            return when (packagingStatus) {
                PreplannedPackagingStatus.Processing -> Packaging
                PreplannedPackagingStatus.Failed -> PackageFailure
                PreplannedPackagingStatus.Complete -> Packaged
                PreplannedPackagingStatus.Unknown -> throw IllegalStateException("Unknown packaging status")
            }
        }
    }

    /**
     * Indicates whether the model can load the preplanned map area.
     */
    val canLoadPreplannedMapArea: Boolean
        get() = when (this) {
            is NotLoaded, is LoadFailure, is PackageFailure -> true
            is Loading, is Packaging, is Packaged, is Downloading, is Downloaded, is MmpkLoadFailure, is DownloadFailure -> false
        }

    /**
     * Indicates if download is allowed for this status.
     */
    val allowsDownload: Boolean
        get() = when (this) {
            is Packaged, is DownloadFailure -> true
            is NotLoaded, is Loading, is LoadFailure, is Packaging, is PackageFailure, is Downloading, is Downloaded, is MmpkLoadFailure -> false
        }

    /**
     * Indicates whether the preplanned map area is downloaded.
     */
    val isDownloaded: Boolean
        get() = this is Downloaded
}

private val TAG = LOG_TAG + File.separator + "PreplannedMapAreasState"<|MERGE_RESOLUTION|>--- conflicted
+++ resolved
@@ -18,12 +18,9 @@
 
 package com.arcgismaps.toolkit.offline.preplanned
 
-<<<<<<< HEAD
 import android.util.Log
 import androidx.compose.runtime.MutableState
 import androidx.compose.runtime.State
-=======
->>>>>>> 484a530a
 import androidx.compose.runtime.getValue
 import androidx.compose.runtime.mutableIntStateOf
 import androidx.compose.runtime.mutableStateOf
@@ -41,10 +38,7 @@
 import com.arcgismaps.toolkit.offline.runCatchingCancellable
 import com.arcgismaps.toolkit.offline.workmanager.logWorkInfo
 import kotlinx.coroutines.CoroutineScope
-<<<<<<< HEAD
-=======
 import kotlinx.coroutines.Dispatchers
->>>>>>> 484a530a
 import kotlinx.coroutines.launch
 import java.io.File
 import java.util.UUID
@@ -60,7 +54,6 @@
     private val offlineMapTask: OfflineMapTask,
     private val portalItemId: String,
     private val workManagerRepository: WorkManagerRepository,
-    private val scope: CoroutineScope,
     private val onSelectionChangedListener: (ArcGISMap) -> Unit
 ) {
     private lateinit var workerUUID: UUID
@@ -120,26 +113,6 @@
      *
      * @since 200.8.0
      */
-<<<<<<< HEAD
-    internal fun downloadPreplannedMapArea() {
-        scope.launch {
-            try {
-                _status = Status.Downloading
-                val offlineWorkerUUID = startOfflineMapJob(
-                    downloadPreplannedOfflineMapJob = createOfflineMapJob(
-                        preplannedMapArea = preplannedMapArea
-                    )
-                )
-                workManagerRepository.observeStatusForPreplannedWork(
-                    onWorkInfoStateChanged = ::logWorkInfo,
-                    preplannedMapAreaState = this@PreplannedMapAreaState,
-                    offlineWorkerUUID = offlineWorkerUUID
-                )
-            } catch (e: Exception) {
-                Log.e(TAG, "Error taking preplanned map offline", e)
-                _status = Status.DownloadFailure(e)
-            }
-=======
     internal fun downloadPreplannedMapArea() = runCatchingCancellable {
         scope = CoroutineScope(Dispatchers.IO)
         scope.launch {
@@ -154,7 +127,6 @@
                 preplannedMapAreaState = this@PreplannedMapAreaState,
                 offlineWorkerUUID = offlineWorkerUUID
             )
->>>>>>> 484a530a
         }
     }
 
