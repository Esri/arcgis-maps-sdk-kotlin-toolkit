--- conflicted
+++ resolved
@@ -53,10 +53,7 @@
      * If the [BasemapStyleInfo] has a thumbnail, this is used for the thumbnail otherwise a default thumbnail is used.
      *
      * @param basemapStyleInfo the [BasemapStyleInfo]
-<<<<<<< HEAD
-=======
      * @since 200.7.0
->>>>>>> 82a4a786
      */
     public constructor(basemapStyleInfo: BasemapStyleInfo) : this(
         basemapStyleInfo.styleName,
@@ -70,10 +67,7 @@
      * If the [Item] has a thumbnail, this is used for the thumbnail otherwise a default thumbnail is used.
      *
      * @param item the [Item]
-<<<<<<< HEAD
-=======
      * @since 200.7.0
->>>>>>> 82a4a786
      */
     public constructor(item: Item) : this(
         item.title,
