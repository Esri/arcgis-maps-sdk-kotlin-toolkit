--- conflicted
+++ resolved
@@ -13,11 +13,7 @@
 import kotlinx.coroutines.CoroutineScope
 import kotlinx.coroutines.flow.MutableStateFlow
 import kotlinx.coroutines.flow.StateFlow
-<<<<<<< HEAD
-import java.util.UUID
-=======
 import kotlinx.coroutines.flow.asStateFlow
->>>>>>> 708843c9
 
 public data class MapInsets(
     var start: Double = 0.0,
@@ -82,31 +78,26 @@
     context(MapView, CoroutineScope) public fun onPan(panEvent: PanChangeEvent) {}
 
     /**
-<<<<<<< HEAD
      * Callback event for when the orientation of the [ComposableMap] changes with the given
-     * [rotation] and called by the [flowProducer]
+     * [rotation]
      */
-    public fun onMapRotationChanged(rotation: Double, flowProducer: UUID? = null) {}
+    public fun onMapRotationChanged(rotation: Double)
+
+    /**
+     * Callback event for the when the viewpoint of the [ComposableMap] changes with the given
+     * [viewpoint]
+     */
+    public fun onMapViewpointChanged(viewpoint: Viewpoint)
+
+    /**
+     * Sets the [ComposableMap] current viewpoint to the given [viewpoint]
+     */
+    public fun setViewpoint(viewpoint: Viewpoint)
 
     /**
      * Sets the [ComposableMap] current viewpoint's rotation to the given [angleDegrees]
      */
-    public fun setViewpointRotation(angleDegrees: Double) {}
-
-    /**
-     * Callback event for the when the viewpoint of the [ComposableMap] changes with the given
-     * [viewpoint] and called by the [flowProducer]
-     */
-    public fun onMapViewpointChanged(viewpoint: Viewpoint, flowProducer: UUID? = null) {}
-
-    /**
-     * Sets the [ComposableMap] current viewpoint to the given [viewpoint]
-     */
-    public fun setViewpoint(viewpoint: Viewpoint) {}
-=======
-     * Sets the [ComposableMap] current viewpoint to the given [viewpoint]
-     */
-    public fun setViewpoint(viewpoint: Viewpoint)
+    public fun setViewpointRotation(angleDegrees: Double)
 
     /**
      * Sets the [ComposableMap] insets to the given [mapInsets]
@@ -117,7 +108,6 @@
      * Sets the given [map] on the [ComposableMap]
      */
     public fun setMap(map: ArcGISMap)
->>>>>>> 708843c9
 }
 
 /**
@@ -138,23 +128,12 @@
     /**
      * The [Viewpoint] from which the [ComposableMap] is drawn.
      */
-<<<<<<< HEAD
-    public val viewpoint: StateFlow<FlowData<Viewpoint?>>
+    public val viewpoint: StateFlow<Viewpoint?>
 
     /**
      * The current rotation value of the [ComposableMap].
      */
-    public val mapRotation: StateFlow<FlowData<Double>>
-}
-
-/**
- * Data holder class for [data] for use with flows where the producer needs to uniquely identified.
- * In cases where an instance is both emitting and collecting on a flow, the [producer] property
- * can be used to match and drop collects to avoid introducing a feedback loop.
- */
-public data class FlowData<T>(val data: T, val producer: UUID? = null)
-=======
-    public val currentViewpoint : StateFlow<Viewpoint?>
+    public val mapRotation: StateFlow<Double>
 }
 
 public class MapInterfaceImpl(
@@ -168,11 +147,26 @@
     private val _insets : MutableStateFlow<MapInsets> = MutableStateFlow(mapInsets)
     override val insets: StateFlow<MapInsets> = _insets.asStateFlow()
 
-    private val _currentViewpoint : MutableStateFlow<Viewpoint?> = MutableStateFlow(null)
-    override val currentViewpoint: StateFlow<Viewpoint?> = _currentViewpoint.asStateFlow()
+    private val _viewpoint : MutableStateFlow<Viewpoint?> = MutableStateFlow(null)
+    override val viewpoint: StateFlow<Viewpoint?> = _viewpoint.asStateFlow()
+
+    private val _mapRotation: MutableStateFlow<Double> = MutableStateFlow(0.0)
+    override val mapRotation: StateFlow<Double> = _mapRotation.asStateFlow()
+
+    override fun onMapRotationChanged(rotation: Double) {
+        //TODO("Not yet implemented")
+    }
+
+    override fun onMapViewpointChanged(viewpoint: Viewpoint) {
+        //TODO("Not yet implemented")
+    }
 
     override fun setViewpoint(viewpoint: Viewpoint) {
-        _currentViewpoint.value = viewpoint
+        _viewpoint.value = viewpoint
+    }
+
+    override fun setViewpointRotation(angleDegrees: Double) {
+        _mapRotation.value = angleDegrees
     }
 
     override fun setInsets(mapInsets: MapInsets) {
@@ -182,5 +176,4 @@
     override fun setMap(map: ArcGISMap) {
         _map.value = map
     }
-}
->>>>>>> 708843c9
+}