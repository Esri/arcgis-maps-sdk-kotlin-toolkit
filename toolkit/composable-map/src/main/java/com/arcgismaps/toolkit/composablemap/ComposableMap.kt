--- conflicted
+++ resolved
@@ -34,11 +34,6 @@
 
     val map by mapInterface.map.collectAsState()
     val insets by mapInterface.insets.collectAsState()
-<<<<<<< HEAD
-
-=======
-    val currentViewpoint by mapInterface.currentViewpoint.collectAsState()
->>>>>>> 02a1f91a
     val mapView = remember {
         MapView(context).also { view ->
             with(view) {
