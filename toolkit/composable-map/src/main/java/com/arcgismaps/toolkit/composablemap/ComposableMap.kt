--- conflicted
+++ resolved
@@ -92,24 +92,6 @@
             lifecycleOwner.lifecycle.removeObserver(mapView)
         }
     }
-<<<<<<< HEAD
-    
-    Box(modifier = modifier.semantics {
-        contentDescription = "MapContainer"
-    }) {
-        AndroidView(modifier = Modifier.fillMaxSize(),
-            factory = { mapView })
-        Box(
-            modifier = Modifier
-                .fillMaxSize()
-                .padding(
-                    start = insets.start.dp,
-                    end = insets.end.dp,
-                    top = insets.top.dp,
-                    bottom = insets.bottom.dp
-                )
-        ) {
-=======
 
     Box(modifier = modifier.semantics {
         contentDescription = "MapContainer"
@@ -130,7 +112,6 @@
             .semantics {
                 contentDescription = "Content"
             }) {
->>>>>>> 1cf6f56b
             content()
         }
     }
