package com.arcgismaps.toolkit.composablemap

import androidx.compose.foundation.layout.Box
import androidx.compose.foundation.layout.fillMaxSize
import androidx.compose.foundation.layout.padding
import androidx.compose.runtime.Composable
import androidx.compose.runtime.DisposableEffect
import androidx.compose.runtime.LaunchedEffect
import androidx.compose.runtime.collectAsState
import androidx.compose.runtime.getValue
<<<<<<< HEAD
import androidx.compose.runtime.rememberCoroutineScope
=======
import androidx.compose.runtime.remember
>>>>>>> e29dcaf3
import androidx.compose.ui.Modifier
import androidx.compose.ui.platform.LocalContext
import androidx.compose.ui.platform.LocalLifecycleOwner
import androidx.compose.ui.semantics.contentDescription
import androidx.compose.ui.semantics.semantics
import androidx.compose.ui.unit.dp
import androidx.compose.ui.viewinterop.AndroidView
import com.arcgismaps.mapping.view.MapView
import kotlinx.coroutines.launch

@Composable
public fun ComposableMap(
    modifier: Modifier = Modifier,
    mapInterface: MapInterface,
    content: @Composable () -> Unit = {}
) {
    println("sroth HIII")
    val context = LocalContext.current
    val coroutineScope = rememberCoroutineScope()
    val lifecycleOwner = LocalLifecycleOwner.current
<<<<<<< HEAD
    val mapView = MapView(context).also {
        with(it) {
            with(coroutineScope) {
                
                // call any MapView methods that do not affect the screen in this function.
                // e.g. identifyLayers, setBookmark, etc.
                mapInterface.viewLogic()
            }
        }
    }
    
    val mapState by mapInterface.mapData.collectAsState()
    
=======
    val map by mapInterface.map.collectAsState()
    val insets by mapInterface.insets.collectAsState()
    val currentViewpoint by mapInterface.currentViewpoint.collectAsState()

    val mapView = remember {
        MapView(context)
    }
    mapView.map = map
    mapView.setViewInsets(
        left = insets.start,
        right = insets.end,
        top = insets.top,
        bottom = insets.bottom
    )
    currentViewpoint?.let { mapView.setViewpoint(it) }

>>>>>>> e29dcaf3
    DisposableEffect(lifecycleOwner) {
        lifecycleOwner.lifecycle.addObserver(mapView)
        onDispose {
            lifecycleOwner.lifecycle.removeObserver(mapView)
        }
    }
    
    Box(modifier = modifier.semantics {
        contentDescription = "MapContainer"
    }) {
        AndroidView(modifier = Modifier.fillMaxSize(),
            factory = { mapView })
        Box(
            modifier = Modifier
                .fillMaxSize()
                .padding(
                    start = insets.start.dp,
                    end = insets.end.dp,
                    top = insets.top.dp,
                    bottom = insets.bottom.dp
                )
        ) {
            content()
        }
    }
}<|MERGE_RESOLUTION|>--- conflicted
+++ resolved
@@ -8,11 +8,8 @@
 import androidx.compose.runtime.LaunchedEffect
 import androidx.compose.runtime.collectAsState
 import androidx.compose.runtime.getValue
-<<<<<<< HEAD
 import androidx.compose.runtime.rememberCoroutineScope
-=======
 import androidx.compose.runtime.remember
->>>>>>> e29dcaf3
 import androidx.compose.ui.Modifier
 import androidx.compose.ui.platform.LocalContext
 import androidx.compose.ui.platform.LocalLifecycleOwner
@@ -33,28 +30,21 @@
     val context = LocalContext.current
     val coroutineScope = rememberCoroutineScope()
     val lifecycleOwner = LocalLifecycleOwner.current
-<<<<<<< HEAD
-    val mapView = MapView(context).also {
-        with(it) {
-            with(coroutineScope) {
-                
-                // call any MapView methods that do not affect the screen in this function.
-                // e.g. identifyLayers, setBookmark, etc.
-                mapInterface.viewLogic()
-            }
-        }
-    }
     
-    val mapState by mapInterface.mapData.collectAsState()
-    
-=======
     val map by mapInterface.map.collectAsState()
     val insets by mapInterface.insets.collectAsState()
     val currentViewpoint by mapInterface.currentViewpoint.collectAsState()
 
     val mapView = remember {
-        MapView(context)
+        MapView(context).also {
+            with(it) {
+                with(coroutineScope) {
+                    mapInterface.viewLogic()
+                }
+            }
+        }
     }
+
     mapView.map = map
     mapView.setViewInsets(
         left = insets.start,
@@ -64,7 +54,6 @@
     )
     currentViewpoint?.let { mapView.setViewpoint(it) }
 
->>>>>>> e29dcaf3
     DisposableEffect(lifecycleOwner) {
         lifecycleOwner.lifecycle.addObserver(mapView)
         onDispose {
