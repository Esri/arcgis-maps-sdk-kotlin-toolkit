--- conflicted
+++ resolved
@@ -22,11 +22,7 @@
 
     @Test
     fun testComposableMapLayout() {
-<<<<<<< HEAD
-        val mockMapInterface = MapInterfaceImpl(ArcGISMap())
-=======
         val mockMapInterface = MapInterface(ArcGISMap())
->>>>>>> 7a37549e
 
         composeTestRule.setContent {
             ComposableMap(mapInterface = mockMapInterface) {
