--- conflicted
+++ resolved
@@ -16,11 +16,7 @@
  *
  */
 
-<<<<<<< HEAD
-logger.warn("WARNING: The module composable-map is deprecated. Please use the module geo-compose instead.")
-=======
 logger.warn("WARNING: The module composable-map is deprecated. Please use the module geoview-compose instead.")
->>>>>>> 0e887109
 
 plugins {
     id("com.android.library")
