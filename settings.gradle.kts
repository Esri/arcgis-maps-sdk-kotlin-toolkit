--- conflicted
+++ resolved
@@ -18,15 +18,11 @@
 
 import org.gradle.configurationcache.extensions.capitalized
 
-<<<<<<< HEAD
-val projects = listOf("template", "featureforms", "authentication", "compass")
-=======
 // add new module to this list will declare a new toolkit module(Ex: "newComponent") with that name
 // and also add a companion micro app(Ex: "newComponent-app").
 // For mismatching toolkit component and microApp names add them individually at end of this file.
 // Refer to "indoors" project with "floor-filter-app" as an example.
-val projects = listOf("template", "authentication", "compass")
->>>>>>> 5955f89b
+val projects = listOf("template", "featureforms", "authentication", "compass")
 
 pluginManagement {
     repositories {
