--- conflicted
+++ resolved
@@ -1,10 +1,6 @@
 import org.gradle.configurationcache.extensions.capitalized
 
-<<<<<<< HEAD
-val projects = listOf("template", "featureforms", "compass")
-=======
-val projects = listOf("template", "featureforms", "authentication")
->>>>>>> 75fc4742
+val projects = listOf("template", "featureforms", "authentication", "compass")
 
 pluginManagement {
     repositories {
