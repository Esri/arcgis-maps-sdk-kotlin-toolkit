/*
 *
 *  Copyright 2025 Esri
 *
 *  Licensed under the Apache License, Version 2.0 (the "License");
 *  you may not use this file except in compliance with the License.
 *  You may obtain a copy of the License at
 *
 *     http://www.apache.org/licenses/LICENSE-2.0
 *
 *  Unless required by applicable law or agreed to in writing, software
 *  distributed under the License is distributed on an "AS IS" BASIS,
 *  WITHOUT WARRANTIES OR CONDITIONS OF ANY KIND, either express or implied.
 *  See the License for the specific language governing permissions and
 *  limitations under the License.
 *
 */

package com.arcgismaps.toolkit.basemapgalleryapp.screens

import android.util.Log
import androidx.compose.foundation.layout.fillMaxHeight
import androidx.compose.foundation.layout.fillMaxWidth
import androidx.compose.foundation.layout.padding
import androidx.compose.material3.BottomSheetScaffold
import androidx.compose.material3.ExperimentalMaterial3Api
import androidx.compose.material3.SegmentedButton
import androidx.compose.material3.SegmentedButtonDefaults
import androidx.compose.material3.SheetValue
import androidx.compose.material3.SingleChoiceSegmentedButtonRow
import androidx.compose.material3.Text
import androidx.compose.material3.TopAppBar
import androidx.compose.material3.rememberBottomSheetScaffoldState
import androidx.compose.material3.rememberStandardBottomSheetState
import androidx.compose.runtime.Composable
import androidx.compose.runtime.getValue
import androidx.compose.runtime.mutableIntStateOf
import androidx.compose.runtime.remember
import androidx.compose.runtime.setValue
import androidx.compose.ui.Modifier
import androidx.compose.ui.unit.dp
import androidx.lifecycle.viewmodel.compose.viewModel
import com.arcgismaps.mapping.Basemap
import com.arcgismaps.mapping.BasemapStyleInfo
import com.arcgismaps.mapping.Item
import com.arcgismaps.toolkit.basemapgallery.BasemapGallery
import com.arcgismaps.toolkit.basemapgalleryapp.ViewModel
import com.arcgismaps.toolkit.geoviewcompose.MapView
import com.arcgismaps.toolkit.geoviewcompose.MapViewProxy

/**
 * The main screen of the application consisting of a [MapView] and a [BasemapGallery]. Clicking on
 * an item in the gallery will set that basemap in the map view.
 *
 * @since 200.7.0
 */
@Composable
@OptIn(ExperimentalMaterial3Api::class)
fun MainScreen() {
    val viewModel: ViewModel = viewModel()

    val proxy = MapViewProxy()

    val bottomSheetScaffoldState = rememberBottomSheetScaffoldState(
        bottomSheetState = rememberStandardBottomSheetState(
            initialValue = SheetValue.Expanded
        )
    )

<<<<<<< HEAD
    val options = listOf("Basemap Styles", "Portal items")
=======
    val options = remember { listOf("Basemap Styles", "Portal items") }
>>>>>>> 82a4a786
    var selectedBasemapSource by remember { mutableIntStateOf(0) }

    BottomSheetScaffold(
        sheetContent = {
            SingleChoiceSegmentedButtonRow(modifier = Modifier.padding(10.dp).fillMaxWidth()) {
                options.forEachIndexed { index, label ->
                    SegmentedButton(
                        shape = SegmentedButtonDefaults.itemShape(
                            index = index,
                            count = options.size
                        ),
                        onClick = { selectedBasemapSource = index },
                        selected = index == selectedBasemapSource,
                        label = { Text(label) }
                    )
                }
            }

<<<<<<< HEAD
            BasemapGallery(modifier = Modifier.fillMaxHeight(fraction = 0.5f),
=======
            BasemapGallery(
                modifier = Modifier.fillMaxHeight(fraction = 0.5f),
>>>>>>> 82a4a786
                basemapGalleryItems = when (selectedBasemapSource) {
                    0 -> viewModel.styleItems
                    else -> viewModel.portalItems
                },
                onItemClick = {
                    proxy.setViewpoint(viewModel.initialViewpoint)
                    when (val tag = it.tag) {
<<<<<<< HEAD
                        is BasemapStyleInfo -> viewModel.arcGISMap.setBasemap(Basemap(basemapStyle = tag.style))

                        is Item -> viewModel.arcGISMap.setBasemap(Basemap(item = tag))
=======
                        is BasemapStyleInfo -> {
                            viewModel.arcGISMap.setBasemap(Basemap(basemapStyle = tag.style))
                        }
>>>>>>> 82a4a786

                        is Item -> {
                            viewModel.arcGISMap.setBasemap(Basemap(item = tag))
                        }

                        else -> Log.d("BaseMapGallery", "Item clicked: tag type is not handled")
                    }
                })
        },
        scaffoldState = bottomSheetScaffoldState,
        topBar = {
            TopAppBar(title = { Text("Basemap Gallery App") })
        },
    ) { paddingValues ->
        MapView(
            modifier = Modifier.padding(paddingValues),
<<<<<<< HEAD
            arcGISMap = viewModel.arcGISMap,
            mapViewProxy = proxy,
=======
            arcGISMap = viewModel.arcGISMap
>>>>>>> 82a4a786
        )
    }
}<|MERGE_RESOLUTION|>--- conflicted
+++ resolved
@@ -67,11 +67,7 @@
         )
     )
 
-<<<<<<< HEAD
-    val options = listOf("Basemap Styles", "Portal items")
-=======
     val options = remember { listOf("Basemap Styles", "Portal items") }
->>>>>>> 82a4a786
     var selectedBasemapSource by remember { mutableIntStateOf(0) }
 
     BottomSheetScaffold(
@@ -90,12 +86,7 @@
                 }
             }
 
-<<<<<<< HEAD
             BasemapGallery(modifier = Modifier.fillMaxHeight(fraction = 0.5f),
-=======
-            BasemapGallery(
-                modifier = Modifier.fillMaxHeight(fraction = 0.5f),
->>>>>>> 82a4a786
                 basemapGalleryItems = when (selectedBasemapSource) {
                     0 -> viewModel.styleItems
                     else -> viewModel.portalItems
@@ -103,19 +94,9 @@
                 onItemClick = {
                     proxy.setViewpoint(viewModel.initialViewpoint)
                     when (val tag = it.tag) {
-<<<<<<< HEAD
                         is BasemapStyleInfo -> viewModel.arcGISMap.setBasemap(Basemap(basemapStyle = tag.style))
 
                         is Item -> viewModel.arcGISMap.setBasemap(Basemap(item = tag))
-=======
-                        is BasemapStyleInfo -> {
-                            viewModel.arcGISMap.setBasemap(Basemap(basemapStyle = tag.style))
-                        }
->>>>>>> 82a4a786
-
-                        is Item -> {
-                            viewModel.arcGISMap.setBasemap(Basemap(item = tag))
-                        }
 
                         else -> Log.d("BaseMapGallery", "Item clicked: tag type is not handled")
                     }
@@ -128,12 +109,8 @@
     ) { paddingValues ->
         MapView(
             modifier = Modifier.padding(paddingValues),
-<<<<<<< HEAD
             arcGISMap = viewModel.arcGISMap,
             mapViewProxy = proxy,
-=======
-            arcGISMap = viewModel.arcGISMap
->>>>>>> 82a4a786
         )
     }
 }