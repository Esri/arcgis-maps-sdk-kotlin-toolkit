/*
 * Copyright 2024 Esri
 *
 * Licensed under the Apache License, Version 2.0 (the "License");
 * you may not use this file except in compliance with the License.
 * You may obtain a copy of the License at
 *
 *  http://www.apache.org/licenses/LICENSE-2.0
 *
 *  Unless required by applicable law or agreed to in writing, software
 *  distributed under the License is distributed on an "AS IS" BASIS,
 *  WITHOUT WARRANTIES OR CONDITIONS OF ANY KIND, either express or implied.
 *  See the License for the specific language governing permissions and
 *  limitations under the License.
 */

package com.arcgismaps.toolkit.popupapp.screens.mapscreen

import android.app.Application
import androidx.compose.runtime.MutableState
import androidx.compose.runtime.mutableStateOf
import androidx.lifecycle.AndroidViewModel
import androidx.lifecycle.SavedStateHandle
import androidx.lifecycle.ViewModel
import androidx.lifecycle.ViewModelProvider
import androidx.lifecycle.ViewModelProvider.AndroidViewModelFactory.Companion.APPLICATION_KEY
import androidx.lifecycle.createSavedStateHandle
import androidx.lifecycle.viewmodel.CreationExtras
import com.arcgismaps.mapping.ArcGISMap
import com.arcgismaps.mapping.GeoElement
import com.arcgismaps.mapping.PortalItem
import com.arcgismaps.mapping.Viewpoint
import com.arcgismaps.mapping.layers.Layer
import com.arcgismaps.mapping.popup.Popup
import com.arcgismaps.portal.Portal
import com.arcgismaps.toolkit.geoviewcompose.MapViewProxy
import kotlinx.coroutines.CoroutineScope
import kotlinx.coroutines.Dispatchers
import kotlinx.coroutines.SupervisorJob
import kotlinx.coroutines.cancel
import kotlinx.coroutines.launch
import java.io.Closeable
import kotlin.coroutines.CoroutineContext

/**
 * Base class for context aware AndroidViewModel. This class must have only a single application
 * parameter.
 */
open class BaseMapViewModel(application: Application) : AndroidViewModel(application)

/**
 * Simple android view model for the Popup app map screen.
 */
@Suppress("unused_parameter")
class MapViewModel(
    savedStateHandle: SavedStateHandle,
    application: Application,
    coroutineScope: CoroutineScope = CloseableCoroutineScope()
) : BaseMapViewModel(application) {

    private var _geoElement: GeoElement? = null
    val geoElement: GeoElement?
        get() = _geoElement

    private var _layer: Layer? = null
    val layer: Layer?
        get() = _layer

    @Suppress("unused")
    private val fourteenersId = "9f3a674e998f461580006e626611f9ad"
    @Suppress("unused")
    private val ranchoId = "dd94764601554f1ea958f2d81906c698"

    /**
     * The Popup read by the composition is held as a state variable.
     * We want the composition to recompose when the Popup changes.
     */
    private var _popup: MutableState<Popup?> = mutableStateOf(null)
    val popup: Popup?
        get() = _popup.value

    val map = ArcGISMap(
        PortalItem(
            Portal.arcGISOnline(Portal.Connection.Authenticated),
<<<<<<< HEAD
            ranchoId
=======
            fourteenersId
>>>>>>> d757c83c
        )
    ).apply {
        initialViewpoint = Viewpoint(
            latitude = 34.052235,
            longitude = -118.243683,
            scale = 10e6
        )
    }

    val proxy: MapViewProxy = MapViewProxy()

    init {
        coroutineScope.launch {
            map.load()
        }
    }

    fun setGeoElement(element: GeoElement?) {
        _geoElement = element
    }

    fun setLayer(layer: Layer?) {
        _layer = layer
    }

    fun setPopup(popup: Popup?) {
        _popup.value = popup
    }
    companion object {

        /**
         * The factory needed by the androidx ktx component activity to instantiate the view model.
         * See onCreate() for usage.
         */
        val Factory: ViewModelProvider.Factory = object : ViewModelProvider.Factory {
            @Suppress("UNCHECKED_CAST")
            override fun <T : ViewModel> create(
                modelClass: Class<T>,
                extras: CreationExtras
            ): T {
                // Get the Application object from extras
                val application = checkNotNull(extras[APPLICATION_KEY])
                // Create a SavedStateHandle for this ViewModel from extras
                val savedStateHandle = extras.createSavedStateHandle()

                return MapViewModel(
                    savedStateHandle,
                    application
                ) as T
            }
        }
    }

}

/**
 * a CoroutineScope used by the view model. It will by closed when the view model exits its
 * lifecycle.
 */
class CloseableCoroutineScope(
    context: CoroutineContext = SupervisorJob() + Dispatchers.Main.immediate
) : Closeable, CoroutineScope {
    override val coroutineContext: CoroutineContext = context
    override fun close() {
        coroutineContext.cancel()
    }
}<|MERGE_RESOLUTION|>--- conflicted
+++ resolved
@@ -82,11 +82,7 @@
     val map = ArcGISMap(
         PortalItem(
             Portal.arcGISOnline(Portal.Connection.Authenticated),
-<<<<<<< HEAD
-            ranchoId
-=======
             fourteenersId
->>>>>>> d757c83c
         )
     ).apply {
         initialViewpoint = Viewpoint(
