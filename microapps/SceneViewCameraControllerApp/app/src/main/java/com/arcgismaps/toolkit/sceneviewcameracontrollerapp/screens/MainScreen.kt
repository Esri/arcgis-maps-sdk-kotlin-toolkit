/*
 *
 *  Copyright 2024 Esri
 *
 *  Licensed under the Apache License, Version 2.0 (the "License");
 *  you may not use this file except in compliance with the License.
 *  You may obtain a copy of the License at
 *
 *     http://www.apache.org/licenses/LICENSE-2.0
 *
 *  Unless required by applicable law or agreed to in writing, software
 *  distributed under the License is distributed on an "AS IS" BASIS,
 *  WITHOUT WARRANTIES OR CONDITIONS OF ANY KIND, either express or implied.
 *  See the License for the specific language governing permissions and
 *  limitations under the License.
 *
 */

package com.arcgismaps.toolkit.sceneviewcameracontrollerapp.screens

import androidx.compose.foundation.layout.fillMaxSize
import androidx.compose.foundation.layout.padding
import androidx.compose.material.icons.Icons
import androidx.compose.material.icons.filled.MoreVert
import androidx.compose.material3.DropdownMenu
import androidx.compose.material3.DropdownMenuItem
import androidx.compose.material3.ExperimentalMaterial3Api
import androidx.compose.material3.Icon
import androidx.compose.material3.IconButton
import androidx.compose.material3.Scaffold
import androidx.compose.material3.Text
import androidx.compose.material3.TopAppBar
import androidx.compose.runtime.Composable
import androidx.compose.runtime.LaunchedEffect
import androidx.compose.runtime.getValue
import androidx.compose.runtime.mutableStateOf
import androidx.compose.runtime.remember
import androidx.compose.runtime.setValue
import androidx.compose.ui.Modifier
import com.arcgismaps.Color
import com.arcgismaps.geometry.Point
import com.arcgismaps.geometry.SpatialReference
import com.arcgismaps.mapping.ArcGISScene
import com.arcgismaps.mapping.ArcGISTiledElevationSource
import com.arcgismaps.mapping.BasemapStyle
import com.arcgismaps.mapping.GeoElement
import com.arcgismaps.mapping.symbology.SimpleMarkerSceneSymbol
import com.arcgismaps.mapping.symbology.SimpleMarkerSceneSymbolStyle
import com.arcgismaps.mapping.view.Camera
import com.arcgismaps.mapping.view.CameraController
import com.arcgismaps.toolkit.geocompose.SceneView
import com.arcgismaps.mapping.view.GlobeCameraController
import com.arcgismaps.mapping.view.Graphic
import com.arcgismaps.mapping.view.GraphicsOverlay
import com.arcgismaps.mapping.view.OrbitGeoElementCameraController
import com.arcgismaps.mapping.view.OrbitLocationCameraController
<<<<<<< HEAD
import com.arcgismaps.toolkit.geocompose.SceneViewpointOperation
=======
import com.arcgismaps.toolkit.geocompose.SceneViewProxy
import com.arcgismaps.toolkit.geocompose.rememberGraphicsOverlayCollection
>>>>>>> 4bf0d584
import kotlin.time.Duration.Companion.seconds

/**
 * Display a composable [SceneView] and demonstrate how to use different [CameraController]s to
 * navigate viewpoints in the scene view.
 *
 * There are three menu actions in the dropdown menu:
 * - Global: Use [GlobeCameraController] to navigate the scene view.
 * - Orbit (GeoElement): Use an [OrbitGeoElementCameraController] to navigate the scene view to the desired [GeoElement].
 * - Orbit (Location): Use an [OrbitLocationCameraController] to navigate the scene view to the desired location.
 */
@OptIn(ExperimentalMaterial3Api::class)
@Composable
fun MainScreen() {
    val arcGISScene = remember { ArcGISScene(BasemapStyle.ArcGISTopographic).apply {
        val surfaceUrl = "http://elevation3d.arcgis.com/arcgis/rest/services/WorldElevation3D/Terrain3D/ImageServer"
        val elevationSource = ArcGISTiledElevationSource(surfaceUrl)
        this.baseSurface.elevationSources.add(elevationSource)
    } }

    // a red 3D Sphere at the center of a crater
    val simpleGraphic = remember {
        Graphic(
            Point(-109.929589, 38.437304, 5000.0, SpatialReference.wgs84()),
            SimpleMarkerSceneSymbol(style = SimpleMarkerSceneSymbolStyle.Sphere, color = Color.red)
        )
    }

    val graphicsOverlayArray = remember {
        listOf(
            GraphicsOverlay().apply {
                graphics.add(simpleGraphic)
            }
        )
    }

    // remember a CameraController state
    var cameraController: CameraController by remember { mutableStateOf(GlobeCameraController()) }

    // remember a SceneViewProxy
    val sceneViewProxy = remember { SceneViewProxy() }

    Scaffold(
        modifier = Modifier,
        topBar = {
            TopAppBar(
                title = { Text("SceneView Camera Controller") },
                actions = {
                    var actionsExpanded by remember { mutableStateOf(false) }
                    IconButton(onClick = { actionsExpanded = !actionsExpanded }) {
                        Icon(Icons.Default.MoreVert, "More")
                    }

                    SetCameraControllerDropdownMenu(
                        expanded = actionsExpanded,
                        onCameraControllerChanged = { cameraController = it },
                        onDismissRequest = { actionsExpanded = false },
                        targetGeoElement = simpleGraphic
                    )
                }
            )
        }
    ) { paddingValues ->

        SceneView(
            modifier = Modifier
                .fillMaxSize()
                .padding(paddingValues),
            arcGISScene = arcGISScene,
            cameraController = cameraController,
<<<<<<< HEAD
            viewpointOperation = viewpointOperation,
            graphicsOverlays = graphicsOverlayArray
=======
            sceneViewProxy = sceneViewProxy,
            graphicsOverlays = rememberGraphicsOverlayCollection {
                val sceneGraphicsOverlay = GraphicsOverlay().apply {
                    this.graphics.add(simpleGraphic)
                }
                add(sceneGraphicsOverlay)
            }
>>>>>>> 4bf0d584
        )

        LaunchedEffect(cameraController) {
            (cameraController as? OrbitLocationCameraController)?.moveCamera(
                distanceDelta = 8000.0,
                headingDelta = 5.0,
                pitchDelta = 5.0,
                duration = 6f
            ) ?: (cameraController as? OrbitGeoElementCameraController)?.moveCamera(
                pitchDelta = 30.0,
                distanceDelta = 6000.0,
                headingDelta = 150.0,
                duration = 10f
            ) ?: (cameraController as? GlobeCameraController)?.apply {
                sceneViewProxy.setViewpointCameraAnimated(
                    Camera(
                        latitude = 34.05,
                        longitude = -117.19,
                        altitude = 10000000.0,
                        heading = 0.0,
                        pitch = 0.0,
                        roll = 0.0
                    ),
                    duration = 5.0.seconds
                )
            }
        }
    }
}

/**
 * Composable function that displays a dropdown menu for selecting different camera controllers
 * to manipulate a SceneView.
 *
 * @param expanded Whether the dropdown menu is expanded or not
 * @param modifier Modifier for styling and positioning the dropdown menu
 * @param targetGeoElement The target graphic element for camera control
 * @param onCameraControllerChanged Callback triggered when the camera controller is changed
 * @param onDismissRequest Callback triggered when the dropdown menu is dismissed200
 */
@Composable
fun SetCameraControllerDropdownMenu(
    expanded: Boolean,
    modifier: Modifier = Modifier,
    targetGeoElement: Graphic,
    onCameraControllerChanged: (CameraController) -> Unit,
    onDismissRequest: () -> Unit
) {
    val cameraControllerList = remember {
        listOf("Global", "Orbit(GeoElement)", "Orbit(Location)")
    }

    val esriRedlands = remember {
        Point(-13046169.058474509,  4036520.731959608, SpatialReference.webMercator())
    }

    DropdownMenu(
        expanded = expanded,
        onDismissRequest = onDismissRequest,
        modifier = modifier
    ) {
        cameraControllerList.forEach { name ->
            DropdownMenuItem(
                text = { Text(text = name) },
                onClick = {
                    val cameraController = when (name) {
                        "Global" -> {
                            GlobeCameraController()
                        }
                        "Orbit(GeoElement)" -> {
                            OrbitGeoElementCameraController(targetGeoElement, 600.0)
                        }
                        "Orbit(Location)" -> {
                            OrbitLocationCameraController(esriRedlands, 400.0)
                        }

                        else -> error("Unsupported actions")
                    }
                    onCameraControllerChanged(cameraController)
                    onDismissRequest()
                }
            )
        }
    }
}<|MERGE_RESOLUTION|>--- conflicted
+++ resolved
@@ -54,12 +54,7 @@
 import com.arcgismaps.mapping.view.GraphicsOverlay
 import com.arcgismaps.mapping.view.OrbitGeoElementCameraController
 import com.arcgismaps.mapping.view.OrbitLocationCameraController
-<<<<<<< HEAD
-import com.arcgismaps.toolkit.geocompose.SceneViewpointOperation
-=======
 import com.arcgismaps.toolkit.geocompose.SceneViewProxy
-import com.arcgismaps.toolkit.geocompose.rememberGraphicsOverlayCollection
->>>>>>> 4bf0d584
 import kotlin.time.Duration.Companion.seconds
 
 /**
@@ -130,18 +125,8 @@
                 .padding(paddingValues),
             arcGISScene = arcGISScene,
             cameraController = cameraController,
-<<<<<<< HEAD
-            viewpointOperation = viewpointOperation,
-            graphicsOverlays = graphicsOverlayArray
-=======
+            graphicsOverlays = graphicsOverlayArray,
             sceneViewProxy = sceneViewProxy,
-            graphicsOverlays = rememberGraphicsOverlayCollection {
-                val sceneGraphicsOverlay = GraphicsOverlay().apply {
-                    this.graphics.add(simpleGraphic)
-                }
-                add(sceneGraphicsOverlay)
-            }
->>>>>>> 4bf0d584
         )
 
         LaunchedEffect(cameraController) {
