/*
 *
 *  Copyright 2025 Esri
 *
 *  Licensed under the Apache License, Version 2.0 (the "License");
 *  you may not use this file except in compliance with the License.
 *  You may obtain a copy of the License at
 *
 *     http://www.apache.org/licenses/LICENSE-2.0
 *
 *  Unless required by applicable law or agreed to in writing, software
 *  distributed under the License is distributed on an "AS IS" BASIS,
 *  WITHOUT WARRANTIES OR CONDITIONS OF ANY KIND, either express or implied.
 *  See the License for the specific language governing permissions and
 *  limitations under the License.
 *
 */

package com.arcgismaps.toolkit.arflyoverapp.screens

import android.content.Context
import android.util.Log
import androidx.compose.foundation.background
import androidx.compose.foundation.layout.Arrangement
import androidx.compose.foundation.layout.Box
import androidx.compose.foundation.layout.Column
import androidx.compose.foundation.layout.Row
import androidx.compose.foundation.layout.Spacer
import androidx.compose.foundation.layout.fillMaxSize
import androidx.compose.foundation.layout.fillMaxWidth
import androidx.compose.foundation.layout.height
import androidx.compose.foundation.layout.padding
import androidx.compose.material3.Button
import androidx.compose.material3.Card
import androidx.compose.material3.CircularProgressIndicator
import androidx.compose.material3.Text
import androidx.compose.material3.TextButton
import androidx.compose.runtime.Composable
import androidx.compose.runtime.MutableState
import androidx.compose.runtime.getValue
import androidx.compose.runtime.mutableStateOf
import androidx.compose.runtime.remember
import androidx.compose.runtime.saveable.rememberSaveable
import androidx.compose.runtime.setValue
import androidx.compose.ui.Alignment
import androidx.compose.ui.Modifier
import androidx.compose.ui.graphics.Color
import androidx.compose.ui.platform.LocalContext
import androidx.compose.ui.res.stringResource
import androidx.compose.ui.text.LinkAnnotation
import androidx.compose.ui.text.SpanStyle
import androidx.compose.ui.text.TextLinkStyles
import androidx.compose.ui.text.buildAnnotatedString
import androidx.compose.ui.text.withLink
import androidx.compose.ui.unit.dp
import androidx.compose.ui.window.Dialog
import androidx.core.content.edit
import androidx.lifecycle.compose.collectAsStateWithLifecycle
import com.arcgismaps.LoadStatus
import com.arcgismaps.geometry.Point
import com.arcgismaps.geometry.SpatialReference
import com.arcgismaps.mapping.ArcGISScene
import com.arcgismaps.mapping.ArcGISTiledElevationSource
import com.arcgismaps.mapping.Basemap
import com.arcgismaps.mapping.BasemapStyle
import com.arcgismaps.mapping.layers.IntegratedMeshLayer
import com.arcgismaps.toolkit.ar.FlyoverSceneView
import com.arcgismaps.toolkit.ar.FlyoverSceneViewStatus
import com.arcgismaps.toolkit.ar.rememberFlyoverSceneViewProxy
import com.arcgismaps.toolkit.arflyoverapp.R

private const val KEY_PREF_ACCEPTED_PRIVACY_INFO = "ACCEPTED_PRIVACY_INFO"

@Composable
fun MainScreen() {

    val elevationSource =
        ArcGISTiledElevationSource("https://elevation3d.arcgis.com/arcgis/rest/services/WorldElevation3D/Terrain3D/ImageServer")

    val meshLayer =
        IntegratedMeshLayer("https://tiles.arcgis.com/tiles/z2tnIkrLQ2BRzr6P/arcgis/rest/services/Girona_Spain/SceneServer")

    val basemap = Basemap(BasemapStyle.ArcGISImagery)

    val arcGISScene = remember {
        ArcGISScene(/*BasemapStyle.ArcGISImagery*/basemap).apply {
            baseSurface.elevationSources.add(elevationSource)
            operationalLayers.add(meshLayer)
        }
    }

    // Display privacy info dialog if user has not already accepted Google's privacy info
    val sharedPreferences = LocalContext.current.getSharedPreferences("", Context.MODE_PRIVATE)
    var acceptedPrivacyInfo by rememberSaveable {
        mutableStateOf(
            sharedPreferences.getBoolean(
                KEY_PREF_ACCEPTED_PRIVACY_INFO, false
            )
        )
    }
    var showPrivacyInfo by rememberSaveable { mutableStateOf(!acceptedPrivacyInfo) }
    if (showPrivacyInfo) {
        PrivacyInfoDialog(
            acceptedPrivacyInfo,
            onUserResponse = { accepted ->
                acceptedPrivacyInfo = accepted
                sharedPreferences.edit { putBoolean(KEY_PREF_ACCEPTED_PRIVACY_INFO, accepted) }
                showPrivacyInfo = false
            }
        )
    }

    // Display FlyoverSceneView only if user has accepted the privacy info
    if (acceptedPrivacyInfo) {
        val flyoverSceneViewProxy = rememberFlyoverSceneViewProxy(
            location = Point(
                2.82407,
                41.99101,
                230.0,
                SpatialReference.wgs84()
            ),
            heading = 160.0
        )

<<<<<<< HEAD
        Box {
            val initializationStatus: MutableState<FlyoverSceneViewStatus> = remember {
                mutableStateOf(FlyoverSceneViewStatus.Initializing)
            }

            FlyoverSceneView(
                arcGISScene = arcGISScene,
                flyoverSceneViewProxy = flyoverSceneViewProxy,
                onInitializationStatusChanged = {
                    initializationStatus.value = it
                    Log.d("Blah", "$it")
                },
                onLayerViewStateChanged = {
                    Log.d("Blah", "${it.layer} : ${it.layerViewState.status}")
                }
            )

            val sceneLoadStatus =
                arcGISScene.loadStatus.collectAsStateWithLifecycle().value

            when (val status = initializationStatus.value) {
                is FlyoverSceneViewStatus.Initializing -> {
                    TextWithScrim(text = stringResource(R.string.setting_up_ar))
                }

                is FlyoverSceneViewStatus.FailedToInitialize -> {
                    val message = status.error.message ?: status.error
                    TextWithScrim(text = stringResource(R.string.failed_to_initialize_ar, message))
                }

                else -> {
                    when (sceneLoadStatus) {
                        is LoadStatus.NotLoaded, LoadStatus.Loading -> {
                            CircularProgressIndicator(modifier = Modifier.align(Alignment.Center))
                        }

                        is LoadStatus.FailedToLoad -> {
                            TextWithScrim(
                                text = stringResource(
                                    R.string.failed_to_load_scene,
                                    sceneLoadStatus.error
                                )
                            )
                        }

                        LoadStatus.Loaded -> {}
                    }
                }
            }
        }
=======
        FlyoverSceneView(
            arcGISScene = arcGISScene,
            flyoverSceneViewProxy = flyoverSceneViewProxy,
            translationFactor = 1000.0
        )
>>>>>>> 385f0af7
    } else {
        // otherwise display a message and a button that causes the privacy info dialog to be shown
        Column(
            modifier = Modifier.fillMaxSize(),
            verticalArrangement = Arrangement.Center,
            horizontalAlignment = Alignment.CenterHorizontally
        ) {
            Text(stringResource(R.string.privacy_info_not_accepted))
            Button(
                onClick = { showPrivacyInfo = true }
            ) {
                Text(stringResource(R.string.show_privacy_info))
            }
        }
    }
}

/**
 * An alert dialog that asks the user to accept or deny
 * [ARCore's privacy requirements](https://developers.google.com/ar/develop/privacy-requirements).
 *
 * @param hasCurrentlyAccepted indicates if user has already accepted
 * @param onUserResponse called to indicate if user accepted or declined
 * @since 200.8.0
 */
@Composable
private fun PrivacyInfoDialog(
    hasCurrentlyAccepted: Boolean,
    onUserResponse: (accepted: Boolean) -> Unit
) {
    Dialog(
        onDismissRequest = { onUserResponse(hasCurrentlyAccepted) }
    ) {
        Card {
            Column(
                modifier = Modifier.padding(16.dp)
            ) {
                LegalTextArCore()
                Spacer(Modifier.height(16.dp))
                Row(
                    modifier = Modifier.fillMaxWidth(),
                    horizontalArrangement = Arrangement.SpaceBetween
                ) {
                    TextButton(
                        onClick = { onUserResponse(false) }
                    ) {
                        Text(stringResource(R.string.decline))
                    }

                    TextButton(
                        onClick = { onUserResponse(true) }
                    ) {
                        Text(stringResource(R.string.accept))
                    }
                }
            }
        }
    }
}

/**
 * Displays the required privacy information for use of ARCore.
 *
 * @since 200.8.0
 */
@Composable
private fun LegalTextArCore() {
    val textLinkStyle = TextLinkStyles(style = SpanStyle(color = Color.Blue))
    Text(
        text = buildAnnotatedString {
            append("This application runs on ")
            withLink(
                LinkAnnotation.Url(
                    "https://play.google.com/store/apps/details?id=com.google.ar.core",
                    textLinkStyle
                )
            ) {
                append("Google Play Services for AR")
            }
            append(" (ARCore), which is provided by Google and governed by the ")
            withLink(
                LinkAnnotation.Url(
                    "https://policies.google.com/privacy",
                    textLinkStyle
                )
            ) {
                append("Google Privacy Policy.")
            }
        }
    )
}

/**
 * Displays the provided [text] on top of a half-transparent gray background.
 *
 * @param text the text to display
 * @since 200.8.0
 */
@Composable
fun TextWithScrim(text: String) {
    Column(
        modifier = Modifier
            .background(Color.Gray.copy(alpha = 0.5f))
            .fillMaxSize(),
        verticalArrangement = Arrangement.Center,
        horizontalAlignment = Alignment.CenterHorizontally
    ) {
        Text(text = text)
    }
}<|MERGE_RESOLUTION|>--- conflicted
+++ resolved
@@ -122,7 +122,6 @@
             heading = 160.0
         )
 
-<<<<<<< HEAD
         Box {
             val initializationStatus: MutableState<FlyoverSceneViewStatus> = remember {
                 mutableStateOf(FlyoverSceneViewStatus.Initializing)
@@ -173,13 +172,6 @@
                 }
             }
         }
-=======
-        FlyoverSceneView(
-            arcGISScene = arcGISScene,
-            flyoverSceneViewProxy = flyoverSceneViewProxy,
-            translationFactor = 1000.0
-        )
->>>>>>> 385f0af7
     } else {
         // otherwise display a message and a button that causes the privacy info dialog to be shown
         Column(
