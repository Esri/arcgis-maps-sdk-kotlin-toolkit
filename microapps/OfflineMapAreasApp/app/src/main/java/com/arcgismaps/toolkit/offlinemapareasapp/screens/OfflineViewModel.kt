--- conflicted
+++ resolved
@@ -29,11 +29,7 @@
 
 class OfflineViewModel : ViewModel() {
 
-<<<<<<< HEAD
-    // TODO: Update microapp UI to switch between preplanned & on-demand web-maps
-=======
     // TODO: Update to use napervilleWaterNetwork and remove USBreweriesforOfflineTesting
->>>>>>> db2b8f09
     // private val napervilleWaterNetwork = "acc027394bc84c2fb04d1ed317aac674"
     private val USBreweriesforOfflineTesting = "3da658f2492f4cfd8494970ef489d2c5"
 
