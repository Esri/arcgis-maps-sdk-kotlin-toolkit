--- conflicted
+++ resolved
@@ -30,21 +30,14 @@
 class OfflineViewModel : ViewModel() {
 
     private val napervilleWaterNetwork = "acc027394bc84c2fb04d1ed317aac674"
-<<<<<<< HEAD
-    val onlineMap = ArcGISMap(
-=======
     private val onlineMap = ArcGISMap(
->>>>>>> 12467b17
         PortalItem(
             Portal.arcGISOnline(connection = Portal.Connection.Anonymous),
             napervilleWaterNetwork
         )
     )
-<<<<<<< HEAD
+
     val selectedMap = mutableStateOf<ArcGISMap?>(null)
-=======
-    private val selectedMap = mutableStateOf<ArcGISMap?>(null)
->>>>>>> 12467b17
     val arcGISMap
         get() = selectedMap.value ?: onlineMap
 
