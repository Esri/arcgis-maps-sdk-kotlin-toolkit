--- conflicted
+++ resolved
@@ -18,15 +18,7 @@
 
 package com.arcgismaps.toolkit.offlinemapareasapp.screens
 
-<<<<<<< HEAD
-import androidx.compose.animation.AnimatedVisibility
-import androidx.compose.animation.slideInVertically
-import androidx.compose.animation.slideOutVertically
 import androidx.compose.foundation.layout.fillMaxSize
-import androidx.compose.foundation.layout.heightIn
-=======
-import androidx.compose.foundation.layout.fillMaxSize
->>>>>>> 7aa9ea4c
 import androidx.compose.foundation.layout.padding
 import androidx.compose.material3.BottomSheetScaffold
 import androidx.compose.material3.ExperimentalMaterial3Api
@@ -34,28 +26,15 @@
 import androidx.compose.material3.rememberBottomSheetScaffoldState
 import androidx.compose.material3.rememberStandardBottomSheetState
 import androidx.compose.runtime.Composable
-<<<<<<< HEAD
-import androidx.compose.runtime.collectAsState
-import androidx.compose.runtime.getValue
 import androidx.compose.ui.Modifier
 import androidx.compose.ui.unit.dp
 import androidx.lifecycle.viewmodel.compose.viewModel
-import com.arcgismaps.LoadStatus
-=======
-import androidx.compose.ui.Modifier
-import androidx.compose.ui.unit.dp
-import androidx.lifecycle.viewmodel.compose.viewModel
->>>>>>> 7aa9ea4c
 import com.arcgismaps.toolkit.geoviewcompose.MapView
 import com.arcgismaps.toolkit.offline.OfflineMapAreas
 
 @OptIn(ExperimentalMaterial3Api::class)
 @Composable
 fun MainScreen(viewModel: OfflineViewModel = viewModel()) {
-<<<<<<< HEAD
-    val loadState by viewModel.arcGISMap.loadStatus.collectAsState()
-=======
->>>>>>> 7aa9ea4c
 
     val scaffoldState = rememberBottomSheetScaffoldState(
         bottomSheetState = rememberStandardBottomSheetState(
@@ -66,22 +45,10 @@
 
     BottomSheetScaffold(
         sheetContent = {
-<<<<<<< HEAD
-            AnimatedVisibility(
-                visible = loadState is LoadStatus.Loaded,
-                enter = slideInVertically { h -> h },
-                exit = slideOutVertically { h -> h },
-                label = "trace tool",
-                modifier = Modifier.heightIn(min = 0.dp, max = 350.dp)
-            ) {
-                OfflineMapAreas(viewModel.offlineMapState)
-            }
-=======
             OfflineMapAreas(
                 viewModel.offlineMapState,
                 modifier = Modifier.padding(horizontal = 16.dp)
             )
->>>>>>> 7aa9ea4c
         },
         modifier = Modifier.fillMaxSize(),
         scaffoldState = scaffoldState,
