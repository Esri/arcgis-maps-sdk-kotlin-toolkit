--- conflicted
+++ resolved
@@ -57,17 +57,10 @@
         <!-- "AR Required" app, requires "Google Play Services for AR" (ARCore)
              to be installed, as the app does not include any non-AR features. -->
         <meta-data android:name="com.google.ar.core" android:value="required" />
-<<<<<<< HEAD
-        <!-- Insert your Google API key and uncomment this tag in order to use Geospatial tracking. -->
-<!--        <meta-data-->
-<!--            android:name="com.google.android.ar.API_KEY"-->
-<!--            android:value="<INSERT_API_KEY>"/>-->
-=======
         <!-- Insert your Google API key in order to use Geospatial tracking. -->
         <meta-data
             android:name="com.google.android.ar.API_KEY"
             android:value="Insert Google API Key here"/>
->>>>>>> 54e0a731
     </application>
 
 </manifest>