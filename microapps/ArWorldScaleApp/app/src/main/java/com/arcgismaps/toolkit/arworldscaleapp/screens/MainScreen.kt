--- conflicted
+++ resolved
@@ -30,12 +30,9 @@
 import androidx.compose.foundation.layout.padding
 import androidx.compose.material.icons.Icons
 import androidx.compose.material.icons.filled.MoreVert
-<<<<<<< HEAD
 import androidx.compose.material3.BasicAlertDialog
 import androidx.compose.material3.Button
 import androidx.compose.material3.Card
-=======
->>>>>>> 54e0a731
 import androidx.compose.material3.CircularProgressIndicator
 import androidx.compose.material3.DropdownMenu
 import androidx.compose.material3.DropdownMenuItem
@@ -45,10 +42,7 @@
 import androidx.compose.material3.IconButton
 import androidx.compose.material3.Scaffold
 import androidx.compose.material3.Text
-<<<<<<< HEAD
 import androidx.compose.material3.TextButton
-=======
->>>>>>> 54e0a731
 import androidx.compose.material3.TopAppBar
 import androidx.compose.runtime.Composable
 import androidx.compose.runtime.getValue
@@ -92,9 +86,7 @@
         val basemap = Basemap(BasemapStyle.ArcGISHumanGeography)
         ArcGISScene(basemap).apply {
             initialViewpoint = Viewpoint(
-                latitude = 39.8,
-                longitude = -98.6,
-                scale = 10e7
+                latitude = 39.8, longitude = -98.6, scale = 10e7
             )
             // an elevation source is required for the scene to be placed at the correct elevation
             // if not used, the scene may appear far below the device position because the device position
@@ -107,50 +99,33 @@
     val graphicsOverlays = remember { listOf(GraphicsOverlay()) }
     val proxy = remember { WorldScaleSceneViewProxy() }
     var initializationStatus by rememberWorldScaleSceneViewStatus()
-    var trackingMode by remember { mutableStateOf<WorldScaleTrackingMode>(WorldScaleTrackingMode.Geospatial()) }
+    var trackingMode by remember { mutableStateOf<WorldScaleTrackingMode>(WorldScaleTrackingMode.World()) }
     Scaffold(topBar = {
-        TopAppBar(
-<<<<<<< HEAD
-            title = { Text("ArWorldScaleApp - ${trackingMode::class.java.simpleName}") },
-=======
-            title = { Text("AR World Scale - ${trackingMode::class.java.simpleName}") },
->>>>>>> 54e0a731
+        TopAppBar(title = { Text("AR World Scale - ${trackingMode::class.java.simpleName}") },
             actions = {
                 var actionsExpanded by remember { mutableStateOf(false) }
                 IconButton(onClick = { actionsExpanded = !actionsExpanded }) {
                     Icon(Icons.Default.MoreVert, "More")
                 }
 
-                DropdownMenu(
-                    expanded = actionsExpanded,
-                    onDismissRequest = { actionsExpanded = false }
-                ) {
-                    DropdownMenuItem(
-                        text = { Text("World Tracking") },
-                        onClick = {
-                            trackingMode = WorldScaleTrackingMode.World()
-                            actionsExpanded = false
-                        }
-                    )
-                    DropdownMenuItem(
-                        text = { Text("Geospatial Tracking") },
-                        onClick = {
-                            trackingMode = WorldScaleTrackingMode.Geospatial()
-                            actionsExpanded = false
-                        }
-                    )
-<<<<<<< HEAD
-                }
-            }
-        )
+                DropdownMenu(expanded = actionsExpanded,
+                    onDismissRequest = { actionsExpanded = false }) {
+                    DropdownMenuItem(text = { Text("World Tracking") }, onClick = {
+                        trackingMode = WorldScaleTrackingMode.World()
+                        actionsExpanded = false
+                    })
+                    DropdownMenuItem(text = { Text("Geospatial Tracking") }, onClick = {
+                        trackingMode = WorldScaleTrackingMode.Geospatial()
+                        actionsExpanded = false
+                    })
+                }
+            })
     }) {
         var showPrivacyInfo by rememberSaveable { mutableStateOf(true) }
         var acceptedPrivacyInfo by rememberSaveable { mutableStateOf(false) }
         if (showPrivacyInfo) {
-            PrivacyInfoDialog(
-                onShowPrivacyInfoChanged = { showPrivacyInfo = it },
-                onAcceptedPrivacyInfoChanged = { acceptedPrivacyInfo = it }
-            )
+            PrivacyInfoDialog(onShowPrivacyInfoChanged = { showPrivacyInfo = it },
+                onAcceptedPrivacyInfoChanged = { acceptedPrivacyInfo = it })
         }
         if (!acceptedPrivacyInfo) {
             Column(
@@ -159,9 +134,7 @@
                 horizontalAlignment = Alignment.CenterHorizontally
             ) {
                 Text("Privacy Info not accepted")
-                Button(
-                    onClick = { showPrivacyInfo = true }
-                ) {
+                Button(onClick = { showPrivacyInfo = true }) {
                     Text("Show Privacy Info")
                 }
             }
@@ -182,8 +155,7 @@
                             ?.let { point ->
                                 graphicsOverlays.first().graphics.add(
                                     Graphic(
-                                        point,
-                                        SimpleMarkerSceneSymbol(
+                                        point, SimpleMarkerSceneSymbol(
                                             SimpleMarkerSceneSymbolStyle.Diamond,
                                             Color.green,
                                             height = 1.0,
@@ -203,10 +175,9 @@
                                 modifier = Modifier.align(Alignment.BottomCenter),
                             )
                         } else {
-                            FloatingActionButton(
-                                modifier = Modifier
-                                    .align(Alignment.BottomEnd)
-                                    .padding(32.dp),
+                            FloatingActionButton(modifier = Modifier
+                                .align(Alignment.BottomEnd)
+                                .padding(32.dp),
                                 onClick = { displayCalibrationView = true }) {
                                 Icon(
                                     painter = painterResource(R.drawable.baseline_straighten_24),
@@ -234,8 +205,7 @@
                             is LoadStatus.FailedToLoad -> {
                                 TextWithScrim(
                                     text = stringResource(
-                                        R.string.failed_to_load_scene,
-                                        sceneLoadStatus.error
+                                        R.string.failed_to_load_scene, sceneLoadStatus.error
                                     )
                                 )
                             }
@@ -261,14 +231,11 @@
 @Composable
 @OptIn(ExperimentalMaterial3Api::class)
 private fun PrivacyInfoDialog(
-    onShowPrivacyInfoChanged: (Boolean) -> Unit,
-    onAcceptedPrivacyInfoChanged: (Boolean) -> Unit
+    onShowPrivacyInfoChanged: (Boolean) -> Unit, onAcceptedPrivacyInfoChanged: (Boolean) -> Unit
 ) {
-    BasicAlertDialog(
-        onDismissRequest = {
-            onShowPrivacyInfoChanged(false)
-        }
-    ) {
+    BasicAlertDialog(onDismissRequest = {
+        onShowPrivacyInfoChanged(false)
+    }) {
         Card {
             Column(
                 modifier = Modifier.padding(16.dp)
@@ -280,112 +247,19 @@
                     modifier = Modifier.fillMaxWidth(),
                     horizontalArrangement = Arrangement.SpaceBetween
                 ) {
-                    TextButton(
-                        onClick = {
-                            onAcceptedPrivacyInfoChanged(false)
-                            onShowPrivacyInfoChanged(false)
-                        }) {
+                    TextButton(onClick = {
+                        onAcceptedPrivacyInfoChanged(false)
+                        onShowPrivacyInfoChanged(false)
+                    }) {
                         Text("Decline")
                     }
 
-                    TextButton(
-                        onClick = {
-                            onAcceptedPrivacyInfoChanged(true)
-                            onShowPrivacyInfoChanged(false)
-                        }
-                    ) {
+                    TextButton(onClick = {
+                        onAcceptedPrivacyInfoChanged(true)
+                        onShowPrivacyInfoChanged(false)
+                    }) {
                         Text("Accept")
                     }
-=======
-                }
-            }
-        )
-    }) {
-        Box(modifier = Modifier.fillMaxSize()) {
-            WorldScaleSceneView(
-                arcGISScene = arcGISScene,
-                modifier = Modifier
-                    .padding(it)
-                    .fillMaxSize(),
-                worldScaleTrackingMode = trackingMode,
-                onInitializationStatusChanged = {
-                    initializationStatus = it
-                },
-                worldScaleSceneViewProxy = proxy,
-                onSingleTapConfirmed = { singleTapConfirmedEvent ->
-                    proxy.screenToBaseSurface(singleTapConfirmedEvent.screenCoordinate)
-                        ?.let { point ->
-                            graphicsOverlays.first().graphics.add(
-                                Graphic(
-                                    point,
-                                    SimpleMarkerSceneSymbol(
-                                        SimpleMarkerSceneSymbolStyle.Diamond,
-                                        Color.green,
-                                        height = 1.0,
-                                        width = 1.0,
-                                        depth = 1.0
-                                    )
-                                )
-                            )
-                        }
-                },
-                graphicsOverlays = graphicsOverlays
-            ) {
-                Box(modifier = Modifier.fillMaxSize()) {
-                    if (displayCalibrationView) {
-                        CalibrationView(
-                            onDismiss = { displayCalibrationView = false },
-                            modifier = Modifier.align(Alignment.BottomCenter),
-                        )
-                    } else {
-                        FloatingActionButton(
-                            modifier = Modifier
-                                .align(Alignment.BottomEnd)
-                                .padding(32.dp),
-                            onClick = { displayCalibrationView = true }) {
-                            Icon(
-                                painter = painterResource(R.drawable.baseline_straighten_24),
-                                contentDescription = stringResource(R.string.calibration_view_button_description)
-                            )
-                        }
-                    }
-                }
-            }
-
-            when (val status = initializationStatus) {
-                is WorldScaleSceneViewStatus.Initializing -> {
-                    TextWithScrim(text = stringResource(R.string.ar_initializing))
-                }
-
-                is WorldScaleSceneViewStatus.Initialized -> {
-                    val sceneLoadStatus = arcGISScene.loadStatus.collectAsStateWithLifecycle().value
-                    when (sceneLoadStatus) {
-                        is LoadStatus.Loading, LoadStatus.NotLoaded -> {
-                            // The scene may take a while to load, so show a progress indicator
-                            CircularProgressIndicator(modifier = Modifier.align(Alignment.Center))
-                        }
-
-                        is LoadStatus.FailedToLoad -> {
-                            TextWithScrim(
-                                text = stringResource(
-                                    R.string.failed_to_load_scene,
-                                    sceneLoadStatus.error
-                                )
-                            )
-                        }
-
-                        else -> {}
-                    }
-                }
-
-                is WorldScaleSceneViewStatus.FailedToInitialize -> {
-                    TextWithScrim(
-                        text = stringResource(
-                            R.string.failed_to_initialize_overlay,
-                            status.error.message ?: status.error
-                        )
-                    )
->>>>>>> 54e0a731
                 }
             }
         }
@@ -414,44 +288,39 @@
 fun LegalTextArCore() {
     val textLinkStyle =
         TextLinkStyles(style = SpanStyle(color = androidx.compose.ui.graphics.Color.Blue))
-    Text(
-        text = buildAnnotatedString {
-            append("This application runs on ")
-            withLink(
-                LinkAnnotation.Url(
-                    "https://play.google.com/store/apps/details?id=com.google.ar.core",
-                    textLinkStyle
-                )
-            ) {
-                append("Google Play Services for AR")
-            }
-            append("  (ARCore), which is provided by Google and governed by the ")
-            withLink(
-                LinkAnnotation.Url(
-                    "https://policies.google.com/privacy",
-                    textLinkStyle
-                )
-            ) {
-                append("Google Privacy Policy.")
-            }
-        }
-    )
+    Text(text = buildAnnotatedString {
+        append("This application runs on ")
+        withLink(
+            LinkAnnotation.Url(
+                "https://play.google.com/store/apps/details?id=com.google.ar.core",
+                textLinkStyle
+            )
+        ) {
+            append("Google Play Services for AR")
+        }
+        append("  (ARCore), which is provided by Google and governed by the ")
+        withLink(
+            LinkAnnotation.Url(
+                "https://policies.google.com/privacy", textLinkStyle
+            )
+        ) {
+            append("Google Privacy Policy.")
+        }
+    })
 }
 
 @Composable
 fun LegalTextGeospatial() {
-    Text(
-        text = buildAnnotatedString {
-            append("To power this session, Google will process sensor data (e.g., camera and location).")
-            appendLine()
-            withLink(
-                LinkAnnotation.Url(
-                    "https://support.google.com/ar?p=how-google-play-services-for-ar-handles-your-data",
-                    TextLinkStyles(style = SpanStyle(color = androidx.compose.ui.graphics.Color.Blue))
-                )
-            ) {
-                append("Learn more")
-            }
-        }
-    )
+    Text(text = buildAnnotatedString {
+        append("To power this session, Google will process sensor data (e.g., camera and location).")
+        appendLine()
+        withLink(
+            LinkAnnotation.Url(
+                "https://support.google.com/ar?p=how-google-play-services-for-ar-handles-your-data",
+                TextLinkStyles(style = SpanStyle(color = androidx.compose.ui.graphics.Color.Blue))
+            )
+        ) {
+            append("Learn more")
+        }
+    })
 }