--- conflicted
+++ resolved
@@ -21,6 +21,8 @@
 import android.util.Log
 import androidx.compose.foundation.layout.Box
 import androidx.compose.foundation.layout.fillMaxSize
+import androidx.compose.foundation.layout.padding
+import androidx.compose.foundation.layout.size
 import androidx.compose.material3.FloatingActionButton
 import androidx.compose.material3.Icon
 import androidx.compose.runtime.Composable
@@ -30,14 +32,12 @@
 import androidx.compose.runtime.setValue
 import androidx.compose.ui.Alignment
 import androidx.compose.ui.Modifier
-<<<<<<< HEAD
+import androidx.compose.ui.res.painterResource
+import androidx.compose.ui.res.stringResource
+import androidx.compose.ui.unit.dp
 import com.arcgismaps.Color
 import com.arcgismaps.data.QueryParameters
 import com.arcgismaps.geometry.SpatialReference
-=======
-import androidx.compose.ui.res.painterResource
-import androidx.compose.ui.res.stringResource
->>>>>>> 907c055d
 import com.arcgismaps.mapping.ArcGISScene
 import com.arcgismaps.mapping.Basemap
 import com.arcgismaps.mapping.BasemapStyle
@@ -54,12 +54,8 @@
 import com.arcgismaps.mapping.view.GraphicsOverlay
 import com.arcgismaps.mapping.view.SurfacePlacement
 import com.arcgismaps.toolkit.ar.WorldScaleSceneView
-<<<<<<< HEAD
+import com.arcgismaps.toolkit.arworldscaleapp.R
 import com.arcgismaps.toolkit.ar.WorldScaleSceneViewProxy
-import com.arcgismaps.toolkit.ar.internal.WorldScaleCalibrationViewDefaults
-=======
-import com.arcgismaps.toolkit.arworldscaleapp.R
->>>>>>> 907c055d
 
 @Composable
 fun MainScreen() {
@@ -114,15 +110,15 @@
                 )
             }
         } else {
-            FloatingActionButton(onClick = { displayCalibrationView = true }) {
-<<<<<<< HEAD
-                Icon(Icons.Default.Edit, contentDescription = "Calibration View button")
-=======
-                Icon(
-                    painter = painterResource(R.drawable.baseline_straighten_24),
-                    contentDescription = stringResource(R.string.calibration_view_button_description)
-                )
->>>>>>> 907c055d
+            Box(modifier = Modifier.fillMaxSize()) {
+                FloatingActionButton(
+                    modifier = Modifier.align(Alignment.BottomEnd).padding(32.dp),
+                    onClick = { displayCalibrationView = true }) {
+                    Icon(
+                        painter = painterResource(R.drawable.baseline_straighten_24),
+                        contentDescription = stringResource(R.string.calibration_view_button_description)
+                    )
+                }
             }
         }
     }
