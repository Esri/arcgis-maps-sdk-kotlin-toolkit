--- conflicted
+++ resolved
@@ -86,9 +86,9 @@
             baseSurface.backgroundGrid.isVisible = false
             baseSurface.opacity = 0.3f
             // add the Esri 3D Buildings layer
-//            operationalLayers.add(
-//                ArcGISSceneLayer("https://www.arcgis.com/home/item.html?id=b8fec5af7dfe4866b1b8ac2d2800f282")
-//            )
+            operationalLayers.add(
+                ArcGISSceneLayer("https://www.arcgis.com/home/item.html?id=b8fec5af7dfe4866b1b8ac2d2800f282")
+            )
         }
     }
     var displayCalibrationView by remember { mutableStateOf(false) }
@@ -105,7 +105,6 @@
                     Icon(Icons.Default.MoreVert, "More")
                 }
 
-<<<<<<< HEAD
                 DropdownMenu(
                     expanded = actionsExpanded,
                     onDismissRequest = { actionsExpanded = false }
@@ -116,30 +115,6 @@
                             trackingMode = WorldScaleTrackingMode.World()
                             actionsExpanded = false
                         }
-=======
-    Box(modifier = Modifier.fillMaxSize()) {
-        WorldScaleSceneView(
-            arcGISScene = arcGISScene,
-            modifier = Modifier.fillMaxSize(),
-            clippingDistance = 50.0,
-            onInitializationStatusChanged = {
-                initializationStatus = it
-            },
-            worldScaleSceneViewProxy = proxy,
-            onSingleTapConfirmed = { singleTapConfirmedEvent ->
-                proxy.screenToBaseSurface(singleTapConfirmedEvent.screenCoordinate)?.let { point ->
-                    graphicsOverlays.first().graphics.add(
-                        Graphic(
-                            point,
-                            SimpleMarkerSceneSymbol(
-                                SimpleMarkerSceneSymbolStyle.Diamond,
-                                Color.green,
-                                height = 1.0,
-                                width = 1.0,
-                                depth = 1.0
-                            )
-                        )
->>>>>>> 1899a8f9
                     )
                     DropdownMenuItem(
                         text = { Text("Geospatial Tracking") },
