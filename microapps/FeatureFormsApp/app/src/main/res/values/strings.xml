<!--
  ~ Copyright 2024 Esri
  ~
  ~ Licensed under the Apache License, Version 2.0 (the "License");
  ~ you may not use this file except in compliance with the License.
  ~ You may obtain a copy of the License at
  ~
  ~ http://www.apache.org/licenses/LICENSE-2.0
  ~
  ~ Unless required by applicable law or agreed to in writing, software
  ~ distributed under the License is distributed on an "AS IS" BASIS,
  ~ WITHOUT WARRANTIES OR CONDITIONS OF ANY KIND, either express or implied.
  ~ See the License for the specific language governing permissions and
  ~ limitations under the License.
-->
<resources>
    <string name="app_name">FeatureFormsApp</string>
    <string name="edit_feature">Edit Feature</string>
    <string name="agol_portal_url">https://www.arcgis.com</string>
    <string name="login">Login</string>
    <string name="cancel">Cancel</string>
    <string name="enter_enterprise_url">"Enter an URL for ArcGIS Enterprise"</string>
    <string name="signing_in">Signing in..</string>
    <string name="sign_in_with_agol">Sign in with ArcGIS Online</string>
    <string name="sign_in_with_enterprise">Sign in with ArcGIS Enterprise</string>
    <string name="skin_sign_in">Skip sign in</string>
    <string name="maximum_character_length_exceeded">Maximum character length exceeded</string>
    <string name="date_less_than_minimum">Date less than minimum</string>
    <string name="value_must_be_of_correct_type">Value must be of correct type.</string>
    <string name="date_exceeds_maximum">Date exceeds maximum</string>
    <string name="exceeds_maximum_value">Exceeds maximum value</string>
    <string name="minimum_character_length_not_met">Minimum character length not met</string>
    <string name="less_than_minimum_value">Less than minimum value</string>
    <string name="value_must_not_be_empty">Value must not be empty</string>
    <string name="value_must_be_within_domain">Value must be within domain</string>
    <string name="required">Required</string>
    <string name="unknown_error">Unknown Error</string>
    <string name="the_form_has_errors">The Form has errors</string>
    <string name="errors_must_be_fixed_to_submit_this_form">Errors must be fixed to submit this form</string>
    <string name="attributes_failed">%1$s attributes failed.</string>
    <string name="view">View</string>
    <string name="discard">Discard</string>
    <string name="discard_edits">Discard Edits?</string>
    <string name="all_changes_will_be_lost">All changes made within the form will be lost.</string>
    <string name="browse_demo_maps">Browse Demo Maps</string>
<<<<<<< HEAD
=======
    <string name="no_featureform_found">No FeatureForm Found!</string>
    <string name="okay">Okay</string>
    <string name="exit">Exit</string>
    <string name="no_featureform_description">FeatureLayers in this map do not contain a FeatureFormDefinition. Feature editing will be disabled.</string>
>>>>>>> 10caf969
</resources><|MERGE_RESOLUTION|>--- conflicted
+++ resolved
@@ -43,11 +43,8 @@
     <string name="discard_edits">Discard Edits?</string>
     <string name="all_changes_will_be_lost">All changes made within the form will be lost.</string>
     <string name="browse_demo_maps">Browse Demo Maps</string>
-<<<<<<< HEAD
-=======
     <string name="no_featureform_found">No FeatureForm Found!</string>
     <string name="okay">Okay</string>
     <string name="exit">Exit</string>
     <string name="no_featureform_description">FeatureLayers in this map do not contain a FeatureFormDefinition. Feature editing will be disabled.</string>
->>>>>>> 10caf969
 </resources>