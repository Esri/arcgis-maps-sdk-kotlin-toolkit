--- conflicted
+++ resolved
@@ -31,22 +31,6 @@
     @ItemCache
     fun provideItemCacheDao(database: ItemCacheDatabase): ItemCacheDao = database.itemCacheDao()
 
-<<<<<<< HEAD
-=======
-    /**
-     * The provider of the ItemDatabase.
-     */
-    @Singleton
-    @Provides
-    fun provideItemDataBase(@ApplicationContext context: Context): ItemDatabase {
-        return Room.databaseBuilder(
-            context,
-            ItemDatabase::class.java,
-            "items.db"
-        ).build()
-    }
->>>>>>> 6eef1f1e
-
     /**
      * The provider of the ItemCacheDatabase.
      */
