--- conflicted
+++ resolved
@@ -18,10 +18,9 @@
  */
 class FeatureFormsMapViewModelImpl(
     arcGISMap: ArcGISMap,
-<<<<<<< HEAD
     mapInsets: MapInsets = MapInsets(),
-    val onFeatureIdentified: (ArcGISFeature) -> Unit
-) : ViewModel(), MapInterface {
+    onFeatureIdentified: (ArcGISFeature) -> Unit
+) : ViewModel(), MapInterface by MapInterfaceImpl(arcGISMap, mapInsets) {
     private val _map: MutableStateFlow<ArcGISMap> = MutableStateFlow(arcGISMap)
     override val map: StateFlow<ArcGISMap> = _map.asStateFlow()
     
@@ -30,15 +29,6 @@
     
     private val _currentViewpoint: MutableStateFlow<Viewpoint?> = MutableStateFlow(null)
     override val currentViewpoint: StateFlow<Viewpoint?> = _currentViewpoint.asStateFlow()
-=======
-    mapInsets: MapInsets = MapInsets()
-) : ViewModel(), MapInterface by MapInterfaceImpl(arcGISMap, mapInsets) {
-
-    private fun editFeature() {
-        println("editFeature")
-        // to be fleshed out with its own view model and navigation to the bottom sheet or side panel.
-    }
->>>>>>> 708843c9
     
     private suspend fun onIdentifyLayers(results: List<IdentifyLayerResult>) {
         println("onIdentifyLayer")
