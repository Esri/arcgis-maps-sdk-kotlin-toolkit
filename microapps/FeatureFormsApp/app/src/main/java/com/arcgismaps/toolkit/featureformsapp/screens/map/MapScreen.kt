--- conflicted
+++ resolved
@@ -41,20 +41,7 @@
 
 @OptIn(ExperimentalMaterial3Api::class)
 @Composable
-<<<<<<< HEAD
 fun MapScreen(mapViewModel: MapViewModel = hiltViewModel(), onBackPressed: () -> Unit = {}) {
-    // hoist state for the formViewModel editing mode
-    
-=======
-fun MapScreen(uri: String, onBackPressed: () -> Unit = {}) {
-    // instantiate a MapViewModel using its factory
-    val mapViewModel = viewModel<MapViewModel>(
-        factory = MapViewModelFactory(
-            arcGISMap = ArcGISMap(uri)
-        )
-    )
-
->>>>>>> fcd55bba
     // only recompose when showing or hiding the bottom sheet
     val editingFlow =
         remember { mapViewModel.transactionState.map { it is EditingTransactionState.Editing } }
