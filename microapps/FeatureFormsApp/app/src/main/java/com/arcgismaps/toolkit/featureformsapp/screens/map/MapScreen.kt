package com.arcgismaps.toolkit.featureformsapp.screens.map

import androidx.compose.foundation.layout.Box
import androidx.compose.foundation.layout.fillMaxHeight
import androidx.compose.foundation.layout.fillMaxSize
import androidx.compose.foundation.layout.fillMaxWidth
import androidx.compose.material.icons.Icons
import androidx.compose.material.icons.filled.ArrowBack
import androidx.compose.material.icons.filled.Check
import androidx.compose.material.icons.filled.Close
import androidx.compose.material3.BottomSheetScaffold
import androidx.compose.material3.ExperimentalMaterial3Api
import androidx.compose.material3.Icon
import androidx.compose.material3.IconButton
import androidx.compose.material3.MaterialTheme
import androidx.compose.material3.SheetValue
import androidx.compose.material3.Text
import androidx.compose.material3.TopAppBar
import androidx.compose.material3.TopAppBarDefaults
import androidx.compose.material3.rememberBottomSheetScaffoldState
import androidx.compose.material3.rememberStandardBottomSheetState
import androidx.compose.runtime.Composable
import androidx.compose.runtime.LaunchedEffect
import androidx.compose.runtime.collectAsState
import androidx.compose.runtime.getValue
import androidx.compose.runtime.remember
import androidx.compose.runtime.rememberCoroutineScope
import androidx.compose.ui.Modifier
import androidx.compose.ui.res.stringResource
import androidx.compose.ui.tooling.preview.Preview
import androidx.compose.ui.unit.dp
import androidx.hilt.navigation.compose.hiltViewModel
import com.arcgismaps.toolkit.composablemap.ComposableMap
import com.arcgismaps.toolkit.featureforms.EditingTransactionState
import com.arcgismaps.toolkit.featureforms.FeatureForm
import com.arcgismaps.toolkit.featureformsapp.R
import kotlinx.coroutines.flow.map
import kotlinx.coroutines.launch

@OptIn(ExperimentalMaterial3Api::class)
@Composable
<<<<<<< HEAD
fun MapScreen(mapViewModel: MapViewModel = hiltViewModel(), onBackPressed: () -> Unit = {}) {
    // hoist state for the formViewModel editing mode
    val inEditingMode by mapViewModel.inEditingTransaction.collectAsState()
=======
fun MapScreen(uri: String, onBackPressed: () -> Unit = {}) {
    // instantiate a MapViewModel using its factory
    val mapViewModel = viewModel<MapViewModel>(
        factory = MapViewModelFactory(
            arcGISMap = ArcGISMap(uri)
        )
    )
    
    // only recompose when showing or hiding the bottom sheet
    val editingFlow = remember { mapViewModel.transactionState.map { it is EditingTransactionState.Editing } }
    val inEditingMode by editingFlow.collectAsState(initial = false)
>>>>>>> 16c7017e
    // create a BottomSheetScaffoldState
    val bottomSheetScaffoldState = rememberBottomSheetScaffoldState(
        bottomSheetState = rememberStandardBottomSheetState(
            initialValue = SheetValue.Hidden,
            confirmValueChange = { it != SheetValue.Hidden },
            skipHiddenState = false
        )
    )
    // launch a side effect whenever inEditingMode changes to expand or hide the
    // bottom sheet
    LaunchedEffect(inEditingMode) {
        if (inEditingMode) {
            bottomSheetScaffoldState.bottomSheetState.expand()
        } else {
            bottomSheetScaffoldState.bottomSheetState.hide()
        }
    }
    // create a bottom sheet scaffold
    BottomSheetScaffold(
        sheetContent = {
            // set bottom sheet content to the FeatureForm
            FeatureForm(
                featureFormState = mapViewModel,
                modifier = Modifier
                    .fillMaxWidth()
                    // set max sheet height to occupy to 60% of the total height
                    .fillMaxHeight(0.6f)
            )
        },
        scaffoldState = bottomSheetScaffoldState,
        sheetPeekHeight = 40.dp,
    ) {
        Box {
            val scope = rememberCoroutineScope()
            // show the composable map using the mapViewModel
            ComposableMap(
                modifier = Modifier.fillMaxSize(),
                mapState = mapViewModel
            )
            // show the top bar which changes available actions based on if the FeatureForm is
            // being shown and is in edit mode
            TopFormBar(
                editingMode = inEditingMode,
                onClose = {
                    scope.launch { mapViewModel.rollbackEdits(EditingTransactionState.NotEditing) }
                },
                onSave = {
                    scope.launch { mapViewModel.commitEdits(EditingTransactionState.NotEditing) }
                }) {
                onBackPressed()
            }
        }
    }
}

@OptIn(ExperimentalMaterial3Api::class)
@Composable
fun TopFormBar(
    editingMode: Boolean,
    onClose: () -> Unit = {},
    onSave: () -> Unit = {},
    onBackPressed: () -> Unit = {}
) {
    TopAppBar(
        title = {
            if (editingMode) Text(
                text = stringResource(R.string.edit_feature),
                style = MaterialTheme.typography.titleLarge
            )
        },
        navigationIcon = {
            if (editingMode) {
                IconButton(onClick = onClose) {
                    Icon(
                        imageVector = Icons.Default.Close,
                        contentDescription = "Close Feature Editor"
                    )
                }
            } else {
                IconButton(onClick = onBackPressed) {
                    Icon(imageVector = Icons.Default.ArrowBack, contentDescription = "Back")
                }
            }
        },
        actions = {
            if (editingMode) {
                IconButton(onClick = onSave) {
                    Icon(imageVector = Icons.Default.Check, contentDescription = "Save Feature")
                }
            }
        },
        // set the top app bar to 70% opacity
        colors = TopAppBarDefaults.topAppBarColors(
            containerColor = MaterialTheme.colorScheme.surface.copy(alpha = 0.7f)
        )
    )
}

@Preview
@Composable
fun TopFormBarPreview() {
    TopFormBar(true)
}<|MERGE_RESOLUTION|>--- conflicted
+++ resolved
@@ -39,23 +39,12 @@
 
 @OptIn(ExperimentalMaterial3Api::class)
 @Composable
-<<<<<<< HEAD
 fun MapScreen(mapViewModel: MapViewModel = hiltViewModel(), onBackPressed: () -> Unit = {}) {
     // hoist state for the formViewModel editing mode
-    val inEditingMode by mapViewModel.inEditingTransaction.collectAsState()
-=======
-fun MapScreen(uri: String, onBackPressed: () -> Unit = {}) {
-    // instantiate a MapViewModel using its factory
-    val mapViewModel = viewModel<MapViewModel>(
-        factory = MapViewModelFactory(
-            arcGISMap = ArcGISMap(uri)
-        )
-    )
     
     // only recompose when showing or hiding the bottom sheet
     val editingFlow = remember { mapViewModel.transactionState.map { it is EditingTransactionState.Editing } }
     val inEditingMode by editingFlow.collectAsState(initial = false)
->>>>>>> 16c7017e
     // create a BottomSheetScaffoldState
     val bottomSheetScaffoldState = rememberBottomSheetScaffoldState(
         bottomSheetState = rememberStandardBottomSheetState(
