--- conflicted
+++ resolved
@@ -49,33 +49,10 @@
                 tolerance = 22.0,
                 returnPopupsOnly = false
             ).onSuccess { results ->
-<<<<<<< HEAD
-                results.geoElements.firstOrNull { it is ArcGISFeature }?.let {
-                    val feature = it as ArcGISFeature
-                    feature.load().onSuccess {
-                        try {
-                            val featureForm = FeatureForm(feature, layer.featureFormDefinition!!)
-                            featureForm.elements.filterIsInstance<FieldFormElement>().forEach {
-                                println("FieldFormElement ${it.label} and description ${it.description} has domain ${it.domain}")
-                            }
-                            // update the FeatureFormState's FeatureForm
-                            setFeatureForm(featureForm)
-                            // set the FeatureFormState to an editing state to bring up the
-                            // FeatureForm UI
-                            setTransactionState(EditingTransactionState.Editing)
-                        } catch (e: Exception) {
-                            e.printStackTrace() // for debugging core issues
-                            Toast.makeText(
-                                context,
-                                "failed to create a FeatureForm for the feature and layer",
-                                Toast.LENGTH_LONG
-                            ).show()
-=======
                 results
                     .mapNotNull { result ->
                         result.geoElements.filterIsInstance<ArcGISFeature>().firstOrNull { feature ->
                             (feature.featureTable?.layer as? FeatureLayer)?.featureFormDefinition != null
->>>>>>> ccb0e203
                         }
                     }
                     .firstOrNull()?.let { feature ->
