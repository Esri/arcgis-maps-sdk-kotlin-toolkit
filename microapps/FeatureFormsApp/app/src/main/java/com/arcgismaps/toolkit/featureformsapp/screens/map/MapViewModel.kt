package com.arcgismaps.toolkit.featureformsapp.screens.map

import android.widget.Toast
import androidx.lifecycle.SavedStateHandle
import androidx.lifecycle.ViewModel
import androidx.lifecycle.viewModelScope
import com.arcgismaps.data.ArcGISFeature
import com.arcgismaps.mapping.ArcGISMap
import com.arcgismaps.mapping.featureforms.FeatureForm
import com.arcgismaps.mapping.layers.FeatureLayer
import com.arcgismaps.mapping.view.MapView
import com.arcgismaps.mapping.view.SingleTapConfirmedEvent
import com.arcgismaps.toolkit.composablemap.MapState
import com.arcgismaps.toolkit.featureforms.EditingTransactionState
import com.arcgismaps.toolkit.featureforms.FeatureFormState
import com.arcgismaps.toolkit.featureformsapp.domain.PortalItemUseCase
import com.arcgismaps.toolkit.featureformsapp.domain.PortalItemWithLayer
import dagger.hilt.android.lifecycle.HiltViewModel
import kotlinx.coroutines.CoroutineScope
import kotlinx.coroutines.launch
import javax.inject.Inject

/**
 * A view model for the FeatureForms MapView UI
 * @constructor to be invoked by injection
 */
@HiltViewModel
class MapViewModel @Inject constructor(
    savedStateHandle: SavedStateHandle,
    val portalItemUseCase: PortalItemUseCase
) : ViewModel(),
    MapState by MapState(),
    FeatureFormState by FeatureFormState() {
<<<<<<< HEAD
    private val url: String = savedStateHandle["uri"]!!
    lateinit var portalItemData: PortalItemWithLayer
    
    init {
        viewModelScope.launch {
            portalItemData = portalItemUseCase(url) ?: return@launch
            setMap(ArcGISMap(portalItemData.data.portalItem))
=======
    private val itemId: String = savedStateHandle["uri"]!!
    lateinit var portalItemData: PortalItemData
    
    init {
        viewModelScope.launch {
            portalItemData = portalItemUseCase(itemId) ?: return@launch
            setMap(ArcGISMap(portalItemData.portalItem))
>>>>>>> 6eef1f1e
        }
    }
    
    context(MapView, CoroutineScope) override fun onSingleTapConfirmed(singleTapEvent: SingleTapConfirmedEvent) {
        launch {
            val layer = map.value?.operationalLayers?.filterIsInstance<FeatureLayer>()?.firstOrNull { layer ->
                portalItemData.formLayerName?.let {
                    layer.name == it
                } ?: true
            } ?: return@launch

            this@MapView.identifyLayer(
                layer = layer,
                screenCoordinate = singleTapEvent.screenCoordinate,
                tolerance = 22.0,
                returnPopupsOnly = false
            ).onSuccess { results ->
                results.geoElements.firstOrNull { it is ArcGISFeature }?.let {
                    val feature = it as ArcGISFeature
                    feature.load().onSuccess {
                        try {
                            val featureForm = FeatureForm(feature, layer.featureFormDefinition!!)
                            // update the FeatureFormState's FeatureForm
                            setFeatureForm(featureForm)
                            // set the FeatureFormState to an editing state to bring up the
                            // FeatureForm UI
                            setTransactionState(EditingTransactionState.Editing)
                        } catch (e: Exception) {
                            e.printStackTrace() // for debugging core issues
                            Toast.makeText(
                                context,
                                "failed to create a FeatureForm for the feature and layer",
                                Toast.LENGTH_LONG
                            ).show()
                        }
                    }.onFailure { println("failed to load tapped Feature") }
                } ?: println("tap was not on a feature")
            }
        }
    }
}<|MERGE_RESOLUTION|>--- conflicted
+++ resolved
@@ -31,23 +31,13 @@
 ) : ViewModel(),
     MapState by MapState(),
     FeatureFormState by FeatureFormState() {
-<<<<<<< HEAD
-    private val url: String = savedStateHandle["uri"]!!
+    private val itemId: String = savedStateHandle["uri"]!!
     lateinit var portalItemData: PortalItemWithLayer
     
     init {
         viewModelScope.launch {
-            portalItemData = portalItemUseCase(url) ?: return@launch
+            portalItemData = portalItemUseCase(itemId) ?: return@launch
             setMap(ArcGISMap(portalItemData.data.portalItem))
-=======
-    private val itemId: String = savedStateHandle["uri"]!!
-    lateinit var portalItemData: PortalItemData
-    
-    init {
-        viewModelScope.launch {
-            portalItemData = portalItemUseCase(itemId) ?: return@launch
-            setMap(ArcGISMap(portalItemData.portalItem))
->>>>>>> 6eef1f1e
         }
     }
     
