package com.arcgismaps.toolkit.featureformsapp.screens.map

import android.widget.Toast
import androidx.lifecycle.SavedStateHandle
import androidx.lifecycle.ViewModel
import androidx.lifecycle.viewModelScope
import com.arcgismaps.data.ArcGISFeature
import com.arcgismaps.mapping.ArcGISMap
import com.arcgismaps.mapping.layers.FeatureLayer
import com.arcgismaps.mapping.view.MapView
import com.arcgismaps.mapping.view.SingleTapConfirmedEvent
import com.arcgismaps.toolkit.composablemap.MapState
import com.arcgismaps.toolkit.featureforms.FeatureFormState
import com.arcgismaps.toolkit.featureforms.api.FeatureFormDefinition
import com.arcgismaps.toolkit.featureforms.api.formInfoJson
import com.arcgismaps.toolkit.featureformsapp.domain.PortalItemData
import com.arcgismaps.toolkit.featureformsapp.domain.PortalItemUseCase
import dagger.hilt.android.lifecycle.HiltViewModel
import kotlinx.coroutines.CoroutineScope
import kotlinx.coroutines.launch
import javax.inject.Inject

/**
 * A view model for the FeatureForms MapView UI
 * @constructor to be invoked by injection
 */
@HiltViewModel
class MapViewModel @Inject constructor(
    savedStateHandle: SavedStateHandle,
    val portalItemUseCase: PortalItemUseCase
) : ViewModel(),
    MapState by MapState(),
    FeatureFormState by FeatureFormState() {
    private val url: String = savedStateHandle["uri"]!!
    lateinit var portalItemData: PortalItemData
    
    init {
        viewModelScope.launch {
            portalItemData = portalItemUseCase(url)
            setMap(ArcGISMap(portalItemData.portalItem))
        }
    }
    
    context(MapView, CoroutineScope) override fun onSingleTapConfirmed(singleTapEvent: SingleTapConfirmedEvent) {
        launch {
<<<<<<< HEAD
            val layer = map.value?.operationalLayers?.filterIsInstance<FeatureLayer>()?.firstOrNull { layer ->
                portalItemData.formLayerName?.let {
                    layer.name == it
                } ?: true
            } ?: return@launch
=======
            val layer = if (this@MapView.map?.item?.itemId == "0f6864ddc35241649e5ad2ee61a3abe4") {
                
                map.value.operationalLayers.filterIsInstance<FeatureLayer>().first {
                    it.name == "CityworksDynamic - Water Hydrants"
                }
            } else{
                map.value.operationalLayers.filterIsInstance<FeatureLayer>().first()
            }
            
>>>>>>> 3cd20701
            this@MapView.identifyLayer(
                layer = layer,
                screenCoordinate = singleTapEvent.screenCoordinate,
                tolerance = 22.0,
                returnPopupsOnly = false
            ).onSuccess { results ->
                results.geoElements.firstOrNull { it is ArcGISFeature }?.let {
                    val feature = it as ArcGISFeature
                    feature.load().onSuccess {
                        try {
                            FeatureFormDefinition.fromJsonOrNull(layer.formInfoJson!!)
                                ?.let { featureFormDefinition ->
                                    // update the feature on the featureFormDefinition
                                    featureFormDefinition.feature = feature
                                    // update the FeatureFormState's FormDefinition
                                    setFormDefinition(featureFormDefinition)
                                    // set the FeatureFormState to an editing state to bring up the
                                    // FeatureForm UI
                                    setTransactionState(true)
                                }
                        } catch (e: Exception) {
                            Toast.makeText(
                                context,
                                "could not get the form definition from unsupported JSON.",
                                Toast.LENGTH_LONG
                            ).show()
                        }
                    }.onFailure { println("failed to load tapped Feature") }
                } ?: println("tap was not on a feature")
            }
        }
    }
}<|MERGE_RESOLUTION|>--- conflicted
+++ resolved
@@ -43,23 +43,12 @@
     
     context(MapView, CoroutineScope) override fun onSingleTapConfirmed(singleTapEvent: SingleTapConfirmedEvent) {
         launch {
-<<<<<<< HEAD
             val layer = map.value?.operationalLayers?.filterIsInstance<FeatureLayer>()?.firstOrNull { layer ->
                 portalItemData.formLayerName?.let {
                     layer.name == it
                 } ?: true
             } ?: return@launch
-=======
-            val layer = if (this@MapView.map?.item?.itemId == "0f6864ddc35241649e5ad2ee61a3abe4") {
-                
-                map.value.operationalLayers.filterIsInstance<FeatureLayer>().first {
-                    it.name == "CityworksDynamic - Water Hydrants"
-                }
-            } else{
-                map.value.operationalLayers.filterIsInstance<FeatureLayer>().first()
-            }
-            
->>>>>>> 3cd20701
+
             this@MapView.identifyLayer(
                 layer = layer,
                 screenCoordinate = singleTapEvent.screenCoordinate,
