package com.arcgismaps.toolkit.featureformsapp.screens.map

import android.widget.Toast
import androidx.lifecycle.SavedStateHandle
import androidx.lifecycle.ViewModel
import androidx.lifecycle.viewModelScope
import com.arcgismaps.data.ArcGISFeature
import com.arcgismaps.mapping.ArcGISMap
import com.arcgismaps.mapping.featureforms.FeatureForm
import com.arcgismaps.mapping.layers.FeatureLayer
import com.arcgismaps.mapping.view.MapView
import com.arcgismaps.mapping.view.SingleTapConfirmedEvent
import com.arcgismaps.toolkit.composablemap.MapState
import com.arcgismaps.toolkit.featureforms.EditingTransactionState
import com.arcgismaps.toolkit.featureforms.FeatureFormState
<<<<<<< HEAD
=======
import com.arcgismaps.toolkit.featureforms.api.FeatureFormDefinition
import com.arcgismaps.toolkit.featureforms.api.formInfoJson
import com.arcgismaps.toolkit.featureformsapp.domain.PortalItemData
import com.arcgismaps.toolkit.featureformsapp.domain.PortalItemUseCase
import dagger.hilt.android.lifecycle.HiltViewModel
>>>>>>> f8a9f064
import kotlinx.coroutines.CoroutineScope
import kotlinx.coroutines.launch
import javax.inject.Inject

/**
 * A view model for the FeatureForms MapView UI
 * @constructor to be invoked by injection
 */
@HiltViewModel
class MapViewModel @Inject constructor(
    savedStateHandle: SavedStateHandle,
    val portalItemUseCase: PortalItemUseCase
) : ViewModel(),
    MapState by MapState(),
    FeatureFormState by FeatureFormState() {
<<<<<<< HEAD
    
    context(MapView, CoroutineScope) override fun onSingleTapConfirmed(singleTapEvent: SingleTapConfirmedEvent) {
        launch {
            val layer = if (this@MapView.map?.item?.itemId == "0f6864ddc35241649e5ad2ee61a3abe4") {
                
                map.value.operationalLayers.filterIsInstance<FeatureLayer>().first {
                    it.name == "CityworksDynamic - Water Hydrants"
                }
            } else {
                map.value.operationalLayers.filterIsInstance<FeatureLayer>().first()
            }
            
=======
    private val url: String = savedStateHandle["uri"]!!
    lateinit var portalItemData: PortalItemData
    
    init {
        viewModelScope.launch {
            portalItemData = portalItemUseCase(url)
            setMap(ArcGISMap(portalItemData.portalItem))
        }
    }
    
    context(MapView, CoroutineScope) override fun onSingleTapConfirmed(singleTapEvent: SingleTapConfirmedEvent) {
        launch {
            val layer = map.value?.operationalLayers?.filterIsInstance<FeatureLayer>()?.firstOrNull { layer ->
                portalItemData.formLayerName?.let {
                    layer.name == it
                } ?: true
            } ?: return@launch

>>>>>>> f8a9f064
            this@MapView.identifyLayer(
                layer = layer,
                screenCoordinate = singleTapEvent.screenCoordinate,
                tolerance = 22.0,
                returnPopupsOnly = false
            ).onSuccess { results ->
                results.geoElements.firstOrNull { it is ArcGISFeature }?.let {
                    val feature = it as ArcGISFeature
                    feature.load().onSuccess {
                        try {
                            val featureForm = FeatureForm(feature, layer.featureFormDefinition!!)
                            // update the FeatureFormState's FeatureForm
                            setFeatureForm(featureForm)
                            // set the FeatureFormState to an editing state to bring up the
                            // FeatureForm UI
                            setTransactionState(EditingTransactionState.Editing)
                        } catch (e: Exception) {
                            Toast.makeText(
                                context,
                                "failed to create a FeatureForm for the feature and layer",
                                Toast.LENGTH_LONG
                            ).show()
                        }
                    }.onFailure { println("failed to load tapped Feature") }
                } ?: println("tap was not on a feature")
            }
        }
    }
}<|MERGE_RESOLUTION|>--- conflicted
+++ resolved
@@ -13,14 +13,9 @@
 import com.arcgismaps.toolkit.composablemap.MapState
 import com.arcgismaps.toolkit.featureforms.EditingTransactionState
 import com.arcgismaps.toolkit.featureforms.FeatureFormState
-<<<<<<< HEAD
-=======
-import com.arcgismaps.toolkit.featureforms.api.FeatureFormDefinition
-import com.arcgismaps.toolkit.featureforms.api.formInfoJson
 import com.arcgismaps.toolkit.featureformsapp.domain.PortalItemData
 import com.arcgismaps.toolkit.featureformsapp.domain.PortalItemUseCase
 import dagger.hilt.android.lifecycle.HiltViewModel
->>>>>>> f8a9f064
 import kotlinx.coroutines.CoroutineScope
 import kotlinx.coroutines.launch
 import javax.inject.Inject
@@ -36,20 +31,6 @@
 ) : ViewModel(),
     MapState by MapState(),
     FeatureFormState by FeatureFormState() {
-<<<<<<< HEAD
-    
-    context(MapView, CoroutineScope) override fun onSingleTapConfirmed(singleTapEvent: SingleTapConfirmedEvent) {
-        launch {
-            val layer = if (this@MapView.map?.item?.itemId == "0f6864ddc35241649e5ad2ee61a3abe4") {
-                
-                map.value.operationalLayers.filterIsInstance<FeatureLayer>().first {
-                    it.name == "CityworksDynamic - Water Hydrants"
-                }
-            } else {
-                map.value.operationalLayers.filterIsInstance<FeatureLayer>().first()
-            }
-            
-=======
     private val url: String = savedStateHandle["uri"]!!
     lateinit var portalItemData: PortalItemData
     
@@ -68,7 +49,6 @@
                 } ?: true
             } ?: return@launch
 
->>>>>>> f8a9f064
             this@MapView.identifyLayer(
                 layer = layer,
                 screenCoordinate = singleTapEvent.screenCoordinate,
