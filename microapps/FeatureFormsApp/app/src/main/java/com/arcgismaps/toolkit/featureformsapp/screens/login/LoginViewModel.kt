--- conflicted
+++ resolved
@@ -57,11 +57,6 @@
     val loginState = _loginState.asStateFlow()
 
     private val oAuthRedirectUri = "featureformsapp://auth"
-<<<<<<< HEAD
-=======
-
-    private var credentials: Credentials? = Credentials()
->>>>>>> 79ee7536
 
     fun addUrlToHistory(url: String) {
         viewModelScope.launch {
@@ -74,16 +69,6 @@
     fun login(url: String = portalSettings.defaultPortalUrl) {
         _loginState.value = LoginState.Loading
         viewModelScope.launch(Dispatchers.IO) {
-<<<<<<< HEAD
-            authenticatorState.oAuthUserConfiguration = OAuthUserConfiguration(
-                portalUrl = url,
-                clientId = BuildConfig.clientId,
-                redirectUrl = oAuthRedirectUri,
-            )
-=======
-            if (url.isNotEmpty()) {
-                urlHistoryDao.insert(UrlEntry(url))
-            }
             authenticatorState.oAuthUserConfiguration = if (BuildConfig.clientId.isNotBlank())
                 OAuthUserConfiguration(
                     portalUrl = url,
@@ -91,7 +76,6 @@
                     redirectUrl = oAuthRedirectUri,
                 )
             else null
->>>>>>> 79ee7536
             portalSettings.setPortalUrl(url)
             portalSettings.setPortalConnection(Portal.Connection.Authenticated)
             val portal = Portal(url, Portal.Connection.Authenticated)
