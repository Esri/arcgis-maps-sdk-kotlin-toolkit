package com.arcgismaps.toolkit.authenticationapp.screens

import androidx.lifecycle.ViewModel
import androidx.lifecycle.ViewModelProvider
import com.arcgismaps.mapping.ArcGISMap
<<<<<<< HEAD
import com.arcgismaps.mapping.Viewpoint
import com.arcgismaps.mapping.view.SingleTapConfirmedEvent
import com.arcgismaps.toolkit.composablemap.FlowData
import com.arcgismaps.toolkit.composablemap.MapInsets
import com.arcgismaps.toolkit.composablemap.MapInterface
import kotlinx.coroutines.flow.MutableStateFlow
import kotlinx.coroutines.flow.StateFlow
import kotlinx.coroutines.flow.asStateFlow

class MapViewModel(
    arcGISMap: ArcGISMap,
    mapInsets: MapInsets = MapInsets()
) : ViewModel(), MapInterface {
    private val _map: MutableStateFlow<ArcGISMap> = MutableStateFlow(arcGISMap)
    override val map: StateFlow<ArcGISMap> = _map.asStateFlow()

    private val _insets: MutableStateFlow<MapInsets> = MutableStateFlow(mapInsets)
    override val insets: StateFlow<MapInsets> = _insets.asStateFlow()

    private val _viewpoint: MutableStateFlow<FlowData<Viewpoint?>> = MutableStateFlow(FlowData<Viewpoint?>(null))
    override val viewpoint: StateFlow<FlowData<Viewpoint?>> = _viewpoint.asStateFlow()

    private val _mapRotation: MutableStateFlow<FlowData<Double>> = MutableStateFlow(FlowData(0.0))
    override val mapRotation: StateFlow<FlowData<Double>> = _mapRotation.asStateFlow()

    override fun onSingleTapConfirmed(event: SingleTapConfirmedEvent) { }

    override fun setViewpoint(viewpoint: Viewpoint) {
        _viewpoint.value = FlowData(viewpoint)
    }
}
=======
import com.arcgismaps.toolkit.composablemap.MapInterface
import com.arcgismaps.toolkit.composablemap.MapInterfaceImpl

class MapViewModel(
    arcGISMap: ArcGISMap
) : ViewModel(), MapInterface by MapInterfaceImpl(arcGISMap)
>>>>>>> 708843c9

class MapViewModelFactory(
    private val arcGISMap: ArcGISMap
) : ViewModelProvider.NewInstanceFactory() {
    @Suppress("UNCHECKED_CAST")
    override fun <T : ViewModel> create(modelClass: Class<T>): T {
        return MapViewModel(arcGISMap) as T
    }
}<|MERGE_RESOLUTION|>--- conflicted
+++ resolved
@@ -3,46 +3,12 @@
 import androidx.lifecycle.ViewModel
 import androidx.lifecycle.ViewModelProvider
 import com.arcgismaps.mapping.ArcGISMap
-<<<<<<< HEAD
-import com.arcgismaps.mapping.Viewpoint
-import com.arcgismaps.mapping.view.SingleTapConfirmedEvent
-import com.arcgismaps.toolkit.composablemap.FlowData
-import com.arcgismaps.toolkit.composablemap.MapInsets
-import com.arcgismaps.toolkit.composablemap.MapInterface
-import kotlinx.coroutines.flow.MutableStateFlow
-import kotlinx.coroutines.flow.StateFlow
-import kotlinx.coroutines.flow.asStateFlow
-
-class MapViewModel(
-    arcGISMap: ArcGISMap,
-    mapInsets: MapInsets = MapInsets()
-) : ViewModel(), MapInterface {
-    private val _map: MutableStateFlow<ArcGISMap> = MutableStateFlow(arcGISMap)
-    override val map: StateFlow<ArcGISMap> = _map.asStateFlow()
-
-    private val _insets: MutableStateFlow<MapInsets> = MutableStateFlow(mapInsets)
-    override val insets: StateFlow<MapInsets> = _insets.asStateFlow()
-
-    private val _viewpoint: MutableStateFlow<FlowData<Viewpoint?>> = MutableStateFlow(FlowData<Viewpoint?>(null))
-    override val viewpoint: StateFlow<FlowData<Viewpoint?>> = _viewpoint.asStateFlow()
-
-    private val _mapRotation: MutableStateFlow<FlowData<Double>> = MutableStateFlow(FlowData(0.0))
-    override val mapRotation: StateFlow<FlowData<Double>> = _mapRotation.asStateFlow()
-
-    override fun onSingleTapConfirmed(event: SingleTapConfirmedEvent) { }
-
-    override fun setViewpoint(viewpoint: Viewpoint) {
-        _viewpoint.value = FlowData(viewpoint)
-    }
-}
-=======
 import com.arcgismaps.toolkit.composablemap.MapInterface
 import com.arcgismaps.toolkit.composablemap.MapInterfaceImpl
 
 class MapViewModel(
     arcGISMap: ArcGISMap
 ) : ViewModel(), MapInterface by MapInterfaceImpl(arcGISMap)
->>>>>>> 708843c9
 
 class MapViewModelFactory(
     private val arcGISMap: ArcGISMap
