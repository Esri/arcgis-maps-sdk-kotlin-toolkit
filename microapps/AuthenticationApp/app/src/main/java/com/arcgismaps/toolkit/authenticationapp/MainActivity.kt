--- conflicted
+++ resolved
@@ -96,51 +96,7 @@
     onSignOut: () -> Unit,
     onLoadPortal: () -> Unit
 ) {
-<<<<<<< HEAD
-    var url by rememberSaveable {
-        mutableStateOf(samlPortal)
-    }
-    var useOAuth by rememberSaveable {
-        mutableStateOf(true)
-    }
     val scope = rememberCoroutineScope()
-    val noPortalInfoText = stringResource(id = R.string.no_portal_info)
-    // a lambda that will be called when the user presses "Go" on the keyboard or presses the "Load" button.
-    val loadPortalAction =
-        {
-            scope.launch {
-                onLoadStatusChanged(true)
-                onOAuthUserConfigurationChanged(
-                    if (useOAuth)
-                        samlConfig
-//                        OAuthUserConfiguration(
-//                            url,
-//                            // This client ID is for demo purposes only. For use of the Authenticator in your own app,
-//                            // create your own client ID. For more info see: https://developers.arcgis.com/documentation/mapping-apis-and-services/security/tutorials/register-your-application/
-//                            "lgAdHkYZYlwwfAhC",
-//                            "my-ags-app://auth"
-//                        )
-                    else null
-                )
-                val portal = Portal(url, Portal.Connection.Authenticated)
-                portal.load().also {
-                    onLoadStatusChanged(false)
-                }.onFailure {
-                    onInfoTextChanged(it.toString())
-                }.onSuccess {
-                    val text = portal.portalInfo?.let {
-                        val json = it.toJson()
-                        val jsonObject = JSONObject(json)
-                        jsonObject.toString(4)
-                    } ?: noPortalInfoText
-                    onInfoTextChanged(text)
-                }
-            }
-        }
-
-=======
-    val scope = rememberCoroutineScope()
->>>>>>> cb48c7c0
     Column(
         modifier = Modifier
             .fillMaxWidth()
