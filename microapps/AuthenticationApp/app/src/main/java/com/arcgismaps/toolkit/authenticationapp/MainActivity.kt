package com.arcgismaps.toolkit.authenticationapp

import android.annotation.SuppressLint
import android.os.Bundle
import androidx.activity.ComponentActivity
import androidx.activity.compose.setContent
import androidx.compose.material3.ExperimentalMaterial3Api
import androidx.compose.material3.Scaffold
import androidx.compose.material3.SnackbarDuration
import androidx.compose.material3.SnackbarHost
import androidx.compose.material3.SnackbarHostState
import androidx.compose.runtime.Composable
import androidx.compose.runtime.LaunchedEffect
import androidx.compose.runtime.remember
import androidx.compose.ui.tooling.preview.Preview
import androidx.lifecycle.viewmodel.compose.viewModel
import com.arcgismaps.httpcore.authentication.OAuthUserConfiguration
import com.arcgismaps.mapping.PortalItem
import com.arcgismaps.portal.Portal
import com.arcgismaps.toolkit.authentication.Authenticator
import com.arcgismaps.toolkit.authentication.AuthenticatorViewModel
import com.arcgismaps.toolkit.authentication.AuthenticatorViewModelFactory
import com.arcgismaps.toolkit.authenticationapp.screens.MainScreen
import com.arcgismaps.toolkit.authenticationapp.ui.theme.AuthenticationAppTheme
import kotlinx.coroutines.launch

class MainActivity : ComponentActivity() {
    override fun onCreate(savedInstanceState: Bundle?) {
        super.onCreate(savedInstanceState)
        setContent {
            AuthenticationAppTheme {
                ServerTrustMap()
            }
        }
    }
}

@SuppressLint("UnusedMaterial3ScaffoldPaddingParameter")
@OptIn(ExperimentalMaterial3Api::class)
@Composable
fun ServerTrustMap() {
    val portal = remember { Portal("host.com", Portal.Connection.Authenticated) }
    val portalItem = remember {
        PortalItem(portal = portal, itemId = "12345")
    }
    MainScreen(portalItem = portalItem)
    val authenticatorViewModel: AuthenticatorViewModel = viewModel(factory = AuthenticatorViewModelFactory())
    Authenticator(authenticatorViewModel = authenticatorViewModel)
}

@Composable
fun OAuthMap() {
    val portal = remember { Portal("https://www.arcgis.com", Portal.Connection.Authenticated) }
    val portalItem = remember {
        PortalItem(
            portal = portal,
            itemId = "e5039444ef3c48b8a8fdc9227f9be7c1"
        )
<<<<<<< HEAD
    )
    val authenticatorViewModel: AuthenticatorViewModel =
        viewModel(factory = AuthenticatorViewModelFactory())
    authenticatorViewModel.oAuthUserConfiguration = OAuthUserConfiguration(
        portal.url,
        // This client ID is for demo purposes only. For use of the Authenticator in your own app,
        // create your own client ID. For more info see: https://developers.arcgis.com/documentation/mapping-apis-and-services/security/tutorials/register-your-application/
        "lgAdHkYZYlwwfAhC",
        "my-ags-app://auth"
    )
    Authenticator(authenticatorViewModel)
=======
    }
    val snackbarHostState = remember { SnackbarHostState() }
    LaunchedEffect(key1 = portalItem) {
        launch {
            portalItem.loadStatus.collect {
                snackbarHostState.showSnackbar(it.toString(), duration = SnackbarDuration.Short)
            }
        }
    }
    Scaffold(
        snackbarHost = { SnackbarHost(hostState = snackbarHostState) }
    ) {
        MainScreen(
            portalItem = portalItem
        )
        val authenticatorViewModel: AuthenticatorViewModel =
            viewModel(factory = AuthenticatorViewModelFactory())
        authenticatorViewModel.oAuthUserConfiguration = OAuthUserConfiguration(
            "https://www.arcgis.com",
            // This client ID is for demo purposes only. For use of the Authenticator in your own app,
            // create your own client ID. For more info see: https://developers.arcgis.com/documentation/mapping-apis-and-services/security/tutorials/register-your-application/
            "lgAdHkYZYlwwfAhC",
            "my-ags-app://auth"
        )
        Authenticator(authenticatorViewModel)
    }
>>>>>>> 0ff7eaef
}

@Preview(showBackground = true)
@Composable
fun AppPreview() {
    AuthenticationAppTheme {
        OAuthMap()
    }
}<|MERGE_RESOLUTION|>--- conflicted
+++ resolved
@@ -35,8 +35,6 @@
     }
 }
 
-@SuppressLint("UnusedMaterial3ScaffoldPaddingParameter")
-@OptIn(ExperimentalMaterial3Api::class)
 @Composable
 fun ServerTrustMap() {
     val portal = remember { Portal("host.com", Portal.Connection.Authenticated) }
@@ -48,6 +46,8 @@
     Authenticator(authenticatorViewModel = authenticatorViewModel)
 }
 
+@SuppressLint("UnusedMaterial3ScaffoldPaddingParameter")
+@OptIn(ExperimentalMaterial3Api::class)
 @Composable
 fun OAuthMap() {
     val portal = remember { Portal("https://www.arcgis.com", Portal.Connection.Authenticated) }
@@ -56,19 +56,6 @@
             portal = portal,
             itemId = "e5039444ef3c48b8a8fdc9227f9be7c1"
         )
-<<<<<<< HEAD
-    )
-    val authenticatorViewModel: AuthenticatorViewModel =
-        viewModel(factory = AuthenticatorViewModelFactory())
-    authenticatorViewModel.oAuthUserConfiguration = OAuthUserConfiguration(
-        portal.url,
-        // This client ID is for demo purposes only. For use of the Authenticator in your own app,
-        // create your own client ID. For more info see: https://developers.arcgis.com/documentation/mapping-apis-and-services/security/tutorials/register-your-application/
-        "lgAdHkYZYlwwfAhC",
-        "my-ags-app://auth"
-    )
-    Authenticator(authenticatorViewModel)
-=======
     }
     val snackbarHostState = remember { SnackbarHostState() }
     LaunchedEffect(key1 = portalItem) {
@@ -87,7 +74,7 @@
         val authenticatorViewModel: AuthenticatorViewModel =
             viewModel(factory = AuthenticatorViewModelFactory())
         authenticatorViewModel.oAuthUserConfiguration = OAuthUserConfiguration(
-            "https://www.arcgis.com",
+            portal.url,
             // This client ID is for demo purposes only. For use of the Authenticator in your own app,
             // create your own client ID. For more info see: https://developers.arcgis.com/documentation/mapping-apis-and-services/security/tutorials/register-your-application/
             "lgAdHkYZYlwwfAhC",
@@ -95,7 +82,6 @@
         )
         Authenticator(authenticatorViewModel)
     }
->>>>>>> 0ff7eaef
 }
 
 @Preview(showBackground = true)
