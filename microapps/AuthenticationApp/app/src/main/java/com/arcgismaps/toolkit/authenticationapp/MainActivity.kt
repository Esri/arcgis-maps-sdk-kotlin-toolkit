package com.arcgismaps.toolkit.authenticationapp

import android.os.Bundle
import androidx.activity.ComponentActivity
import androidx.activity.compose.setContent
import androidx.compose.runtime.Composable
import androidx.compose.runtime.LaunchedEffect
import androidx.compose.runtime.remember
import androidx.compose.ui.tooling.preview.Preview
import androidx.lifecycle.viewmodel.compose.viewModel
import com.arcgismaps.httpcore.authentication.OAuthUserConfiguration
import com.arcgismaps.mapping.PortalItem
import com.arcgismaps.portal.Portal
import com.arcgismaps.toolkit.authentication.Authenticator
import com.arcgismaps.toolkit.authentication.AuthenticatorViewModel
import com.arcgismaps.toolkit.authenticationapp.screens.MainScreen
import com.arcgismaps.toolkit.authenticationapp.ui.theme.AuthenticationAppTheme

class MainActivity : ComponentActivity() {
    override fun onCreate(savedInstanceState: Bundle?) {
        super.onCreate(savedInstanceState)
        setContent {
            AuthenticationAppTheme {
                ServerTrustMap()
            }
        }
    }
}

@Composable
fun ServerTrustMap() {
    val portal = remember { Portal("host.com", Portal.Connection.Authenticated) }
    val portalItem = remember {
        PortalItem(portal = portal, itemId = "12345")
    }
    MainScreen(portalItem = portalItem)
    val authenticatorViewModel: AuthenticatorViewModel = viewModel(factory = AuthenticatorViewModel.Factory)
    Authenticator(authenticatorViewModel = authenticatorViewModel)
}

@Composable
fun OAuthMap() {
    val portal = remember { Portal("https://www.arcgis.com", Portal.Connection.Authenticated) }
    MainScreen(
        portalItem = PortalItem(
            portal = portal,
            itemId = "e5039444ef3c48b8a8fdc9227f9be7c1"
        )
    )
    val authenticatorViewModel: AuthenticatorViewModel =
<<<<<<< HEAD
        viewModel(factory = AuthenticatorViewModel.Factory)
    authenticatorViewModel.oAuthUserSignInManager.oAuthUserConfiguration = OAuthUserConfiguration(
        portal.url,
=======
        viewModel(factory = AuthenticatorViewModelFactory())
    authenticatorViewModel.oAuthUserConfiguration = OAuthUserConfiguration(
        "https://www.arcgis.com",
>>>>>>> ebb78e49
        // This client ID is for demo purposes only. For use of the Authenticator in your own app,
        // create your own client ID. For more info see: https://developers.arcgis.com/documentation/mapping-apis-and-services/security/tutorials/register-your-application/
        "lgAdHkYZYlwwfAhC",
        "my-ags-app://auth"
    )
    Authenticator(authenticatorViewModel)
}

@Preview(showBackground = true)
@Composable
fun AppPreview() {
    AuthenticationAppTheme {
        OAuthMap()
    }
}<|MERGE_RESOLUTION|>--- conflicted
+++ resolved
@@ -13,6 +13,7 @@
 import com.arcgismaps.portal.Portal
 import com.arcgismaps.toolkit.authentication.Authenticator
 import com.arcgismaps.toolkit.authentication.AuthenticatorViewModel
+import com.arcgismaps.toolkit.authentication.AuthenticatorViewModelFactory
 import com.arcgismaps.toolkit.authenticationapp.screens.MainScreen
 import com.arcgismaps.toolkit.authenticationapp.ui.theme.AuthenticationAppTheme
 
@@ -34,7 +35,7 @@
         PortalItem(portal = portal, itemId = "12345")
     }
     MainScreen(portalItem = portalItem)
-    val authenticatorViewModel: AuthenticatorViewModel = viewModel(factory = AuthenticatorViewModel.Factory)
+    val authenticatorViewModel: AuthenticatorViewModel = viewModel(factory = AuthenticatorViewModelFactory())
     Authenticator(authenticatorViewModel = authenticatorViewModel)
 }
 
@@ -48,15 +49,9 @@
         )
     )
     val authenticatorViewModel: AuthenticatorViewModel =
-<<<<<<< HEAD
-        viewModel(factory = AuthenticatorViewModel.Factory)
-    authenticatorViewModel.oAuthUserSignInManager.oAuthUserConfiguration = OAuthUserConfiguration(
-        portal.url,
-=======
         viewModel(factory = AuthenticatorViewModelFactory())
     authenticatorViewModel.oAuthUserConfiguration = OAuthUserConfiguration(
-        "https://www.arcgis.com",
->>>>>>> ebb78e49
+        portal.url,
         // This client ID is for demo purposes only. For use of the Authenticator in your own app,
         // create your own client ID. For more info see: https://developers.arcgis.com/documentation/mapping-apis-and-services/security/tutorials/register-your-application/
         "lgAdHkYZYlwwfAhC",
