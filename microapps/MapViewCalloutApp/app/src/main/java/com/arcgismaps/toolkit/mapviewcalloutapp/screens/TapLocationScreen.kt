--- conflicted
+++ resolved
@@ -68,26 +68,10 @@
     var calloutVisibility by rememberSaveable { mutableStateOf(true) }
     var rotateOffsetWithGeoView by rememberSaveable { mutableStateOf(false) }
 
-<<<<<<< HEAD
-    Column {
-        CalloutOptions(
-            calloutVisibility = calloutVisibility,
-            isCalloutRotationEnabled = rotateOffsetWithGeoView,
-            offset = offset,
-            onVisibilityToggled = { calloutVisibility = !calloutVisibility },
-            onCalloutOffsetRotationToggled = { rotateOffsetWithGeoView = !rotateOffsetWithGeoView },
-            onXAxisOffsetChanged = {
-                viewModel.setOffset(Offset(it,offset.y))
-            },
-            onYAxisOffsetChanged = {
-                viewModel.setOffset(Offset(offset.x,it))
-            }
-=======
     val bottomSheetScaffoldState = rememberBottomSheetScaffoldState(
         bottomSheetState = rememberStandardBottomSheetState(
             initialValue = SheetValue.Expanded,
             skipHiddenState = true
->>>>>>> b773ba89
         )
     )
 
