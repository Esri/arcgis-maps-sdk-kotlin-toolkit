/*
 *
 *  Copyright 2024 Esri
 *
 *  Licensed under the Apache License, Version 2.0 (the "License");
 *  you may not use this file except in compliance with the License.
 *  You may obtain a copy of the License at
 *
 *     http://www.apache.org/licenses/LICENSE-2.0
 *
 *  Unless required by applicable law or agreed to in writing, software
 *  distributed under the License is distributed on an "AS IS" BASIS,
 *  WITHOUT WARRANTIES OR CONDITIONS OF ANY KIND, either express or implied.
 *  See the License for the specific language governing permissions and
 *  limitations under the License.
 *
 */

package com.arcgismaps.toolkit.artabletopapp.screens

import android.content.Context
import androidx.compose.foundation.background
import androidx.compose.foundation.layout.Arrangement
import androidx.compose.foundation.layout.Box
import androidx.compose.foundation.layout.Column
import androidx.compose.foundation.layout.Row
import androidx.compose.foundation.layout.Spacer
import androidx.compose.foundation.layout.fillMaxSize
import androidx.compose.foundation.layout.fillMaxWidth
import androidx.compose.foundation.layout.height
import androidx.compose.foundation.layout.padding
import androidx.compose.material3.Button
import androidx.compose.material3.Card
import androidx.compose.material3.CircularProgressIndicator
import androidx.compose.material3.Text
import androidx.compose.material3.TextButton
import androidx.compose.runtime.Composable
import androidx.compose.runtime.getValue
import androidx.compose.runtime.mutableStateOf
import androidx.compose.runtime.remember
import androidx.compose.runtime.rememberCoroutineScope
import androidx.compose.runtime.saveable.rememberSaveable
import androidx.compose.runtime.setValue
import androidx.compose.ui.Alignment
import androidx.compose.ui.Modifier
import androidx.compose.ui.graphics.Color
import androidx.compose.ui.platform.LocalContext
import androidx.compose.ui.res.stringResource
import androidx.compose.ui.text.LinkAnnotation
import androidx.compose.ui.text.SpanStyle
import androidx.compose.ui.text.TextLinkStyles
import androidx.compose.ui.text.buildAnnotatedString
import androidx.compose.ui.text.withLink
import androidx.compose.ui.unit.dp
import androidx.compose.ui.window.Dialog
import androidx.lifecycle.compose.collectAsStateWithLifecycle
import com.arcgismaps.LoadStatus
import com.arcgismaps.data.ArcGISFeature
import com.arcgismaps.geometry.Point
import com.arcgismaps.mapping.ArcGISScene
import com.arcgismaps.mapping.layers.ArcGISSceneLayer
import com.arcgismaps.mapping.view.ScreenCoordinate
import com.arcgismaps.toolkit.ar.TableTopSceneView
import com.arcgismaps.toolkit.ar.TableTopSceneViewProxy
import com.arcgismaps.toolkit.ar.TableTopSceneViewStatus
import com.arcgismaps.toolkit.ar.rememberTableTopSceneViewStatus
import com.arcgismaps.toolkit.artabletopapp.R
import kotlinx.coroutines.launch
import androidx.core.content.edit

private const val KEY_PREF_ACCEPTED_PRIVACY_INFO = "ACCEPTED_PRIVACY_INFO"

@Composable
fun MainScreen() {
    // Esri 3d Buildings Scene Layer
    val arcGISSceneLayer = remember {
<<<<<<< HEAD
        ArcGISSceneLayer("https://tiles.arcgis.com/tiles/nSZVuSZjHpEZZbRo/arcgis/rest/services/Rotterdam_3D_getextureerd_WGS/SceneServer")
=======
        ArcGISSceneLayer("https://www.arcgis.com/home/item.html?id=b8fec5af7dfe4866b1b8ac2d2800f282")
>>>>>>> dced9842
    }
    val arcGISScene = remember {
        ArcGISScene().apply {
            operationalLayers.add(arcGISSceneLayer)
            // for the purpose of this sample, we want the base surface to be fully transparent
            baseSurface.opacity = 0f
        }
    }
    val arcGISSceneAnchor = remember {
        Point(4.487801, 51.916874,0.0, arcGISScene.spatialReference)
    }

    // Tracks the currently selected building
    var identifiedBuilding by remember { mutableStateOf<IdentifiedBuilding?>(null) }

    var initializationStatus: TableTopSceneViewStatus by rememberTableTopSceneViewStatus()
    val tableTopSceneViewProxy = remember { TableTopSceneViewProxy() }
    val coroutineScope = rememberCoroutineScope()

    Box(modifier = Modifier.fillMaxSize()) {
        val sharedPreferences = LocalContext.current.getSharedPreferences("", Context.MODE_PRIVATE)
        var acceptedPrivacyInfo by rememberSaveable { mutableStateOf(sharedPreferences.getBoolean(
            KEY_PREF_ACCEPTED_PRIVACY_INFO, false)) }
        var showPrivacyInfo by rememberSaveable { mutableStateOf(!acceptedPrivacyInfo) }
        if (showPrivacyInfo) {
            PrivacyInfoDialog(
                acceptedPrivacyInfo,
                onUserResponse = { accepted ->
                    acceptedPrivacyInfo = accepted
                    sharedPreferences.edit { putBoolean(KEY_PREF_ACCEPTED_PRIVACY_INFO, accepted) }
                    showPrivacyInfo = false
                }
            )
        }
        if (!acceptedPrivacyInfo) {
            Column(
                modifier = Modifier.fillMaxSize(),
                verticalArrangement = Arrangement.Center,
                horizontalAlignment = Alignment.CenterHorizontally
            ) {
                Text(stringResource(R.string.privacy_info_not_accepted))
                Button(
                    onClick = { showPrivacyInfo = true }
                ) {
                    Text(stringResource(R.string.show_privacy_info))
                }
            }
        } else {
            TableTopSceneView(
                arcGISScene = arcGISScene,
                arcGISSceneAnchor = arcGISSceneAnchor,
                translationFactor = 600.0,
                modifier = Modifier.fillMaxSize(),
                clippingDistance = 200.0,
                tableTopSceneViewProxy = tableTopSceneViewProxy,
                onInitializationStatusChanged = {
                    initializationStatus = it
                },
                onSingleTapConfirmed = { tap ->
                    arcGISSceneLayer.clearSelection()
                    coroutineScope.launch {
                        identifiedBuilding = arcGISSceneLayer.identifyBuilding(
                            tap.screenCoordinate,
                            tableTopSceneViewProxy
                        )
                        identifiedBuilding?.let { identifiedBuilding ->
                            arcGISSceneLayer.selectFeature(identifiedBuilding.feature)
                        }
                    }
                }
            ) {
                identifiedBuilding?.let {
                    Callout(it.location) {
                        Text("Building ID: ${it.feature.attributes["OBJECTID"]}")
                    }
                }
            }

            // Show an overlay with instructions or progress indicator based on the initialization status
            when (val status = initializationStatus) {
                is TableTopSceneViewStatus.Initializing -> TextWithScrim(text = stringResource(R.string.initializing_overlay))
                is TableTopSceneViewStatus.DetectingPlanes -> TextWithScrim(text = stringResource(R.string.detect_planes_overlay))
                is TableTopSceneViewStatus.Initialized -> {
                    val sceneLoadStatus = arcGISScene.loadStatus.collectAsStateWithLifecycle().value
                    when (sceneLoadStatus) {
                        is LoadStatus.NotLoaded -> {
                            // Tell the user to tap the screen if the scene has not started loading
                            TextWithScrim(text = stringResource(R.string.tap_scene_overlay))
                        }

                        is LoadStatus.Loading -> {
                            // The scene may take a while to load, so show a progress indicator
                            Column(
                                modifier = Modifier.fillMaxSize(),
                                verticalArrangement = Arrangement.Center,
                                horizontalAlignment = Alignment.CenterHorizontally
                            ) {
                                CircularProgressIndicator()
                            }
                        }

                        is LoadStatus.FailedToLoad -> {
                            TextWithScrim(
                                text = stringResource(
                                    R.string.failed_to_load_scene,
                                    sceneLoadStatus.error
                                )
                            )
                        }

                        LoadStatus.Loaded -> {} // Do nothing
                    }
                }

                is TableTopSceneViewStatus.FailedToInitialize -> {
                    TextWithScrim(
                        text = stringResource(
                            R.string.failed_to_initialize_overlay,
                            status.error.message ?: status.error
                        )
                    )
                }
            }
        }
    }
}

/**
 * Displays the provided [text] on top of a half-transparent gray background.
 *
 * @since 200.6.0
 */
@Composable
fun TextWithScrim(text: String) {
    Column(
        modifier = Modifier
            .background(Color.Gray.copy(alpha = 0.5f))
            .fillMaxSize(),
        verticalArrangement = Arrangement.Center,
        horizontalAlignment = Alignment.CenterHorizontally
    ) {
        Text(text = text)
    }
}

/**
 * Identifies the building at the given [screenCoordinate] and returns the identified building.
 * If no feature is identified, or if no location can be found for the given [screenCoordinate],
 * this function returns `null`.
 *
 * @since 200.6.0
 */
private suspend fun ArcGISSceneLayer.identifyBuilding(
    screenCoordinate: ScreenCoordinate,
    proxy: TableTopSceneViewProxy
): IdentifiedBuilding? {
    val identifyLayerResult = proxy.identify(this, screenCoordinate, 50.dp).getOrElse {
        return null
    }
    val identifiedFeature =
        identifyLayerResult.geoElements.firstOrNull() as? ArcGISFeature ?: return null
    val identifiedPoint = proxy.screenToLocation(screenCoordinate).getOrNull() ?: return null
    return IdentifiedBuilding(identifiedFeature, identifiedPoint)
}

/**
 * Represents a building feature along with the location in the scene where it was identified.
 *
 * @since 200.6.0
 */
private data class IdentifiedBuilding(val feature: ArcGISFeature, val location: Point)

/**
 * An alert dialog that asks the user to accept or deny [ARCore's privacy requirements](https://developers.google.com/ar/develop/privacy-requirements).
 *
 * @since 200.7.0
 */
@Composable
private fun PrivacyInfoDialog(
    hasCurrentlyAccepted: Boolean,
    onUserResponse: (accepted: Boolean) -> Unit
) {
    Dialog(
        onDismissRequest = {
            onUserResponse(hasCurrentlyAccepted)
        }
    ) {
        Card {
            Column(
                modifier = Modifier.padding(16.dp)
            ) {
                LegalTextArCore()
                Spacer(Modifier.height(16.dp))
                Row(
                    modifier = Modifier.fillMaxWidth(),
                    horizontalArrangement = Arrangement.SpaceBetween
                ) {
                    TextButton(
                        onClick = {
                            onUserResponse(false)
                        }) {
                        Text(stringResource(R.string.decline))
                    }

                    TextButton(
                        onClick = {
                            onUserResponse(true)
                        }
                    ) {
                        Text(stringResource(R.string.accept))
                    }
                }
            }
        }
    }
}

/**
 * Displays the required privacy information for use of ARCore
 *
 * @since 200.7.0
 */
@Composable
private fun LegalTextArCore() {
    val textLinkStyle =
        TextLinkStyles(style = SpanStyle(color = Color.Blue))
    Text(
        text = buildAnnotatedString {
            append("This application runs on ")
            withLink(
                LinkAnnotation.Url(
                    "https://play.google.com/store/apps/details?id=com.google.ar.core",
                    textLinkStyle
                )
            ) {
                append("Google Play Services for AR")
            }
            append("  (ARCore), which is provided by Google and governed by the ")
            withLink(
                LinkAnnotation.Url(
                    "https://policies.google.com/privacy",
                    textLinkStyle
                )
            ) {
                append("Google Privacy Policy.")
            }
        }
    )
}<|MERGE_RESOLUTION|>--- conflicted
+++ resolved
@@ -74,11 +74,7 @@
 fun MainScreen() {
     // Esri 3d Buildings Scene Layer
     val arcGISSceneLayer = remember {
-<<<<<<< HEAD
-        ArcGISSceneLayer("https://tiles.arcgis.com/tiles/nSZVuSZjHpEZZbRo/arcgis/rest/services/Rotterdam_3D_getextureerd_WGS/SceneServer")
-=======
         ArcGISSceneLayer("https://www.arcgis.com/home/item.html?id=b8fec5af7dfe4866b1b8ac2d2800f282")
->>>>>>> dced9842
     }
     val arcGISScene = remember {
         ArcGISScene().apply {
