--- conflicted
+++ resolved
@@ -81,11 +81,7 @@
                 unitsPerDip = unitsPerDip,
                 viewpoint = viewpoint,
                 spatialReference = spatialReference,
-<<<<<<< HEAD
-                style = ScalebarStyle.DualUnitLine,
-=======
                 style = ScalebarStyle.AlternatingBar,
->>>>>>> 8e158a25
             )
         }
     }
