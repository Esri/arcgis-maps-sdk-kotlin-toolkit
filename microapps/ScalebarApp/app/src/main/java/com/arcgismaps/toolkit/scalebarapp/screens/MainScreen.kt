/*
 *
 *  Copyright 2025 Esri
 *
 *  Licensed under the Apache License, Version 2.0 (the "License");
 *  you may not use this file except in compliance with the License.
 *  You may obtain a copy of the License at
 *
 *     http://www.apache.org/licenses/LICENSE-2.0
 *
 *  Unless required by applicable law or agreed to in writing, software
 *  distributed under the License is distributed on an "AS IS" BASIS,
 *  WITHOUT WARRANTIES OR CONDITIONS OF ANY KIND, either express or implied.
 *  See the License for the specific language governing permissions and
 *  limitations under the License.
 *
 */

package com.arcgismaps.toolkit.scalebarapp.screens

import androidx.compose.foundation.layout.Box
import androidx.compose.foundation.layout.IntrinsicSize
import androidx.compose.foundation.layout.Row
import androidx.compose.foundation.layout.fillMaxSize
import androidx.compose.foundation.layout.fillMaxWidth
import androidx.compose.foundation.layout.height
import androidx.compose.foundation.layout.padding
import androidx.compose.runtime.Composable
import androidx.compose.runtime.getValue
import androidx.compose.runtime.mutableDoubleStateOf
import androidx.compose.runtime.mutableStateOf
import androidx.compose.runtime.remember
import androidx.compose.runtime.setValue
import androidx.compose.ui.Alignment
import androidx.compose.ui.Modifier
import androidx.compose.ui.unit.dp
import com.arcgismaps.geometry.SpatialReference
import com.arcgismaps.mapping.ArcGISMap
import com.arcgismaps.mapping.BasemapStyle
import com.arcgismaps.mapping.Viewpoint
import com.arcgismaps.toolkit.geoviewcompose.MapView
import com.arcgismaps.toolkit.scalebar.Scalebar
import com.arcgismaps.toolkit.scalebar.ScalebarStyle

@Composable
fun MainScreen(modifier: Modifier) {
    val arcGISMap by remember {
        mutableStateOf(
            ArcGISMap(BasemapStyle.ArcGISTopographic).apply {
                initialViewpoint = Viewpoint(
                    latitude = 39.8,
                    longitude = -98.6,
                    scale = 10e7
                )
            }
        )
    }
    var viewpoint: Viewpoint? by remember { mutableStateOf(null) }
    var unitsPerDip by remember { mutableDoubleStateOf(Double.NaN) }
    var spatialReference: SpatialReference? by remember { mutableStateOf(null) }
    // show composable MapView with a Scalebar
    Box(
        modifier = modifier.fillMaxSize()
    ) {
        MapView(
            modifier = Modifier.fillMaxSize(),
            arcGISMap = arcGISMap,
            onSpatialReferenceChanged = { spatialReference = it },
            onUnitsPerDipChanged = { unitsPerDip = it },
            onViewpointChangedForCenterAndScale = { viewpoint = it }
        )
        Row(
            modifier = Modifier
                .height(IntrinsicSize.Max)
                .fillMaxWidth()
                .padding(25.dp)
                .align(Alignment.BottomStart)
        ) {
            Scalebar(
                maxWidth = 175.0,
                unitsPerDip = unitsPerDip,
                viewpoint = viewpoint,
                spatialReference = spatialReference,
<<<<<<< HEAD
                style = ScalebarStyle.AlternatingBar,
                units = ScalebarUnits.IMPERIAL
=======
                style = ScalebarStyle.GraduatedLine,
>>>>>>> a38b535f
            )
        }
    }
}<|MERGE_RESOLUTION|>--- conflicted
+++ resolved
@@ -81,12 +81,7 @@
                 unitsPerDip = unitsPerDip,
                 viewpoint = viewpoint,
                 spatialReference = spatialReference,
-<<<<<<< HEAD
                 style = ScalebarStyle.AlternatingBar,
-                units = ScalebarUnits.IMPERIAL
-=======
-                style = ScalebarStyle.GraduatedLine,
->>>>>>> a38b535f
             )
         }
     }
