/*
 *
 *  Copyright 2023 Esri
 *
 *  Licensed under the Apache License, Version 2.0 (the "License");
 *  you may not use this file except in compliance with the License.
 *  You may obtain a copy of the License at
 *
 *     http://www.apache.org/licenses/LICENSE-2.0
 *
 *  Unless required by applicable law or agreed to in writing, software
 *  distributed under the License is distributed on an "AS IS" BASIS,
 *  WITHOUT WARRANTIES OR CONDITIONS OF ANY KIND, either express or implied.
 *  See the License for the specific language governing permissions and
 *  limitations under the License.
 *
 */

package com.arcgismaps.toolkit.compassapp.screens

import androidx.compose.foundation.layout.Box
import androidx.compose.foundation.layout.IntrinsicSize
import androidx.compose.foundation.layout.Row
import androidx.compose.foundation.layout.fillMaxSize
import androidx.compose.foundation.layout.fillMaxWidth
import androidx.compose.foundation.layout.height
import androidx.compose.foundation.layout.padding
import androidx.compose.runtime.Composable
import androidx.compose.runtime.getValue
import androidx.compose.runtime.mutableDoubleStateOf
import androidx.compose.runtime.mutableStateOf
import androidx.compose.runtime.remember
import androidx.compose.runtime.setValue
import androidx.compose.ui.Modifier
import androidx.compose.ui.unit.dp
import com.arcgismaps.mapping.ArcGISMap
import com.arcgismaps.mapping.BasemapStyle
import com.arcgismaps.mapping.Viewpoint
import com.arcgismaps.toolkit.compass.Compass
import com.arcgismaps.toolkit.geocompose.MapView
import com.arcgismaps.toolkit.geocompose.MapViewpointOperation

@Composable
fun MainScreen() {
    // create an ArcGISMap with a Topographic basemap style
<<<<<<< HEAD
    val map = ArcGISMap(BasemapStyle.ArcGISTopographic)
    // instantiate a MapViewModel using the factory
    val mapViewModel = viewModel<MapViewModel>(factory = MapViewModelFactory(map))
    // hoist the mapRotation state
    val mapRotation by mapViewModel.mapRotation.collectAsState(DuplexFlow.Type.Read)
    // show a composable map using the mapViewModel
    ComposableMap(
        modifier = Modifier.fillMaxSize(),
        mapState = mapViewModel
=======
    val arcGISMap by remember { mutableStateOf(ArcGISMap(BasemapStyle.ArcGISTopographic)) }
    // set the composable map's viewpoint to North America
    var mapViewpointOperation: MapViewpointOperation? by remember {
        mutableStateOf(
            MapViewpointOperation.Set(Viewpoint(39.8, -98.6, 10e7))
        )
    }
    var mapRotation by remember { mutableDoubleStateOf(0.0) }
    // show composable MapView with compass
    Box(
        modifier = Modifier.fillMaxSize()
>>>>>>> 4bf0d584
    ) {
        MapView(
            modifier = Modifier.fillMaxSize(),
            arcGISMap = arcGISMap,
            viewpointOperation = mapViewpointOperation,
            onMapRotationChanged = { rotation -> mapRotation = rotation }
        )
        Row(
            modifier = Modifier
                .height(IntrinsicSize.Max)
                .fillMaxWidth()
                .padding(25.dp)
        ) {
            // show the compass and pass the mapRotation state data
            Compass(rotation = mapRotation) {
                // reset the Composable MapView viewpoint rotation to point north
                mapViewpointOperation = MapViewpointOperation.Rotate(0.0)
            }
        }
    }
}<|MERGE_RESOLUTION|>--- conflicted
+++ resolved
@@ -43,17 +43,6 @@
 @Composable
 fun MainScreen() {
     // create an ArcGISMap with a Topographic basemap style
-<<<<<<< HEAD
-    val map = ArcGISMap(BasemapStyle.ArcGISTopographic)
-    // instantiate a MapViewModel using the factory
-    val mapViewModel = viewModel<MapViewModel>(factory = MapViewModelFactory(map))
-    // hoist the mapRotation state
-    val mapRotation by mapViewModel.mapRotation.collectAsState(DuplexFlow.Type.Read)
-    // show a composable map using the mapViewModel
-    ComposableMap(
-        modifier = Modifier.fillMaxSize(),
-        mapState = mapViewModel
-=======
     val arcGISMap by remember { mutableStateOf(ArcGISMap(BasemapStyle.ArcGISTopographic)) }
     // set the composable map's viewpoint to North America
     var mapViewpointOperation: MapViewpointOperation? by remember {
@@ -65,7 +54,6 @@
     // show composable MapView with compass
     Box(
         modifier = Modifier.fillMaxSize()
->>>>>>> 4bf0d584
     ) {
         MapView(
             modifier = Modifier.fillMaxSize(),
