--- conflicted
+++ resolved
@@ -8,21 +8,12 @@
 import com.arcgismaps.mapping.BasemapStyle
 import com.arcgismaps.mapping.Viewpoint
 import com.arcgismaps.toolkit.composablemap.ComposableMap
-<<<<<<< HEAD
-=======
-import com.arcgismaps.toolkit.composablemap.MapInsets
 import com.arcgismaps.toolkit.template.Template
->>>>>>> 94f8f7b6
 
 @Composable
 fun MainScreen() {
     val map = ArcGISMap(BasemapStyle.ArcGISTopographic)
-<<<<<<< HEAD
-    val mapViewModel = viewModel<TemplateMapViewModel>(factory = MapViewModelFactory(map))
-=======
-    val insets = MapInsets(bottom = 25.0)
-    val mapViewModel = viewModel<MapViewModel>(factory = MapViewModelFactory(map, insets))
->>>>>>> 94f8f7b6
+    val mapViewModel = viewModel<MapViewModel>(factory = MapViewModelFactory(map))
     ComposableMap(
         modifier = Modifier.fillMaxSize(),
         mapInterface = mapViewModel
