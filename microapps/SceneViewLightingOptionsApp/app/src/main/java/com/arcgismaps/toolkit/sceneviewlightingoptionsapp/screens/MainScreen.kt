/*
 *
 *  Copyright 2024 Esri
 *
 *  Licensed under the Apache License, Version 2.0 (the "License");
 *  you may not use this file except in compliance with the License.
 *  You may obtain a copy of the License at
 *
 *     http://www.apache.org/licenses/LICENSE-2.0
 *
 *  Unless required by applicable law or agreed to in writing, software
 *  distributed under the License is distributed on an "AS IS" BASIS,
 *  WITHOUT WARRANTIES OR CONDITIONS OF ANY KIND, either express or implied.
 *  See the License for the specific language governing permissions and
 *  limitations under the License.
 *
 */

package com.arcgismaps.toolkit.sceneviewlightingoptionsapp.screens

import androidx.compose.foundation.layout.Column
import androidx.compose.foundation.layout.fillMaxSize
import androidx.compose.foundation.layout.padding
import androidx.compose.material.icons.Icons
import androidx.compose.material.icons.filled.MoreVert
import androidx.compose.material3.AlertDialog
import androidx.compose.material3.DropdownMenu
import androidx.compose.material3.DropdownMenuItem
import androidx.compose.material3.ExperimentalMaterial3Api
import androidx.compose.material3.Icon
import androidx.compose.material3.IconButton
import androidx.compose.material3.MaterialTheme
import androidx.compose.material3.Scaffold
import androidx.compose.material3.Text
import androidx.compose.material3.TextButton
import androidx.compose.material3.TimePicker
import androidx.compose.material3.TopAppBar
import androidx.compose.material3.TopAppBarDefaults
import androidx.compose.material3.rememberTimePickerState
import androidx.compose.runtime.Composable
import androidx.compose.runtime.MutableState
import androidx.compose.runtime.getValue
import androidx.compose.runtime.mutableIntStateOf
import androidx.compose.runtime.mutableStateOf
import androidx.compose.runtime.remember
import androidx.compose.runtime.setValue
import androidx.compose.ui.Alignment
import androidx.compose.ui.Modifier
import androidx.compose.ui.graphics.Color
import com.arcgismaps.geometry.Point
import com.arcgismaps.geometry.SpatialReference
import com.arcgismaps.mapping.ArcGISScene
import com.arcgismaps.mapping.ArcGISTiledElevationSource
import com.arcgismaps.mapping.BasemapStyle
import com.arcgismaps.mapping.Surface
import com.arcgismaps.mapping.Viewpoint
import com.arcgismaps.mapping.view.AtmosphereEffect
import com.arcgismaps.mapping.view.Camera
import com.arcgismaps.mapping.view.LightingMode
import com.arcgismaps.mapping.view.SpaceEffect
import com.arcgismaps.toolkit.geocompose.SceneView
import java.time.Instant
import java.time.OffsetDateTime
import java.time.ZoneId
import java.time.ZoneOffset

@OptIn(ExperimentalMaterial3Api::class)
@Composable
fun MainScreen() {
    val arcGISScene = remember {
        ArcGISScene(BasemapStyle.ArcGISImagery).apply {
            // add base surface for elevation data
            val surface = Surface()
            surface.elevationSources.add(
                ArcGISTiledElevationSource(
                    "https://elevation3d.arcgis" +
                            ".com/arcgis/rest/services/WorldElevation3D/Terrain3D/ImageServer"
                )
            )
            baseSurface = surface
            val point = Point(
                -73.0815,
                -49.3272,
                4059.0,
                SpatialReference.wgs84()
            )
            initialViewpoint = Viewpoint(
                center = point,
                scale = 17000.0,
                camera = Camera(
                    locationPoint = point,
                    heading = 11.0,
                    pitch = 82.0,
                    roll = 0.0
                )
            )
        }
    }

    val lightingOptionsState = remember {
        LightingOptionsState(
            mutableStateOf(Instant.parse("2000-09-22T15:00:00Z")),
            mutableStateOf(LightingMode.LightAndShadows),
            mutableStateOf(Color(220, 220, 220, 255)),
            mutableStateOf(AtmosphereEffect.HorizonOnly),
            mutableStateOf(SpaceEffect.Stars)
        )
    }

    Scaffold(
        topBar = {
            var optionsExpanded by remember { mutableStateOf(false) }
            TopAppBar(
                colors = TopAppBarDefaults.topAppBarColors(
                    containerColor = MaterialTheme.colorScheme.primaryContainer,
                    titleContentColor = MaterialTheme.colorScheme.primary,
                ),
                title = {
                    Text("SceneView Lighting Options App")
                },
                actions = {
                    IconButton(onClick = { optionsExpanded = !optionsExpanded }) {
                        Icon(Icons.Default.MoreVert, "More")
                    }
                    LightingOptionsDropDownMenu(
                        expanded = optionsExpanded,
                        lightingOptionsState = lightingOptionsState,
                        onDismissRequest = { optionsExpanded = false },
                    )
                }
            )
        },
    ) { innerPadding ->
        SceneView(
            arcGISScene,
            modifier = Modifier
                .padding(innerPadding)
                .fillMaxSize(),
<<<<<<< HEAD
            viewpointOperation = viewpointOperation,
=======
            arcGISScene = arcGISScene,
>>>>>>> 5ba7ea93
            sunTime = lightingOptionsState.sunTime.value,
            sunLighting = lightingOptionsState.sunLighting.value,
            ambientLightColor = lightingOptionsState.ambientLightColor.value,
            atmosphereEffect = lightingOptionsState.atmosphereEffect.value,
            spaceEffect = lightingOptionsState.spaceEffect.value
        )
    }
}

/**
 * A drop down menu providing a selection of Lighting Options that can be changed
 *
 * @param expanded whether the dropdown is currently expanded
 * @param onDismissRequest called when the menu should be dismissed
 * @param lightingOptionsState the [LightingOptionsState] that will be modified when lighting options are selected
 * @since 200.4.0
 */
@Composable
fun LightingOptionsDropDownMenu(
    modifier: Modifier = Modifier,
    expanded: Boolean = false,
    onDismissRequest: (() -> Unit) = {},
    lightingOptionsState: LightingOptionsState
) {
    val items = remember {
        listOf(
            "Sun Time",
            "Sun Lighting",
            "Ambient Light Color",
            "Atmosphere Effect",
            "Space Effect"
        )
    }
    var showSunTimeOptions by remember { mutableStateOf(false) }
    var showSunLightingOptions by remember { mutableStateOf(false) }
    var showAmbientLightColorOptions by remember { mutableStateOf(false) }
    var showAtmosphereEffectOptions by remember { mutableStateOf(false) }
    var showSpaceEffectOptions by remember { mutableStateOf(false) }

    DropdownMenu(
        expanded = expanded,
        onDismissRequest = onDismissRequest,
        modifier = modifier
    ) {
        items.forEach {
            DropdownMenuItem(
                text = {
                    Text(text = it)
                },
                onClick = {
                    when (it) {
                        "Sun Time" -> showSunTimeOptions = true
                        "Sun Lighting" -> showSunLightingOptions = true
                        "Ambient Light Color" -> showAmbientLightColorOptions = true
                        "Atmosphere Effect" -> showAtmosphereEffectOptions = true
                        "Space Effect" -> showSpaceEffectOptions = true
                    }
                })
        }
    }

    if (showSunTimeOptions) {
        SunTimeOptions(
            currentSunTime = lightingOptionsState.sunTime.value,
            onSetSunTime = { lightingOptionsState.sunTime.value = it }
        ) {
            showSunTimeOptions = false
            onDismissRequest()
        }
    }

    if (showSunLightingOptions) {
        SunLightingOptions(
            currentLightingMode = lightingOptionsState.sunLighting.value,
            setSunLighting = { lightingOptionsState.sunLighting.value = it }
        ) {
            showSunLightingOptions = false
            onDismissRequest()
        }
    }

    if (showAmbientLightColorOptions) {
        AmbientLightColorOptions(
            currentColor = lightingOptionsState.ambientLightColor.value,
            onSetColor = { lightingOptionsState.ambientLightColor.value = it }
        ) {
            showAmbientLightColorOptions = false
            onDismissRequest()
        }
    }

    if (showAtmosphereEffectOptions) {
        AtmosphereEffectOptions(
            currentAtmosphereEffect = lightingOptionsState.atmosphereEffect.value,
            onSetAtmosphereEffect = { lightingOptionsState.atmosphereEffect.value = it }
        ) {
            showAtmosphereEffectOptions = false
            onDismissRequest()
        }
    }

    if (showSpaceEffectOptions) {
        SpaceEffectOptions(
            currentSpaceEffect = lightingOptionsState.spaceEffect.value,
            onSetSpaceEffect = { lightingOptionsState.spaceEffect.value = it }
        ) {
            showSpaceEffectOptions = false
            onDismissRequest()
        }
    }
}

/**
 * Displays a time picker in an AlertDialog
 *
 * @param currentSunTime the current sun time the composable SceneView is set to
 * @param onSetSunTime called when the sun time should be changed
 * @param onDismissRequest called when the dialog should be dismissed
 * @since 200.4.0
 */
@OptIn(ExperimentalMaterial3Api::class)
@Composable
fun SunTimeOptions(
    currentSunTime: Instant,
    onSetSunTime: (Instant) -> Unit,
    onDismissRequest: () -> Unit
) {
    val currentTime = currentSunTime.atOffset(ZoneOffset.UTC)
    val timePickerState = rememberTimePickerState(
        initialHour = currentTime.hour,
        initialMinute = currentTime.minute,
        is24Hour = true
    )
    AlertDialog(
        onDismissRequest = onDismissRequest,
        confirmButton = {
            TextButton(onClick = {
                onSetSunTime(
                    OffsetDateTime.now(ZoneId.of("UTC"))
                        .withHour(timePickerState.hour)
                        .withMinute(timePickerState.minute)
                        .toInstant()
                )
                onDismissRequest()
            }) {
                Text("Confirm")
            }
        },
        text = {
            TimePicker(state = timePickerState)
        }
    )
}

/**
 * Displays an AlertDialog with a dropdown selection of different [LightingMode]s
 *
 * @param currentLightingMode the current sun lighting mode set on the composable SceneView
 * @param setSunLighting called when the sun lighting mode should be changed
 * @param onDismissRequest called when the dialog should be dismissed
 * @since 200.4.9
 */
@Composable
fun SunLightingOptions(
    currentLightingMode: LightingMode,
    setSunLighting: (LightingMode) -> Unit,
    onDismissRequest: () -> Unit
) {
    val lightingModes = listOf("No Light", "Light", "Light and Shadows")
    DropdownMenuAlertDialog(
        itemList = lightingModes,
        currentSelectedIndex = when (currentLightingMode) {
            LightingMode.NoLight -> 0
            LightingMode.Light -> 1
            LightingMode.LightAndShadows -> 2
        },
        title = "Select a lighting mode",
        onDismissRequest = onDismissRequest,
        onConfirm = {
            val lightingMode = when (it) {
                0 -> LightingMode.NoLight
                1 -> LightingMode.Light
                2 -> LightingMode.LightAndShadows
                else -> LightingMode.NoLight
            }
            setSunLighting(lightingMode)
            onDismissRequest()
        }
    )
}

/**
 * Displays an AlertDialog with sliders for selecting the components of an RGBA color
 *
 * @param currentColor the current ambient light color set on the composable SceneView
 * @param onSetColor called when the ambient light color should be changed
 * @param onDismissRequest called when this dialog should be dismissed
 * @since 200.4.0
 */
@Composable
fun AmbientLightColorOptions(
    currentColor: Color,
    onSetColor: (Color) -> Unit,
    onDismissRequest: () -> Unit
) {
    var r by remember { mutableIntStateOf((currentColor.red * 255).toInt()) }
    var g by remember { mutableIntStateOf((currentColor.green * 255).toInt()) }
    var b by remember { mutableIntStateOf((currentColor.blue * 255).toInt()) }
    var a by remember { mutableIntStateOf((currentColor.alpha * 255).toInt()) }
    AlertDialog(
        onDismissRequest = onDismissRequest,
        confirmButton = {
            TextButton(onClick = {
                onSetColor(Color(r, g, b, a)); onDismissRequest()
            }) {
                Text("Confirm")
            }
        },
        title = {
            Text("Input an RGBA color")
        },
        text = {
            Column(horizontalAlignment = Alignment.CenterHorizontally) {
                RgbaSlider(value = r, onValueChange = { r = it }, label = "Red")
                RgbaSlider(value = g, onValueChange = { g = it }, label = "Green")
                RgbaSlider(value = b, onValueChange = { b = it }, label = "Blue")
                RgbaSlider(value = a, onValueChange = { a = it }, label = "Alpha")
            }
        }
    )
}

/**
 * Displays an AlertDialog with a dropdown selection of different [AtmosphereEffect]s
 *
 * @param currentAtmosphereEffect the current atmosphere effect set on the composable SceneView
 * @param onSetAtmosphereEffect called when the atmosphere effect should be changed
 * @param onDismissRequest called when this dialog should be dismissed
 * @since 200.4.0
 */
@Composable
fun AtmosphereEffectOptions(
    currentAtmosphereEffect: AtmosphereEffect,
    onSetAtmosphereEffect: (AtmosphereEffect) -> Unit,
    onDismissRequest: () -> Unit
) {
    val atmosphereEffects = listOf("None", "Horizon Only", "Realistic")
    DropdownMenuAlertDialog(
        itemList = atmosphereEffects,
        currentSelectedIndex = when (currentAtmosphereEffect) {
            AtmosphereEffect.None -> 0
            AtmosphereEffect.HorizonOnly -> 1
            AtmosphereEffect.Realistic -> 2
        },
        title = "Select an Atmosphere Effect",
        onDismissRequest = onDismissRequest,
        onConfirm = {
            val atmosphereEffect = when (it) {
                0 -> AtmosphereEffect.None
                1 -> AtmosphereEffect.HorizonOnly
                2 -> AtmosphereEffect.Realistic
                else -> AtmosphereEffect.None
            }
            onSetAtmosphereEffect(atmosphereEffect)
            onDismissRequest()
        }
    )
}

/**
 * Displays an AlertDialog with a dropdown selection of different [SpaceEffect]s
 *
 * @param currentSpaceEffect the current space effect set on the composable SceneView
 * @param onSetSpaceEffect called when the space effect should be changed
 * @param onDismissRequest called when this dialog should be dismissed
 * @since 200.4.0
 */
@Composable
fun SpaceEffectOptions(
    currentSpaceEffect: SpaceEffect,
    onSetSpaceEffect: (SpaceEffect) -> Unit,
    onDismissRequest: () -> Unit
) {
    val spaceEffects = listOf("Transparent", "Stars")
    DropdownMenuAlertDialog(
        itemList = spaceEffects,
        currentSelectedIndex = when (currentSpaceEffect) {
            SpaceEffect.Transparent -> 0
            SpaceEffect.Stars -> 1
        },
        title = "Select a Space Effect",
        onDismissRequest = onDismissRequest,
        onConfirm = {
            val spaceEffect = when (it) {
                0 -> SpaceEffect.Transparent
                1 -> SpaceEffect.Stars
                else -> SpaceEffect.Transparent
            }
            onSetSpaceEffect(spaceEffect)
            onDismissRequest()
        }
    )
}

/**
 * Represents various lighting options that can be used to configure a composable [SceneView]
 *
 * @property sunTime defines the position of the sun in the scene
 * @property sunLighting configures how light and shadows are displayed in the scene
 * @property ambientLightColor defines the color of the ambient light when the scene uses lighting
 * @property atmosphereEffect configures how the atmosphere in the scene is displayed
 * @property spaceEffect configures how outer space is displayed in the scene
 * @since 200.4.0
 */
data class LightingOptionsState(
    val sunTime: MutableState<Instant>,
    val sunLighting: MutableState<LightingMode>,
    val ambientLightColor: MutableState<Color>,
    val atmosphereEffect: MutableState<AtmosphereEffect>,
    val spaceEffect: MutableState<SpaceEffect>
)<|MERGE_RESOLUTION|>--- conflicted
+++ resolved
@@ -136,11 +136,6 @@
             modifier = Modifier
                 .padding(innerPadding)
                 .fillMaxSize(),
-<<<<<<< HEAD
-            viewpointOperation = viewpointOperation,
-=======
-            arcGISScene = arcGISScene,
->>>>>>> 5ba7ea93
             sunTime = lightingOptionsState.sunTime.value,
             sunLighting = lightingOptionsState.sunLighting.value,
             ambientLightColor = lightingOptionsState.ambientLightColor.value,
